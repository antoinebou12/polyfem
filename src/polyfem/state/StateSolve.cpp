--- conflicted
+++ resolved
@@ -49,10 +49,6 @@
 				assert(ndof + obstacle.ndof() == solution.size());
 				// only reorder the first ndof rows
 				solution.topRows(ndof) = utils::reorder_matrix(solution.topRows(ndof), in_node_to_node, -1, mesh->dimension());
-<<<<<<< HEAD
-				// solution.bottomRows(obstacle.ndof()).array() *= 0.9; // TODO: remove this hack
-=======
->>>>>>> 83db8755
 			}
 		}
 		else
