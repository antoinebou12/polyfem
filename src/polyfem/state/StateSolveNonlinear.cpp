#include <polyfem/State.hpp>

#include <polyfem/assembler/Mass.hpp>
#include <polyfem/assembler/ViscousDamping.hpp>

#include <polyfem/solver/forms/BodyForm.hpp>
#include <polyfem/solver/forms/ContactForm.hpp>
#include <polyfem/solver/forms/ElasticForm.hpp>
#include <polyfem/solver/forms/FrictionForm.hpp>
#include <polyfem/solver/forms/InertiaForm.hpp>
#include <polyfem/solver/forms/LaggedRegForm.hpp>
#include <polyfem/solver/forms/RayleighDampingForm.hpp>
#include <polyfem/solver/forms/BCLagrangianForm.hpp>

#include <polyfem/solver/NLProblem.hpp>
#include <polyfem/solver/ALSolver.hpp>
#include <polyfem/solver/SolveData.hpp>
#include <polyfem/io/MshWriter.hpp>
#include <polyfem/io/OBJWriter.hpp>
#include <polyfem/io/OutData.hpp>
#include <polyfem/utils/MatrixUtils.hpp>
#include <polyfem/utils/Timer.hpp>
#include <polyfem/utils/JSONUtils.hpp>

#include <ipc/ipc.hpp>

namespace polyfem
{
	using namespace mesh;
	using namespace solver;
	using namespace time_integrator;
	using namespace io;
	using namespace utils;

<<<<<<< HEAD
	namespace solver {
		NLOHMANN_JSON_SERIALIZE_ENUM(
			ElementInversionCheck,
			{{ElementInversionCheck::Discrete, "discrete"},
			{ElementInversionCheck::Conservative, "conservative"},
			{ElementInversionCheck::Transient, "transient"}})
	}

	template <typename ProblemType>
	std::shared_ptr<cppoptlib::NonlinearSolver<ProblemType>> State::make_nl_solver(
		const std::string &linear_solver_type) const
=======
	std::shared_ptr<polysolve::nonlinear::Solver> State::make_nl_solver(bool for_al) const
>>>>>>> 83808580
	{
		return polysolve::nonlinear::Solver::create(for_al ? args["solver"]["augmented_lagrangian"]["nonlinear"] : args["solver"]["nonlinear"], args["solver"]["linear"], units.characteristic_length(), logger());
	}

	void State::solve_transient_tensor_nonlinear(const int time_steps, const double t0, const double dt, Eigen::MatrixXd &sol)
	{
		init_nonlinear_tensor_solve(sol, t0 + dt);

		// Write the total energy to a CSV file
		int save_i = 0;
		EnergyCSVWriter energy_csv(resolve_output_path("energy.csv"), solve_data);
		RuntimeStatsCSVWriter stats_csv(resolve_output_path("stats.csv"), *this, t0, dt);
		const bool remesh_enabled = args["space"]["remesh"]["enabled"];
#ifndef POLYFEM_WITH_REMESHING
		if (remesh_enabled)
			log_and_throw_error("Remeshing is not enabled in this build! Set POLYFEM_WITH_REMESHING=ON in CMake to enable it.");
#endif
		// const double save_dt = remesh_enabled ? (dt / 3) : dt;

		// Save the initial solution
		energy_csv.write(save_i, sol);
		save_timestep(t0, save_i, t0, dt, sol, Eigen::MatrixXd()); // no pressure
		save_i++;

		if (optimization_enabled != solver::CacheLevel::None)
			cache_transient_adjoint_quantities(0, sol, Eigen::MatrixXd::Zero(mesh->dimension(), mesh->dimension()));

		for (int t = 1; t <= time_steps; ++t)
		{
			double forward_solve_time = 0, remeshing_time = 0, global_relaxation_time = 0;

			{
				POLYFEM_SCOPED_TIMER(forward_solve_time);
				solve_tensor_nonlinear(sol, t);
			}

#ifdef POLYFEM_WITH_REMESHING
			if (remesh_enabled)
			{
				energy_csv.write(save_i, sol);
				// save_timestep(t0 + dt * t, save_i, t0, save_dt, sol, Eigen::MatrixXd()); // no pressure
				save_i++;

				bool remesh_success;
				{
					POLYFEM_SCOPED_TIMER(remeshing_time);
					remesh_success = this->remesh(t0 + dt * t, dt, sol);
				}

				// Save the solution after remeshing
				energy_csv.write(save_i, sol);
				// save_timestep(t0 + dt * t, save_i, t0, save_dt, sol, Eigen::MatrixXd()); // no pressure
				save_i++;

				// Only do global relaxation if remeshing was successful
				if (remesh_success)
				{
					POLYFEM_SCOPED_TIMER(global_relaxation_time);
					solve_tensor_nonlinear(sol, t, false); // solve the scene again after remeshing
				}
			}
#endif
			// Always save the solution for consistency
			energy_csv.write(save_i, sol);
			save_timestep(t0 + dt * t, t, t0, dt, sol, Eigen::MatrixXd()); // no pressure
			save_i++;

			if (optimization_enabled != solver::CacheLevel::None)
			{
				cache_transient_adjoint_quantities(t, sol, Eigen::MatrixXd::Zero(mesh->dimension(), mesh->dimension()));
			}

			{
				POLYFEM_SCOPED_TIMER("Update quantities");

				solve_data.time_integrator->update_quantities(sol);

				solve_data.nl_problem->update_quantities(t0 + (t + 1) * dt, sol);

				solve_data.update_dt();
				solve_data.update_barrier_stiffness(sol);
			}

			logger().info("{}/{}  t={}", t, time_steps, t0 + dt * t);

			const std::string rest_mesh_path = args["output"]["data"]["rest_mesh"].get<std::string>();
			if (!rest_mesh_path.empty())
			{
				Eigen::MatrixXd V;
				Eigen::MatrixXi F;
				build_mesh_matrices(V, F);
				io::MshWriter::write(
					resolve_output_path(fmt::format(args["output"]["data"]["rest_mesh"], t)),
					V, F, mesh->get_body_ids(), mesh->is_volume(), /*binary=*/true);
			}

			const std::string &state_path = resolve_output_path(fmt::format(args["output"]["data"]["state"], t));
			if (!state_path.empty())
				solve_data.time_integrator->save_state(state_path);

			// save restart file
			save_restart_json(t0, dt, t);
			stats_csv.write(t, forward_solve_time, remeshing_time, global_relaxation_time, sol);
		}
	}

	void State::init_nonlinear_tensor_solve(Eigen::MatrixXd &sol, const double t, const bool init_time_integrator)
	{
		assert(sol.cols() == 1);
		assert(!assembler->is_linear() || is_contact_enabled()); // non-linear
		assert(!problem->is_scalar());                           // tensor
		assert(mixed_assembler == nullptr);

		if (optimization_enabled != solver::CacheLevel::None)
		{
			if (initial_sol_update.size() == ndof())
				sol = initial_sol_update;
			else
				initial_sol_update = sol;
		}

		// --------------------------------------------------------------------
		// Check for initial intersections
		if (is_contact_enabled())
		{
			POLYFEM_SCOPED_TIMER("Check for initial intersections");

			const Eigen::MatrixXd displaced = collision_mesh.displace_vertices(
				utils::unflatten(sol, mesh->dimension()));

			if (ipc::has_intersections(collision_mesh, displaced, args["solver"]["contact"]["CCD"]["broad_phase"]))
			{
				OBJWriter::write(
					resolve_output_path("intersection.obj"), displaced,
					collision_mesh.edges(), collision_mesh.faces());
				log_and_throw_error("Unable to solve, initial solution has intersections!");
			}
		}

		// --------------------------------------------------------------------
		// Initialize time integrator
		if (problem->is_time_dependent())
		{
			if (init_time_integrator)
			{
				POLYFEM_SCOPED_TIMER("Initialize time integrator");
				solve_data.time_integrator = ImplicitTimeIntegrator::construct_time_integrator(args["time"]["integrator"]);

				Eigen::MatrixXd solution, velocity, acceleration;
				initial_solution(solution); // Reload this because we need all previous solutions
				solution.col(0) = sol;      // Make sure the current solution is the same as `sol`
				assert(solution.rows() == sol.size());
				initial_velocity(velocity);
				assert(velocity.rows() == sol.size());
				initial_acceleration(acceleration);
				assert(acceleration.rows() == sol.size());

				if (optimization_enabled != solver::CacheLevel::None)
				{
					if (initial_vel_update.size() == ndof())
						velocity = initial_vel_update;
					else
						initial_vel_update = velocity;
				}

				const double dt = args["time"]["dt"];
				solve_data.time_integrator->init(solution, velocity, acceleration, dt);
			}
			assert(solve_data.time_integrator != nullptr);
		}
		else
		{
			solve_data.time_integrator = nullptr;
		}

		// --------------------------------------------------------------------
		// Initialize forms

		damping_assembler = std::make_shared<assembler::ViscousDamping>();
		set_materials(*damping_assembler);

		// for backward solve
		damping_prev_assembler = std::make_shared<assembler::ViscousDampingPrev>();
		set_materials(*damping_prev_assembler);

		const std::vector<std::shared_ptr<Form>> forms = solve_data.init_forms(
			// General
			units,
			mesh->dimension(), t,
			// Elastic form
			n_bases, bases, geom_bases(), *assembler, ass_vals_cache, mass_ass_vals_cache, args["solver"]["check_inversion"].template get<ElementInversionCheck>(),
			// Body form
			n_pressure_bases, boundary_nodes, local_boundary, local_neumann_boundary,
			n_boundary_samples(), rhs, sol, mass_matrix_assembler->density(),
			// Inertia form
			args.value("/time/quasistatic"_json_pointer, true), mass,
			damping_assembler->is_valid() ? damping_assembler : nullptr,
			// Lagged regularization form
			args["solver"]["advanced"]["lagged_regularization_weight"],
			args["solver"]["advanced"]["lagged_regularization_iterations"],
			// Augmented lagrangian form
			obstacle.ndof(),
			// Contact form
			args["contact"]["enabled"], args["contact"]["periodic"].get<bool>() ? periodic_collision_mesh : collision_mesh, args["contact"]["dhat"],
			avg_mass, args["contact"]["use_convergent_formulation"],
			args["solver"]["contact"]["barrier_stiffness"],
			args["solver"]["contact"]["CCD"]["broad_phase"],
			args["solver"]["contact"]["CCD"]["tolerance"],
			args["solver"]["contact"]["CCD"]["max_iterations"],
			optimization_enabled == solver::CacheLevel::Derivatives,
			// Homogenization
        	macro_strain_constraint,
			// Periodic contact
			args["contact"]["periodic"], periodic_collision_mesh_to_basis,
			// Friction form
			args["contact"]["friction_coefficient"],
			args["contact"]["epsv"],
			args["solver"]["contact"]["friction_iterations"],
			// Rayleigh damping form
			args["solver"]["rayleigh_damping"]);

		for (const auto &form : forms)
			form->set_output_dir(output_dir);

		if (solve_data.contact_form != nullptr)
			solve_data.contact_form->save_ccd_debug_meshes = args["output"]["advanced"]["save_ccd_debug_meshes"];

		// --------------------------------------------------------------------
		// Initialize nonlinear problems

		const int ndof = n_bases * mesh->dimension();
		solve_data.nl_problem = std::make_shared<NLProblem>(
			ndof, boundary_nodes, local_boundary, n_boundary_samples(),
<<<<<<< HEAD
			*solve_data.rhs_assembler, t, forms, *this);

=======
			*solve_data.rhs_assembler, periodic_bc, t, forms);
		solve_data.nl_problem->init(sol);
		solve_data.nl_problem->update_quantities(t, sol);
>>>>>>> 83808580
		// --------------------------------------------------------------------

		stats.solver_info = json::array();
	}

	void State::solve_tensor_nonlinear(Eigen::MatrixXd &sol, const int t, const bool init_lagging)
	{
		assert(solve_data.nl_problem != nullptr);
		NLProblem &nl_problem = *(solve_data.nl_problem);

		assert(sol.size() == rhs.size());

		if (nl_problem.uses_lagging())
		{
			if (init_lagging)
			{
				POLYFEM_SCOPED_TIMER("Initializing lagging");
				nl_problem.init_lagging(sol); // TODO: this should be u_prev projected
			}
			logger().info("Lagging iteration 1:");
		}

		// ---------------------------------------------------------------------

		// Save the subsolve sequence for debugging
		int subsolve_count = 0;
		save_subsolve(subsolve_count, t, sol, Eigen::MatrixXd()); // no pressure

		// ---------------------------------------------------------------------

		std::shared_ptr<polysolve::nonlinear::Solver> nl_solver = make_nl_solver(true);

		ALSolver al_solver(
			solve_data.al_lagr_form, solve_data.al_pen_form,
			args["solver"]["augmented_lagrangian"]["initial_weight"],
			args["solver"]["augmented_lagrangian"]["scaling"],
			args["solver"]["augmented_lagrangian"]["max_weight"],
			args["solver"]["augmented_lagrangian"]["eta"],
			[&](const Eigen::VectorXd &x) {
				this->solve_data.update_barrier_stiffness(sol);
			});

		al_solver.post_subsolve = [&](const double al_weight) {
			stats.solver_info.push_back(
				{{"type", al_weight > 0 ? "al" : "rc"},
				 {"t", t}, // TODO: null if static?
				 {"info", nl_solver->info()}});
			if (al_weight > 0)
				stats.solver_info.back()["weight"] = al_weight;
			save_subsolve(++subsolve_count, t, sol, Eigen::MatrixXd()); // no pressure
		};

		Eigen::MatrixXd prev_sol = sol;
		al_solver.solve_al(nl_solver, nl_problem, sol);

		nl_solver = make_nl_solver(false);
		al_solver.solve_reduced(nl_solver, nl_problem, sol);

		// ---------------------------------------------------------------------

		// TODO: Make this more general
		const double lagging_tol = args["solver"]["contact"].value("friction_convergence_tol", 1e-2) * units.characteristic_length();

		if (optimization_enabled != solver::CacheLevel::Derivatives)
		{
			// Lagging loop (start at 1 because we already did an iteration above)
			bool lagging_converged = !nl_problem.uses_lagging();
			for (int lag_i = 1; !lagging_converged; lag_i++)
			{
				Eigen::VectorXd tmp_sol = nl_problem.full_to_reduced(sol);

				// Update the lagging before checking for convergence
				nl_problem.update_lagging(tmp_sol, lag_i);

				// Check if lagging converged
				Eigen::VectorXd grad;
				nl_problem.gradient(tmp_sol, grad);
				const double delta_x_norm = (prev_sol - sol).lpNorm<Eigen::Infinity>();
				logger().debug("Lagging convergence grad_norm={:g} tol={:g} (||Δx||={:g})", grad.norm(), lagging_tol, delta_x_norm);
				if (grad.norm() <= lagging_tol)
				{
					logger().info(
						"Lagging converged in {:d} iteration(s) (grad_norm={:g} tol={:g})",
						lag_i, grad.norm(), lagging_tol);
					lagging_converged = true;
					break;
				}

				if (delta_x_norm <= 1e-12)
				{
					logger().warn(
						"Lagging produced tiny update between iterations {:d} and {:d} (grad_norm={:g} grad_tol={:g} ||Δx||={:g} Δx_tol={:g}); stopping early",
						lag_i - 1, lag_i, grad.norm(), lagging_tol, delta_x_norm, 1e-6);
					lagging_converged = false;
					break;
				}

				// Check for convergence first before checking if we can continue
				if (lag_i >= nl_problem.max_lagging_iterations())
				{
					logger().warn(
						"Lagging failed to converge with {:d} iteration(s) (grad_norm={:g} tol={:g})",
						lag_i, grad.norm(), lagging_tol);
					lagging_converged = false;
					break;
				}

				// Solve the problem with the updated lagging
				logger().info("Lagging iteration {:d}:", lag_i + 1);
				nl_problem.init(sol);
				solve_data.update_barrier_stiffness(sol);
				nl_solver->minimize(nl_problem, tmp_sol);
				prev_sol = sol;
				sol = nl_problem.reduced_to_full(tmp_sol);

				// Save the subsolve sequence for debugging and info
				stats.solver_info.push_back(
					{{"type", "rc"},
					 {"t", t}, // TODO: null if static?
					 {"lag_i", lag_i},
					 {"info", nl_solver->info()}});
				save_subsolve(++subsolve_count, t, sol, Eigen::MatrixXd()); // no pressure
			}
		}
	}
} // namespace polyfem<|MERGE_RESOLUTION|>--- conflicted
+++ resolved
@@ -32,7 +32,6 @@
 	using namespace io;
 	using namespace utils;
 
-<<<<<<< HEAD
 	namespace solver {
 		NLOHMANN_JSON_SERIALIZE_ENUM(
 			ElementInversionCheck,
@@ -41,12 +40,7 @@
 			{ElementInversionCheck::Transient, "transient"}})
 	}
 
-	template <typename ProblemType>
-	std::shared_ptr<cppoptlib::NonlinearSolver<ProblemType>> State::make_nl_solver(
-		const std::string &linear_solver_type) const
-=======
 	std::shared_ptr<polysolve::nonlinear::Solver> State::make_nl_solver(bool for_al) const
->>>>>>> 83808580
 	{
 		return polysolve::nonlinear::Solver::create(for_al ? args["solver"]["augmented_lagrangian"]["nonlinear"] : args["solver"]["nonlinear"], args["solver"]["linear"], units.characteristic_length(), logger());
 	}
@@ -280,14 +274,9 @@
 		const int ndof = n_bases * mesh->dimension();
 		solve_data.nl_problem = std::make_shared<NLProblem>(
 			ndof, boundary_nodes, local_boundary, n_boundary_samples(),
-<<<<<<< HEAD
-			*solve_data.rhs_assembler, t, forms, *this);
-
-=======
-			*solve_data.rhs_assembler, periodic_bc, t, forms);
+			*solve_data.rhs_assembler, periodic_bc, t, forms, *this);
 		solve_data.nl_problem->init(sol);
 		solve_data.nl_problem->update_quantities(t, sol);
->>>>>>> 83808580
 		// --------------------------------------------------------------------
 
 		stats.solver_info = json::array();
