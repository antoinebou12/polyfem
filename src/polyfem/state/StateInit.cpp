--- conflicted
+++ resolved
@@ -190,7 +190,6 @@
 
 						"materials" : null,
 
-<<<<<<< HEAD
 						"boundary_conditions": {
 							"rhs": null,
 							"dirichlet_boundary": [],
@@ -198,13 +197,12 @@
 							"pressure_boundary": [],
 							"obstacle_displacements": []
 						}
-=======
+
 						"initial_conditions": {
 							"solution": null,
 							"velocity": null,
 							"acceleration": null
 						},
->>>>>>> a25285f8
 
 						"output": {
 							"json" : "",
