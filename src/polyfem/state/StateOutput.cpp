#include <polyfem/State.hpp>

#include <polyfem/solver/forms/ContactForm.hpp>
#include <polyfem/solver/forms/FrictionForm.hpp>

#include <polyfem/time_integrator/ImplicitTimeIntegrator.hpp>

#include <polyfem/utils/par_for.hpp>

#include <polyfem/utils/BoundarySampler.hpp>

#include <polyfem/io/VTUWriter.hpp>
#include <polyfem/mesh/MeshUtils.hpp>

#include <polyfem/solver/NLProblem.hpp>

#include <polyfem/autogen/auto_p_bases.hpp>
#include <polyfem/autogen/auto_q_bases.hpp>

#include <polyfem/utils/Timer.hpp>

// #ifdef POLYFEM_WITH_TBB
// #include <tbb/task_scheduler_init.h>
// #endif

#include <igl/write_triangle_mesh.h>
#include <igl/edges.h>
#include <igl/facet_adjacency_matrix.h>
#include <igl/connected_components.h>

#include <ipc/ipc.hpp>

#include <tinyxml2.h>

#include <filesystem>

extern "C" size_t getPeakRSS();

namespace polyfem
{
	using namespace assembler;
	using namespace io;
	using namespace mesh;
	using namespace solver;
	using namespace utils;

	void State::save_timestep(const double time, const int t, const double t0, const double dt)
	{
		if (args["output"]["advanced"]["save_time_sequence"] && !(t % args["output"]["paraview"]["skip_frame"].get<int>()))
		{
			logger().trace("Saving VTU...");
			POLYFEM_SCOPED_TIMER("Saving VTU");
			const std::string step_name = args["output"]["advanced"]["timestep_prefix"];

			if (!solve_export_to_file)
				solution_frames.emplace_back();

			save_vtu(resolve_output_path(fmt::format(step_name + "{:d}.vtu", t)), time);

			save_pvd(
				resolve_output_path(args["output"]["paraview"]["file_name"]),
				[step_name](int i) { return fmt::format(step_name + "{:d}.vtm", i); },
				t, t0, dt, args["output"]["paraview"]["skip_frame"].get<int>());
		}
	}

	void State::get_sidesets(Eigen::MatrixXd &pts, Eigen::MatrixXi &faces, Eigen::MatrixXd &sidesets)
	{
		if (!mesh)
		{
			logger().error("Load the mesh first!");
			return;
		}

		if (mesh->is_volume())
		{
			const Mesh3D &tmp_mesh = *dynamic_cast<Mesh3D *>(mesh.get());
			int n_pts = 0;
			int n_faces = 0;
			for (int f = 0; f < tmp_mesh.n_faces(); ++f)
			{
				if (tmp_mesh.get_boundary_id(f) > 0)
				{
					n_pts += tmp_mesh.n_face_vertices(f) + 1;
					n_faces += tmp_mesh.n_face_vertices(f);
				}
			}

			pts.resize(n_pts, 3);
			faces.resize(n_faces, 3);
			sidesets.resize(n_pts, 1);

			n_pts = 0;
			n_faces = 0;
			for (int f = 0; f < tmp_mesh.n_faces(); ++f)
			{
				const int sideset = tmp_mesh.get_boundary_id(f);
				if (sideset > 0)
				{
					const int n_face_vertices = tmp_mesh.n_face_vertices(f);

					for (int i = 0; i < n_face_vertices; ++i)
					{
						if (n_face_vertices == 3)
							faces.row(n_faces) << ((i + 1) % n_face_vertices + n_pts), (i + n_pts), (n_pts + n_face_vertices);
						else
							faces.row(n_faces) << (i + n_pts), ((i + 1) % n_face_vertices + n_pts), (n_pts + n_face_vertices);
						++n_faces;
					}

					for (int i = 0; i < n_face_vertices; ++i)
					{
						pts.row(n_pts) = tmp_mesh.point(tmp_mesh.face_vertex(f, i));
						sidesets(n_pts) = sideset;

						++n_pts;
					}

					pts.row(n_pts) = tmp_mesh.face_barycenter(f);
					sidesets(n_pts) = sideset;
					++n_pts;
				}
			}
		}
		else
		{
			const Mesh2D &tmp_mesh = *dynamic_cast<Mesh2D *>(mesh.get());
			int n_siteset = 0;
			for (int e = 0; e < tmp_mesh.n_edges(); ++e)
			{
				if (tmp_mesh.get_boundary_id(e) > 0)
					++n_siteset;
			}

			pts.resize(n_siteset * 2, 2);
			faces.resize(n_siteset, 2);
			sidesets.resize(n_siteset, 1);

			n_siteset = 0;
			for (int e = 0; e < tmp_mesh.n_edges(); ++e)
			{
				const int sideset = tmp_mesh.get_boundary_id(e);
				if (sideset > 0)
				{
					pts.row(2 * n_siteset) = tmp_mesh.point(tmp_mesh.edge_vertex(e, 0));
					pts.row(2 * n_siteset + 1) = tmp_mesh.point(tmp_mesh.edge_vertex(e, 1));
					faces.row(n_siteset) << 2 * n_siteset, 2 * n_siteset + 1;
					sidesets(n_siteset) = sideset;
					++n_siteset;
				}
			}

			pts.conservativeResize(n_siteset * 2, 3);
			pts.col(2).setZero();
		}
	}

	void State::extract_vis_boundary_mesh()
	{
		std::vector<Eigen::MatrixXd> lv, vertices, allnormals;
		std::vector<int> el_ids, global_primitive_ids;
		Eigen::MatrixXd uv, local_pts, tmp_n, normals;
		ElementAssemblyValues vals;
		const auto &sampler = ref_element_sampler;
		const int n_samples = sampler.num_samples();
		int size = 0;

		std::vector<std::pair<int, int>> edges;
		std::vector<std::tuple<int, int, int>> tris;

		const auto &gbases = geom_bases();

		for (auto it = total_local_boundary.begin(); it != total_local_boundary.end(); ++it)
		{
			const auto &lb = *it;
			const auto &gbs = gbases[lb.element_id()];
			const auto &bs = bases[lb.element_id()];

			for (int k = 0; k < lb.size(); ++k)
			{
				switch (lb.type())
				{
				case BoundaryType::TriLine:
					utils::BoundarySampler::normal_for_tri_edge(lb[k], tmp_n);
					utils::BoundarySampler::sample_parametric_tri_edge(lb[k], n_samples, uv, local_pts);
					break;
				case BoundaryType::QuadLine:
					utils::BoundarySampler::normal_for_quad_edge(lb[k], tmp_n);
					utils::BoundarySampler::sample_parametric_quad_edge(lb[k], n_samples, uv, local_pts);
					break;
				case BoundaryType::Quad:
					utils::BoundarySampler::normal_for_quad_face(lb[k], tmp_n);
					utils::BoundarySampler::sample_parametric_quad_face(lb[k], n_samples, uv, local_pts);
					break;
				case BoundaryType::Tri:
					utils::BoundarySampler::normal_for_tri_face(lb[k], tmp_n);
					utils::BoundarySampler::sample_parametric_tri_face(lb[k], n_samples, uv, local_pts);
					break;
				case BoundaryType::Polygon:
					utils::BoundarySampler::normal_for_polygon_edge(lb[k], lb.global_primitive_id(k), *mesh, tmp_n);
					utils::BoundarySampler::sample_polygon_edge(lb.element_id(), lb.global_primitive_id(k), n_samples, *mesh, uv, local_pts);
					break;
				case BoundaryType::Polyhedron:
					assert(false);
					break;
				case BoundaryType::Invalid:
					assert(false);
					break;
				default:
					assert(false);
				}

				vertices.emplace_back();
				lv.emplace_back(local_pts);
				el_ids.push_back(lb.element_id());
				global_primitive_ids.push_back(lb.global_primitive_id(k));
				gbs.eval_geom_mapping(local_pts, vertices.back());
				vals.compute(lb.element_id(), mesh->is_volume(), local_pts, bs, gbs);
				const int tris_start = tris.size();

				if (mesh->is_volume())
				{
					if (lb.type() == BoundaryType::Quad)
					{
						const auto map = [n_samples, size](int i, int j) { return j * n_samples + i + size; };

						for (int j = 0; j < n_samples - 1; ++j)
						{
							for (int i = 0; i < n_samples - 1; ++i)
							{
								tris.emplace_back(map(i, j), map(i + 1, j), map(i, j + 1));
								tris.emplace_back(map(i + 1, j + 1), map(i, j + 1), map(i + 1, j));
							}
						}
					}
					else if (lb.type() == BoundaryType::Tri)
					{
						int index = 0;
						std::vector<int> mapp(n_samples * n_samples, -1);
						for (int j = 0; j < n_samples; ++j)
						{
							for (int i = 0; i < n_samples - j; ++i)
							{
								mapp[j * n_samples + i] = index;
								++index;
							}
						}
						const auto map = [mapp, n_samples](int i, int j) {
							if (j * n_samples + i >= mapp.size())
								return -1;
							return mapp[j * n_samples + i];
						};

						for (int j = 0; j < n_samples - 1; ++j)
						{
							for (int i = 0; i < n_samples - j; ++i)
							{
								if (map(i, j) >= 0 && map(i + 1, j) >= 0 && map(i, j + 1) >= 0)
									tris.emplace_back(map(i, j) + size, map(i + 1, j) + size, map(i, j + 1) + size);

								if (map(i + 1, j + 1) >= 0 && map(i, j + 1) >= 0 && map(i + 1, j) >= 0)
									tris.emplace_back(map(i + 1, j + 1) + size, map(i, j + 1) + size, map(i + 1, j) + size);
							}
						}
					}
					else
					{
						assert(false);
					}
				}
				else
				{
					for (int i = 0; i < vertices.back().rows() - 1; ++i)
						edges.emplace_back(i + size, i + size + 1);
				}

				normals.resize(vals.jac_it.size(), tmp_n.cols());

				for (int n = 0; n < vals.jac_it.size(); ++n)
				{
					normals.row(n) = tmp_n * vals.jac_it[n];
					normals.row(n).normalize();
				}

				allnormals.push_back(normals);

				tmp_n.setZero();
				for (int n = 0; n < vals.jac_it.size(); ++n)
				{
					tmp_n += normals.row(n);
				}

				if (mesh->is_volume())
				{
					Eigen::Vector3d e1 = vertices.back().row(std::get<1>(tris.back()) - size) - vertices.back().row(std::get<0>(tris.back()) - size);
					Eigen::Vector3d e2 = vertices.back().row(std::get<2>(tris.back()) - size) - vertices.back().row(std::get<0>(tris.back()) - size);

					Eigen::Vector3d n = e1.cross(e2);
					Eigen::Vector3d nn = tmp_n.transpose();

					if (n.dot(nn) < 0)
					{
						for (int i = tris_start; i < tris.size(); ++i)
						{
							tris[i] = std::tuple<int, int, int>(std::get<0>(tris[i]), std::get<2>(tris[i]), std::get<1>(tris[i]));
						}
					}
				}

				size += vertices.back().rows();
			}
		}

		boundary_vis_vertices.resize(size, vertices.front().cols());
		boundary_vis_local_vertices.resize(size, vertices.front().cols());
		boundary_vis_elements_ids.resize(size, 1);
		boundary_vis_primitive_ids.resize(size, 1);
		boundary_vis_normals.resize(size, vertices.front().cols());

		if (mesh->is_volume())
			boundary_vis_elements.resize(tris.size(), 3);
		else
			boundary_vis_elements.resize(edges.size(), 2);

		int index = 0;
		int ii = 0;
		for (const auto &v : vertices)
		{
			boundary_vis_vertices.block(index, 0, v.rows(), v.cols()) = v;
			boundary_vis_local_vertices.block(index, 0, v.rows(), v.cols()) = lv[ii];
			boundary_vis_elements_ids.block(index, 0, v.rows(), 1).setConstant(el_ids[ii]);
			boundary_vis_primitive_ids.block(index, 0, v.rows(), 1).setConstant(global_primitive_ids[ii++]);
			index += v.rows();
		}

		index = 0;
		for (const auto &n : allnormals)
		{
			boundary_vis_normals.block(index, 0, n.rows(), n.cols()) = n;
			index += n.rows();
		}

		index = 0;
		if (mesh->is_volume())
		{
			for (const auto &t : tris)
			{
				boundary_vis_elements.row(index) << std::get<0>(t), std::get<1>(t), std::get<2>(t);
				++index;
			}
		}
		else
		{
			for (const auto &e : edges)
			{
				boundary_vis_elements.row(index) << e.first, e.second;
				++index;
			}
		}
	}

	void State::extract_boundary_mesh(
		const int n_current_bases,
		const std::vector<ElementBases> &bases,
		Eigen::MatrixXd &boundary_nodes_pos,
		Eigen::MatrixXi &boundary_edges,
		Eigen::MatrixXi &boundary_triangles) const
	{
		if (mesh->is_volume())
		{
			boundary_nodes_pos.resize(n_current_bases, 3);
			boundary_nodes_pos.setZero();
			const Mesh3D &mesh3d = *dynamic_cast<Mesh3D *>(mesh.get());

			if (args["boundary_conditions"]["periodic_boundary"])
				return;

			std::vector<std::tuple<int, int, int>> tris;

			std::stringstream print_warning;

			for (const LocalBoundary &lb : total_local_boundary)
			{
				const ElementBases &b = bases[lb.element_id()];

				for (int j = 0; j < lb.size(); ++j)
				{
					const int eid = lb.global_primitive_id(j);
					const int lid = lb[j];
					const auto nodes = b.local_nodes_for_primitive(eid, mesh3d);

					if (!mesh->is_simplex(lb.element_id()))
					{
						logger().trace("skipping element {} since it is not a simplex", eid);
						continue;
					}

					std::vector<int> loc_nodes;

					bool is_follower = false;
					if (!mesh3d.is_conforming())
					{
						for (long n = 0; n < nodes.size(); ++n)
						{
							auto &bs = b.bases[nodes(n)];
							const auto &glob = bs.global();
							if (glob.size() != 1)
							{
								is_follower = true;
								break;
							}
						}
					}

					if (is_follower)
						continue;

					for (long n = 0; n < nodes.size(); ++n)
					{
						auto &bs = b.bases[nodes(n)];
						const auto &glob = bs.global();
						if (glob.size() != 1)
							continue;

						int gindex = glob.front().index;
						boundary_nodes_pos.row(gindex) = glob.front().node;
						loc_nodes.push_back(gindex);
					}

					if (loc_nodes.size() == 3)
					{
						tris.emplace_back(loc_nodes[0], loc_nodes[1], loc_nodes[2]);
					}
					else if (loc_nodes.size() == 6)
					{
						tris.emplace_back(loc_nodes[0], loc_nodes[3], loc_nodes[5]);
						tris.emplace_back(loc_nodes[3], loc_nodes[1], loc_nodes[4]);
						tris.emplace_back(loc_nodes[4], loc_nodes[2], loc_nodes[5]);
						tris.emplace_back(loc_nodes[3], loc_nodes[4], loc_nodes[5]);
					}
					else if (loc_nodes.size() == 10)
					{
						tris.emplace_back(loc_nodes[0], loc_nodes[3], loc_nodes[8]);
						tris.emplace_back(loc_nodes[3], loc_nodes[4], loc_nodes[9]);
						tris.emplace_back(loc_nodes[4], loc_nodes[1], loc_nodes[5]);
						tris.emplace_back(loc_nodes[5], loc_nodes[6], loc_nodes[9]);
						tris.emplace_back(loc_nodes[6], loc_nodes[2], loc_nodes[7]);
						tris.emplace_back(loc_nodes[7], loc_nodes[8], loc_nodes[9]);
						tris.emplace_back(loc_nodes[8], loc_nodes[3], loc_nodes[9]);
						tris.emplace_back(loc_nodes[9], loc_nodes[4], loc_nodes[5]);
						tris.emplace_back(loc_nodes[6], loc_nodes[7], loc_nodes[9]);
					}
					else if (loc_nodes.size() == 15)
					{
						tris.emplace_back(loc_nodes[0], loc_nodes[3], loc_nodes[11]);
						tris.emplace_back(loc_nodes[3], loc_nodes[4], loc_nodes[12]);
						tris.emplace_back(loc_nodes[3], loc_nodes[12], loc_nodes[11]);
						tris.emplace_back(loc_nodes[12], loc_nodes[10], loc_nodes[11]);
						tris.emplace_back(loc_nodes[4], loc_nodes[5], loc_nodes[13]);
						tris.emplace_back(loc_nodes[4], loc_nodes[13], loc_nodes[12]);
						tris.emplace_back(loc_nodes[12], loc_nodes[13], loc_nodes[14]);
						tris.emplace_back(loc_nodes[12], loc_nodes[14], loc_nodes[10]);
						tris.emplace_back(loc_nodes[14], loc_nodes[9], loc_nodes[10]);
						tris.emplace_back(loc_nodes[5], loc_nodes[1], loc_nodes[6]);
						tris.emplace_back(loc_nodes[5], loc_nodes[6], loc_nodes[13]);
						tris.emplace_back(loc_nodes[6], loc_nodes[7], loc_nodes[13]);
						tris.emplace_back(loc_nodes[13], loc_nodes[7], loc_nodes[14]);
						tris.emplace_back(loc_nodes[7], loc_nodes[8], loc_nodes[14]);
						tris.emplace_back(loc_nodes[14], loc_nodes[8], loc_nodes[9]);
						tris.emplace_back(loc_nodes[8], loc_nodes[2], loc_nodes[9]);
					}
					else
					{

						print_warning << loc_nodes.size() << " ";
						// assert(false);
					}
				}
			}

			if (print_warning.str().size() > 0)
				logger().warn("Skipping faces as theys have {} nodes, boundary export supported up to p4", print_warning.str());

			boundary_triangles.resize(tris.size(), 3);
			for (int i = 0; i < tris.size(); ++i)
			{
				boundary_triangles.row(i) << std::get<0>(tris[i]), std::get<2>(tris[i]), std::get<1>(tris[i]);
			}

			if (boundary_triangles.rows() > 0)
			{
				igl::edges(boundary_triangles, boundary_edges);
			}
		}
		else
		{
			boundary_nodes_pos.resize(n_current_bases, 2);
			boundary_nodes_pos.setZero();
			const Mesh2D &mesh2d = *dynamic_cast<Mesh2D *>(mesh.get());

			if (args["boundary_conditions"]["periodic_boundary"])
				return;

			std::vector<std::pair<int, int>> edges;

			for (auto it = total_local_boundary.begin(); it != total_local_boundary.end(); ++it)
			{
				const auto &lb = *it;
				const ElementBases &b = bases[lb.element_id()];

				for (int j = 0; j < lb.size(); ++j)
				{
					const int eid = lb.global_primitive_id(j);
					const int lid = lb[j];
					const auto nodes = b.local_nodes_for_primitive(eid, mesh2d);

					int prev_node = -1;

					for (long n = 0; n < nodes.size(); ++n)
					{
						auto &bs = b.bases[nodes(n)];
						const auto &glob = bs.global();
						if (glob.size() != 1)
							continue;

						int gindex = glob.front().index;
						boundary_nodes_pos.row(gindex) << glob.front().node(0), glob.front().node(1);

						if (prev_node >= 0)
							edges.emplace_back(prev_node, gindex);
						prev_node = gindex;
					}
				}
			}

			boundary_triangles.resize(0, 0);
			boundary_edges.resize(edges.size(), 2);
			for (int i = 0; i < edges.size(); ++i)
			{
				boundary_edges.row(i) << edges[i].first, edges[i].second;
			}
		}
	}

	void State::save_json()
	{
		const std::string out_path = resolve_output_path(args["output"]["json"]);
		if (!out_path.empty())
		{
			std::ofstream out(out_path);
			if (!out.is_open())
			{
				logger().error("Unable to save simulation JSON to {}", out_path);
				return;
			}
			save_json(out);
			out.close();
		}
	}

	void State::save_json(std::ostream &out)
	{
		using json = nlohmann::json;
		json j;
		save_json(j);
		out << j.dump(4) << std::endl;
	}

	void State::save_json(nlohmann::json &j)
	{
		if (!mesh)
		{
			logger().error("Load the mesh first!");
			return;
		}
		if (sol.size() <= 0)
		{
			logger().error("Solve the problem first!");
			return;
		}

		logger().info("Saving json...");

		j["args"] = args;

		j["geom_order"] = mesh->orders().size() > 0 ? mesh->orders().maxCoeff() : 1;
		j["geom_order_min"] = mesh->orders().size() > 0 ? mesh->orders().minCoeff() : 1;
		j["discr_order_min"] = disc_orders.minCoeff();
		j["discr_order_max"] = disc_orders.maxCoeff();
		j["iso_parametric"] = iso_parametric();
		j["problem"] = problem->name();
		j["mat_size"] = mat_size;
		j["num_bases"] = n_bases;
		j["num_pressure_bases"] = n_pressure_bases;
		j["num_non_zero"] = nn_zero;
		j["num_flipped"] = n_flipped;
		j["num_dofs"] = num_dofs;
		j["num_vertices"] = mesh->n_vertices();
		j["num_elements"] = mesh->n_elements();

		j["num_p1"] = (disc_orders.array() == 1).count();
		j["num_p2"] = (disc_orders.array() == 2).count();
		j["num_p3"] = (disc_orders.array() == 3).count();
		j["num_p4"] = (disc_orders.array() == 4).count();
		j["num_p5"] = (disc_orders.array() == 5).count();

		j["mesh_size"] = mesh_size;
		j["max_angle"] = max_angle;

		j["sigma_max"] = sigma_max;
		j["sigma_min"] = sigma_min;
		j["sigma_avg"] = sigma_avg;

		j["min_edge_length"] = min_edge_length;
		j["average_edge_length"] = average_edge_length;

		j["err_l2"] = l2_err;
		j["err_h1"] = h1_err;
		j["err_h1_semi"] = h1_semi_err;
		j["err_linf"] = linf_err;
		j["err_linf_grad"] = grad_max_err;
		j["err_lp"] = lp_err;

		j["spectrum"] = {spectrum(0), spectrum(1), spectrum(2), spectrum(3)};
		j["spectrum_condest"] = std::abs(spectrum(3)) / std::abs(spectrum(0));

		// j["errors"] = errors;

		j["time_building_basis"] = building_basis_time;
		j["time_loading_mesh"] = loading_mesh_time;
		j["time_computing_poly_basis"] = computing_poly_basis_time;
		j["time_assembling_stiffness_mat"] = assembling_stiffness_mat_time;
		j["time_assigning_rhs"] = assigning_rhs_time;
		j["time_solving"] = solving_time;
		j["time_computing_errors"] = computing_errors_time;

		j["solver_info"] = solver_info;

		j["count_simplex"] = simplex_count;
		j["count_regular"] = regular_count;
		j["count_regular_boundary"] = regular_boundary_count;
		j["count_simple_singular"] = simple_singular_count;
		j["count_multi_singular"] = multi_singular_count;
		j["count_boundary"] = boundary_count;
		j["count_non_regular_boundary"] = non_regular_boundary_count;
		j["count_non_regular"] = non_regular_count;
		j["count_undefined"] = undefined_count;
		j["count_multi_singular_boundary"] = multi_singular_boundary_count;

		j["is_simplicial"] = mesh->n_elements() == simplex_count;

		j["peak_memory"] = getPeakRSS() / (1024 * 1024);

		const int actual_dim = problem->is_scalar() ? 1 : mesh->dimension();

		std::vector<double> mmin(actual_dim);
		std::vector<double> mmax(actual_dim);

		for (int d = 0; d < actual_dim; ++d)
		{
			mmin[d] = std::numeric_limits<double>::max();
			mmax[d] = -std::numeric_limits<double>::max();
		}

		for (int i = 0; i < sol.size(); i += actual_dim)
		{
			for (int d = 0; d < actual_dim; ++d)
			{
				mmin[d] = std::min(mmin[d], sol(i + d));
				mmax[d] = std::max(mmax[d], sol(i + d));
			}
		}

		std::vector<double> sol_at_node(actual_dim);

		if (args["output"]["advanced"]["sol_at_node"] >= 0)
		{
			const int node_id = args["output"]["advanced"]["sol_at_node"];

			for (int d = 0; d < actual_dim; ++d)
			{
				sol_at_node[d] = sol(node_id * actual_dim + d);
			}
		}

		j["sol_at_node"] = sol_at_node;
		j["sol_min"] = mmin;
		j["sol_max"] = mmax;

#if defined(POLYFEM_WITH_CPP_THREADS)
		j["num_threads"] = polyfem::get_n_threads();
#elif defined(POLYFEM_WITH_TBB)
		j["num_threads"] = get_n_threads();
#else
		j["num_threads"] = 1;
#endif

		j["formulation"] = formulation();

		logger().info("done");
	}

	void State::export_data()
	{
		if (!mesh)
		{
			logger().error("Load the mesh first!");
			return;
		}
		if (n_bases <= 0)
		{
			logger().error("Build the bases first!");
			return;
		}
		// if (stiffness.rows() <= 0) { logger().error("Assemble the stiffness matrix first!"); return; }
		if (rhs.size() <= 0)
		{
			logger().error("Assemble the rhs first!");
			return;
		}
		if (sol.size() <= 0)
		{
			logger().error("Solve the problem first!");
			return;
		}

		// Export vtu mesh of solution + wire mesh of deformed input
		// + mesh colored with the bases
		const std::string vis_mesh_path = resolve_output_path(args["output"]["paraview"]["file_name"]);
		const std::string nodes_path = resolve_output_path(args["output"]["data"]["nodes"]);
		const std::string solution_path = resolve_output_path(args["output"]["data"]["solution"]);
		const std::string stress_path = resolve_output_path(args["output"]["data"]["stress_mat"]);
		const std::string mises_path = resolve_output_path(args["output"]["data"]["mises"]);
		const bool reorder_output = args["output"]["data"]["advanced"]["reorder_nodes"];

		if (!solution_path.empty())
		{
			std::ofstream out(solution_path);
			out.precision(100);
			out << std::scientific;
			if (reorder_output)
			{
				int problem_dim = (problem->is_scalar() ? 1 : mesh->dimension());
				Eigen::VectorXi reordering(n_bases);
				reordering.setConstant(-1);

				for (int i = 0; i < in_node_to_node.size(); ++i)
				{
					reordering[in_node_to_node[i]] = i;
				}
				Eigen::MatrixXd tmp_sol = unflatten(sol, problem_dim);
				Eigen::MatrixXd tmp(tmp_sol.rows(), tmp_sol.cols());

				for (int i = 0; i < reordering.size(); ++i)
				{
					if (reordering[i] < 0)
						continue;

					tmp.row(reordering[i]) = tmp_sol.row(i);
				}

				for (int i = 0; i < tmp.rows(); ++i)
				{
					for (int j = 0; j < tmp.cols(); ++j)
						out << tmp(i, j) << " ";

					out << std::endl;
				}
			}
			else
				out << sol << std::endl;
			out.close();
		}

		double tend = args.value("tend", 1.0); // default=1
		if (tend <= 0)
			tend = 1;

		if (!vis_mesh_path.empty() && args["time"].is_null())
		{
			save_vtu(vis_mesh_path, tend);
		}
		if (!nodes_path.empty())
		{
			MatrixXd nodes(n_bases, mesh->dimension());
			for (const ElementBases &eb : bases)
			{
				for (const Basis &b : eb.bases)
				{
					// for(const auto &lg : b.global())
					for (size_t ii = 0; ii < b.global().size(); ++ii)
					{
						const auto &lg = b.global()[ii];
						nodes.row(lg.index) = lg.node;
					}
				}
			}
			std::ofstream out(nodes_path);
			out.precision(100);
			out << nodes;
			out.close();
		}
		if (!stress_path.empty())
		{
			Eigen::MatrixXd result;
			Eigen::VectorXd mises;
			compute_stress_at_quadrature_points(sol, result, mises);
			std::ofstream out(stress_path);
			out.precision(20);
			out << result;
		}
		if (!mises_path.empty())
		{
			Eigen::MatrixXd result;
			Eigen::VectorXd mises;
			compute_stress_at_quadrature_points(sol, result, mises);
			std::ofstream out(mises_path);
			out.precision(20);
			out << mises;
		}
	}

	void State::build_vis_mesh(Eigen::MatrixXd &points, Eigen::MatrixXi &tets, Eigen::MatrixXi &el_id, Eigen::MatrixXd &discr)
	{
		if (!mesh)
		{
			logger().error("Load the mesh first!");
			return;
		}
		if (n_bases <= 0)
		{
			logger().error("Build the bases first!");
			return;
		}

		const auto &sampler = ref_element_sampler;

		const auto &current_bases = geom_bases();
		int tet_total_size = 0;
		int pts_total_size = 0;

		const bool boundary_only = args["output"]["advanced"]["vis_boundary_only"];

		Eigen::MatrixXd vis_pts_poly;
		Eigen::MatrixXi vis_faces_poly;

		for (size_t i = 0; i < current_bases.size(); ++i)
		{
			const auto &bs = current_bases[i];

			if (boundary_only && mesh->is_volume() && !mesh->is_boundary_element(i))
				continue;

			if (mesh->is_simplex(i))
			{
				tet_total_size += sampler.simplex_volume().rows();
				pts_total_size += sampler.simplex_points().rows();
			}
			else if (mesh->is_cube(i))
			{
				tet_total_size += sampler.cube_volume().rows();
				pts_total_size += sampler.cube_points().rows();
			}
			else
			{
				if (mesh->is_volume())
				{
					sampler.sample_polyhedron(polys_3d[i].first, polys_3d[i].second, vis_pts_poly, vis_faces_poly);

					tet_total_size += vis_faces_poly.rows();
					pts_total_size += vis_pts_poly.rows();
				}
				else
				{
					sampler.sample_polygon(polys[i], vis_pts_poly, vis_faces_poly);

					tet_total_size += vis_faces_poly.rows();
					pts_total_size += vis_pts_poly.rows();
				}
			}
		}

		points.resize(pts_total_size, mesh->dimension());
		tets.resize(tet_total_size, mesh->is_volume() ? 4 : 3);

		el_id.resize(pts_total_size, 1);
		discr.resize(pts_total_size, 1);

		Eigen::MatrixXd mapped, tmp;
		int tet_index = 0, pts_index = 0;

		for (size_t i = 0; i < current_bases.size(); ++i)
		{
			const auto &bs = current_bases[i];

			if (boundary_only && mesh->is_volume() && !mesh->is_boundary_element(i))
				continue;

			if (mesh->is_simplex(i))
			{
				bs.eval_geom_mapping(sampler.simplex_points(), mapped);

				tets.block(tet_index, 0, sampler.simplex_volume().rows(), tets.cols()) = sampler.simplex_volume().array() + pts_index;
				tet_index += sampler.simplex_volume().rows();

				points.block(pts_index, 0, mapped.rows(), points.cols()) = mapped;
				discr.block(pts_index, 0, mapped.rows(), 1).setConstant(disc_orders(i));
				el_id.block(pts_index, 0, mapped.rows(), 1).setConstant(i);
				pts_index += mapped.rows();
			}
			else if (mesh->is_cube(i))
			{
				bs.eval_geom_mapping(sampler.cube_points(), mapped);

				tets.block(tet_index, 0, sampler.cube_volume().rows(), tets.cols()) = sampler.cube_volume().array() + pts_index;
				tet_index += sampler.cube_volume().rows();

				points.block(pts_index, 0, mapped.rows(), points.cols()) = mapped;
				discr.block(pts_index, 0, mapped.rows(), 1).setConstant(disc_orders(i));
				el_id.block(pts_index, 0, mapped.rows(), 1).setConstant(i);
				pts_index += mapped.rows();
			}
			else
			{
				if (mesh->is_volume())
				{
					sampler.sample_polyhedron(polys_3d[i].first, polys_3d[i].second, vis_pts_poly, vis_faces_poly);
					bs.eval_geom_mapping(vis_pts_poly, mapped);

					tets.block(tet_index, 0, vis_faces_poly.rows(), tets.cols()) = vis_faces_poly.array() + pts_index;
					tet_index += vis_faces_poly.rows();

					points.block(pts_index, 0, mapped.rows(), points.cols()) = mapped;
					discr.block(pts_index, 0, mapped.rows(), 1).setConstant(-1);
					el_id.block(pts_index, 0, mapped.rows(), 1).setConstant(i);
					pts_index += mapped.rows();
				}
				else
				{
					sampler.sample_polygon(polys[i], vis_pts_poly, vis_faces_poly);
					bs.eval_geom_mapping(vis_pts_poly, mapped);

					tets.block(tet_index, 0, vis_faces_poly.rows(), tets.cols()) = vis_faces_poly.array() + pts_index;
					tet_index += vis_faces_poly.rows();

					points.block(pts_index, 0, mapped.rows(), points.cols()) = mapped;
					discr.block(pts_index, 0, mapped.rows(), 1).setConstant(-1);
					el_id.block(pts_index, 0, mapped.rows(), 1).setConstant(i);
					pts_index += mapped.rows();
				}
			}
		}

		assert(pts_index == points.rows());
		assert(tet_index == tets.rows());
	}

	void State::build_high_oder_vis_mesh(Eigen::MatrixXd &points, std::vector<std::vector<int>> &elements, Eigen::MatrixXi &el_id, Eigen::MatrixXd &discr)
	{
		if (!mesh)
		{
			logger().error("Load the mesh first!");
			return;
		}
		if (n_bases <= 0)
		{
			logger().error("Build the bases first!");
			return;
		}
		assert(mesh->is_linear());

		std::vector<RowVectorNd> nodes;
		int pts_total_size = 0;
		elements.resize(bases.size());
		Eigen::MatrixXd ref_pts;

		for (size_t i = 0; i < bases.size(); ++i)
		{
			const auto &bs = bases[i];
			if (mesh->is_volume())
			{
				if (mesh->is_simplex(i))
					autogen::p_nodes_3d(disc_orders(i), ref_pts);
				else if (mesh->is_cube(i))
					autogen::q_nodes_3d(disc_orders(i), ref_pts);
				else
					continue;
			}
			else
			{
				if (mesh->is_simplex(i))
					autogen::p_nodes_2d(disc_orders(i), ref_pts);
				else if (mesh->is_cube(i))
					autogen::q_nodes_2d(disc_orders(i), ref_pts);
				else
					continue;
			}

			pts_total_size += ref_pts.rows();
		}

		points.resize(pts_total_size, mesh->dimension());

		el_id.resize(pts_total_size, 1);
		discr.resize(pts_total_size, 1);

		Eigen::MatrixXd mapped;
		int pts_index = 0;

		std::string error_msg = "";

		for (size_t i = 0; i < bases.size(); ++i)
		{
			const auto &bs = bases[i];
			if (mesh->is_volume())
			{
				if (mesh->is_simplex(i))
					autogen::p_nodes_3d(disc_orders(i), ref_pts);
				else if (mesh->is_cube(i))
					autogen::q_nodes_3d(disc_orders(i), ref_pts);
				else
					continue;
			}
			else
			{
				if (mesh->is_simplex(i))
					autogen::p_nodes_2d(disc_orders(i), ref_pts);
				else if (mesh->is_cube(i))
					autogen::q_nodes_2d(disc_orders(i), ref_pts);
				else
					continue;
			}

			bs.eval_geom_mapping(ref_pts, mapped);

			for (int j = 0; j < mapped.rows(); ++j)
			{
				points.row(pts_index) = mapped.row(j);
				el_id(pts_index) = i;
				discr(pts_index) = disc_orders(i);
				elements[i].push_back(pts_index);

				pts_index++;
			}

			if (mesh->is_simplex(i))
			{
				if (mesh->is_volume())
				{
					const int n_nodes = elements[i].size();
					if (disc_orders(i) >= 3)
					{

						std::swap(elements[i][16], elements[i][17]);
						std::swap(elements[i][17], elements[i][18]);
						std::swap(elements[i][18], elements[i][19]);
					}
					if (disc_orders(i) > 4)
						error_msg = "not implementd!!!"; // TODO: higher than 3
				}
				else
				{
					if (disc_orders(i) == 4)
					{
						const int n_nodes = elements[i].size();
						std::swap(elements[i][n_nodes - 1], elements[i][n_nodes - 2]);
					}
					if (disc_orders(i) > 4)
						error_msg = "not implementd!!!"; // TODO: higher than 3
				}
			}
			else
				error_msg = "not implementd!!!"; // TODO: hexes
		}

		if (!error_msg.empty())
			logger().warn(error_msg);

		assert(pts_index == points.rows());
	}

	void State::save_vtu(const std::string &path, const double t)
	{
		if (!mesh)
		{
			logger().error("Load the mesh first!");
			return;
		}
		if (n_bases <= 0)
		{
			logger().error("Build the bases first!");
			return;
		}
		// if (stiffness.rows() <= 0) { logger().error("Assemble the stiffness matrix first!"); return; }
		if (rhs.size() <= 0)
		{
			logger().error("Assemble the rhs first!");
			// return;
			const int actual_dim = problem->is_scalar() ? 1 : mesh->dimension();
			rhs.setZero(n_bases * actual_dim, 1);
		}
		if (sol.size() <= 0)
		{
			logger().error("Solve the problem first!");
			const int actual_dim = problem->is_scalar() ? 1 : mesh->dimension();
			sol.setZero(n_bases * actual_dim, 1);
			// return;
		}

		const bool export_volume = args["output"]["paraview"]["volume"];
		const bool export_surface = args["output"]["paraview"]["surface"];
		const bool export_wire = args["output"]["paraview"]["wireframe"];
		const bool export_contact_forces = args["output"]["paraview"]["options"]["contact_forces"] && !problem->is_scalar();
		const bool export_friction_forces = args["output"]["paraview"]["options"]["friction_forces"] && !problem->is_scalar();

		const std::filesystem::path fs_path(path);
		const std::string path_stem = fs_path.stem().string();
		const std::string base_path = (fs_path.parent_path() / path_stem).string();

		if (export_volume)
		{
			save_volume(path, t);
		}

		if (export_surface)
		{
			save_surface(base_path + "_surf.vtu");
		}

		if (export_wire)
		{
			save_wire(base_path + "_wire.vtu", t);
		}

		if (!solve_export_to_file)
			return;

		tinyxml2::XMLDocument vtm;
		vtm.InsertEndChild(vtm.NewDeclaration());

		tinyxml2::XMLElement *root = vtm.NewElement("VTKFile");
		vtm.InsertEndChild(root);
		root->SetAttribute("type", "vtkMultiBlockDataSet");
		root->SetAttribute("version", "1.0");

		tinyxml2::XMLElement *multiblock = root->InsertNewChildElement("vtkMultiBlockDataSet");

		if (export_volume)
		{
			tinyxml2::XMLElement *block = multiblock->InsertNewChildElement("Block");
			block->SetAttribute("name", "Volume");
			tinyxml2::XMLElement *dataset = block->InsertNewChildElement("DataSet");
			dataset->SetAttribute("name", "data");
			const std::string tmp(fs_path.filename().string());
			dataset->SetAttribute("file", tmp.c_str());
		}

		if (export_surface)
		{
			tinyxml2::XMLElement *block = multiblock->InsertNewChildElement("Block");
			block->SetAttribute("name", "Surface");

			tinyxml2::XMLElement *dataset = block->InsertNewChildElement("DataSet");
			dataset->SetAttribute("name", "surface");
			dataset->SetAttribute("file", (path_stem + "_surf.vtu").c_str());

			if (export_contact_forces || export_friction_forces)
			{
				tinyxml2::XMLElement *dataset = block->InsertNewChildElement("DataSet");
				dataset->SetAttribute("name", "contact");
				dataset->SetAttribute("file", (path_stem + "_surf_contact.vtu").c_str());
			}
		}

		if (export_wire)
		{
			tinyxml2::XMLElement *block = multiblock->InsertNewChildElement("Block");
			block->SetAttribute("name", "Wireframe");

			tinyxml2::XMLElement *dataset = block->InsertNewChildElement("DataSet");
			dataset->SetAttribute("name", "data");
			dataset->SetAttribute("file", (path_stem + "_wire.vtu").c_str());
		}

		tinyxml2::XMLElement *data_array = root->InsertNewChildElement("FieldData")->InsertNewChildElement("DataArray");
		data_array->SetAttribute("type", "Float32");
		data_array->SetAttribute("Name", "TimeValue");
		data_array->InsertNewText(std::to_string(t).c_str());

		vtm.SaveFile((base_path + ".vtm").c_str());
	}

	void State::save_volume(const std::string &path, const double t)
	{
		Eigen::MatrixXd points;
		Eigen::MatrixXi tets;
		Eigen::MatrixXi el_id;
		Eigen::MatrixXd discr;
		std::vector<std::vector<int>> elements;

		const bool use_sampler = !(mesh->is_linear() && solve_export_to_file && args["output"]["paraview"]["high_order_mesh"]);

		if (use_sampler)
			build_vis_mesh(points, tets, el_id, discr);
		else
			build_high_oder_vis_mesh(points, elements, el_id, discr);

		Eigen::MatrixXd fun, exact_fun, err;
		const bool boundary_only = use_sampler && args["output"]["advanced"]["vis_boundary_only"];
		const bool material_params = args["output"]["paraview"]["options"]["material"];
		const bool topology_params = args["output"]["paraview"]["options"]["topology"];
		const bool body_ids = args["output"]["paraview"]["options"]["body_ids"];
		const bool sol_on_grid = args["output"]["paraview"]["options"]["sol_on_grid"] > 0;
		const bool export_velocity = args["output"]["paraview"]["options"]["velocity"];
		const bool export_acceleration = args["output"]["paraview"]["options"]["acceleration"];

		if (sol_on_grid)
		{
			const int problem_dim = problem->is_scalar() ? 1 : mesh->dimension();
			Eigen::MatrixXd tmp, tmp_grad;
			Eigen::MatrixXd tmp_p, tmp_grad_p;
			Eigen::MatrixXd res(grid_points_to_elements.size(), problem_dim);
			res.setConstant(std::numeric_limits<double>::quiet_NaN());
			Eigen::MatrixXd res_grad(grid_points_to_elements.size(), problem_dim * problem_dim);
			res_grad.setConstant(std::numeric_limits<double>::quiet_NaN());

			Eigen::MatrixXd res_p(grid_points_to_elements.size(), 1);
			res_p.setConstant(std::numeric_limits<double>::quiet_NaN());
			Eigen::MatrixXd res_grad_p(grid_points_to_elements.size(), problem_dim);
			res_grad_p.setConstant(std::numeric_limits<double>::quiet_NaN());

			for (int i = 0; i < grid_points_to_elements.size(); ++i)
			{
				const int el_id = grid_points_to_elements(i);
				if (el_id < 0)
					continue;
				assert(mesh->is_simplex(el_id));
				const Eigen::MatrixXd bc = grid_points_bc.row(i);
				Eigen::MatrixXd pt(1, bc.cols() - 1);
				for (int d = 1; d < bc.cols(); ++d)
					pt(d - 1) = bc(d);
				interpolate_at_local_vals(el_id, pt, tmp, tmp_grad);

				res.row(i) = tmp;
				res_grad.row(i) = tmp_grad;

				if (assembler.is_mixed(formulation()))
				{
					interpolate_at_local_vals(el_id, 1, pressure_bases, pt, pressure, tmp_p, tmp_grad_p);
					res_p.row(i) = tmp_p;
					res_grad_p.row(i) = tmp_grad_p;
				}
			}

			std::ofstream os(path + "_sol.txt");
			os << res;

			std::ofstream osg(path + "_grad.txt");
			osg << res_grad;

			std::ofstream osgg(path + "_grid.txt");
			osgg << grid_points;

			if (assembler.is_mixed(formulation()))
			{
				std::ofstream osp(path + "_p_sol.txt");
				osp << res_p;

				std::ofstream osgp(path + "_p_grad.txt");
				osgp << res_grad_p;
			}
		}

		interpolate_function(points.rows(), sol, fun, use_sampler, boundary_only);

		if (obstacle.n_vertices() > 0)
		{
			fun.conservativeResize(fun.rows() + obstacle.n_vertices(), fun.cols());
			obstacle.update_displacement(t, fun);
		}

		if (problem->has_exact_sol())
		{
			problem->exact(points, t, exact_fun);
			err = (fun - exact_fun).eval().rowwise().norm();

			if (obstacle.n_vertices() > 0)
			{
				exact_fun.conservativeResize(exact_fun.rows() + obstacle.n_vertices(), exact_fun.cols());
				obstacle.update_displacement(t, exact_fun);

				err.conservativeResize(err.rows() + obstacle.n_vertices(), 1);
				err.bottomRows(obstacle.n_vertices()).setZero();
			}
		}

		VTUWriter writer;

		if (solve_export_to_file && fun.cols() != 1 && !mesh->is_volume())
		{
			fun.conservativeResize(fun.rows(), 3);
			fun.col(2).setZero();

			if (problem->has_exact_sol())
			{
				exact_fun.conservativeResize(exact_fun.rows(), 3);
				exact_fun.col(2).setZero();
			}
		}

		if (solve_export_to_file)
			writer.add_field("solution", fun);
		else
			solution_frames.back().solution = fun;

		if (problem->is_time_dependent())
		{
			bool is_time_integrator_valid = solve_data.time_integrator != nullptr;
			const Eigen::VectorXd zero_tmp = Eigen::VectorXd::Zero(sol.rows());
			if (export_velocity)
			{
				Eigen::VectorXd vel = zero_tmp;
				if (is_time_integrator_valid)
				{
					const auto &tmp_ti = *static_cast<time_integrator::ImplicitTimeIntegrator *>(solve_data.time_integrator.get());
					vel = tmp_ti.v_prev();
				}

				Eigen::MatrixXd interp_vel;
				interpolate_function(points.rows(), vel, interp_vel, use_sampler, boundary_only);
				if (obstacle.n_vertices() > 0)
				{
					interp_vel.conservativeResize(interp_vel.rows() + obstacle.n_vertices(), interp_vel.cols());
					obstacle.set_zero(interp_vel); // TODO
				}

				if (solve_export_to_file && interp_vel.cols() == 2)
				{
					interp_vel.conservativeResize(interp_vel.rows(), 3);
					interp_vel.col(2).setZero();
				}

				if (solve_export_to_file)
				{
					writer.add_field("velocity", interp_vel);
				}
				// TODO: else save to solution frames
			}

			if (export_acceleration)
			{
				Eigen::VectorXd acc = zero_tmp;
				if (is_time_integrator_valid)
				{
					const auto &tmp_ti = *static_cast<time_integrator::ImplicitTimeIntegrator *>(solve_data.time_integrator.get());
					acc = tmp_ti.a_prev();
				}

				Eigen::MatrixXd interp_acc;
				interpolate_function(points.rows(), acc, interp_acc, use_sampler, boundary_only);
				if (obstacle.n_vertices() > 0)
				{
					interp_acc.conservativeResize(interp_acc.rows() + obstacle.n_vertices(), interp_acc.cols());
					obstacle.set_zero(interp_acc); // TODO
				}

				if (solve_export_to_file && interp_acc.cols() == 2)
				{
					interp_acc.conservativeResize(interp_acc.rows(), 3);
					interp_acc.col(2).setZero();
				}

				if (solve_export_to_file)
				{
					writer.add_field("acceleration", interp_acc);
				}
				// TODO: else save to solution frames
			}
		}

		// if(problem->is_mixed())
		if (assembler.is_mixed(formulation()))
		{
			Eigen::MatrixXd interp_p;
			interpolate_function(points.rows(), 1, pressure_bases, pressure, interp_p, use_sampler, boundary_only);

			if (obstacle.n_vertices() > 0)
			{
				interp_p.conservativeResize(interp_p.size() + obstacle.n_vertices(), 1);
				interp_p.bottomRows(obstacle.n_vertices()).setZero();
			}

			if (solve_export_to_file)
				writer.add_field("pressure", interp_p);
			else
				solution_frames.back().pressure = interp_p;
		}

		if (obstacle.n_vertices() > 0)
		{
			discr.conservativeResize(discr.size() + obstacle.n_vertices(), 1);
			discr.bottomRows(obstacle.n_vertices()).setZero();
		}

		if (solve_export_to_file)
			writer.add_field("discr", discr);
		if (problem->has_exact_sol())
		{
			if (solve_export_to_file)
			{
				writer.add_field("exact", exact_fun);
				writer.add_field("error", err);
			}
			else
			{
				solution_frames.back().exact = exact_fun;
				solution_frames.back().error = err;
			}
		}

		if (fun.cols() != 1)
		{
			Eigen::MatrixXd vals, tvals;
			compute_scalar_value(points.rows(), sol, vals, use_sampler, boundary_only);

			if (obstacle.n_vertices() > 0)
			{
				vals.conservativeResize(vals.size() + obstacle.n_vertices(), 1);
				vals.bottomRows(obstacle.n_vertices()).setZero();
			}

			if (solve_export_to_file)
				writer.add_field("scalar_value", vals);
			else
				solution_frames.back().scalar_value = vals;

			if (solve_export_to_file && !assembler.is_fluid(formulation()))
			{
				compute_tensor_value(points.rows(), sol, tvals, use_sampler, boundary_only);
				for (int i = 0; i < tvals.cols(); ++i)
				{
					Eigen::MatrixXd tmp = tvals.col(i);
					if (obstacle.n_vertices() > 0)
					{
						tmp.conservativeResize(tmp.size() + obstacle.n_vertices(), 1);
						tmp.bottomRows(obstacle.n_vertices()).setZero();
					}

					const int ii = (i / mesh->dimension()) + 1;
					const int jj = (i % mesh->dimension()) + 1;
					writer.add_field(fmt::format("tensor_value_{:d}{:d}", ii, jj), tmp);
				}
			}

			if (!args["space"]["advanced"]["use_spline"] && !assembler.is_fluid(formulation()))
			{
				average_grad_based_function(points.rows(), sol, vals, tvals, use_sampler, boundary_only);
				if (obstacle.n_vertices() > 0)
				{
					vals.conservativeResize(vals.size() + obstacle.n_vertices(), 1);
					vals.bottomRows(obstacle.n_vertices()).setZero();
				}

				if (solve_export_to_file)
					writer.add_field("scalar_value_avg", vals);
				else
					solution_frames.back().scalar_value_avg = vals;
				// for(int i = 0; i < tvals.cols(); ++i){
				// 	const int ii = (i / mesh->dimension()) + 1;
				// 	const int jj = (i % mesh->dimension()) + 1;
				// 	writer.add_field("tensor_value_avg_" + std::to_string(ii) + std::to_string(jj), tvals.col(i));
				// }
			}
		}

		if (material_params && !assembler.is_fluid(formulation()))
		{
			const LameParameters &params = assembler.lame_params();

			Eigen::MatrixXd lambdas(points.rows(), 1);
			Eigen::MatrixXd mus(points.rows(), 1);
			Eigen::MatrixXd Es(points.rows(), 1);
			Eigen::MatrixXd nus(points.rows(), 1);
			Eigen::MatrixXd rhos(points.rows(), 1);

			Eigen::MatrixXd local_pts;
			Eigen::MatrixXi vis_faces_poly;

			const auto &gbases = geom_bases();

			int index = 0;
			const auto &sampler = ref_element_sampler;
			for (int e = 0; e < int(bases.size()); ++e)
			{
				const ElementBases &gbs = gbases[e];
				const ElementBases &bs = bases[e];

				if (use_sampler)
				{
					if (mesh->is_simplex(e))
						local_pts = sampler.simplex_points();
					else if (mesh->is_cube(e))
						local_pts = sampler.cube_points();
					else
					{
						if (mesh->is_volume())
							sampler.sample_polyhedron(polys_3d[e].first, polys_3d[e].second, local_pts, vis_faces_poly);
						else
							sampler.sample_polygon(polys[e], local_pts, vis_faces_poly);
					}
				}
				else
				{
					if (mesh->is_volume())
					{
						if (mesh->is_simplex(e))
							autogen::p_nodes_3d(disc_orders(e), local_pts);
						else if (mesh->is_cube(e))
							autogen::q_nodes_3d(disc_orders(e), local_pts);
						else
							continue;
					}
					else
					{
						if (mesh->is_simplex(e))
							autogen::p_nodes_2d(disc_orders(e), local_pts);
						else if (mesh->is_cube(e))
							autogen::q_nodes_2d(disc_orders(e), local_pts);
						else
							continue;
					}
				}

				ElementAssemblyValues vals;
				vals.compute(e, mesh->is_volume(), local_pts, bs, gbs);

				for (int j = 0; j < vals.val.rows(); ++j)
				{
					double lambda, mu;

					params.lambda_mu(local_pts.row(j), vals.val.row(j), e, lambda, mu);
					lambdas(index) = lambda;
					mus(index) = mu;

					Es(index) = convert_to_E(mesh->is_volume(), lambda, mu);
					nus(index) = convert_to_nu(mesh->is_volume(), lambda, mu);

					// if (mesh->is_volume())
					// {
					// 	Es(index) = mu * (3.0 * lambda + 2.0 * mu) / (lambda + mu);
					// 	nus(index) = lambda / (2.0 * (lambda + mu));
					// }
					// else
					// {
					// 	Es(index) = 2 * mu * (2.0 * lambda + 2.0 * mu) / (lambda + 2.0 * mu);
					// 	nus(index) = lambda / (lambda + 2.0 * mu);
					// }

					rhos(index) = density(local_pts.row(j), vals.val.row(j), e);

					++index;
				}
			}

			assert(index == points.rows());

			if (obstacle.n_vertices() > 0)
			{
				lambdas.conservativeResize(lambdas.size() + obstacle.n_vertices(), 1);
				lambdas.bottomRows(obstacle.n_vertices()).setZero();

				mus.conservativeResize(mus.size() + obstacle.n_vertices(), 1);
				mus.bottomRows(obstacle.n_vertices()).setZero();

				Es.conservativeResize(Es.size() + obstacle.n_vertices(), 1);
				Es.bottomRows(obstacle.n_vertices()).setZero();

				nus.conservativeResize(nus.size() + obstacle.n_vertices(), 1);
				nus.bottomRows(obstacle.n_vertices()).setZero();

				rhos.conservativeResize(rhos.size() + obstacle.n_vertices(), 1);
				rhos.bottomRows(obstacle.n_vertices()).setZero();
			}

			writer.add_field("lambda", lambdas);
			writer.add_field("mu", mus);
			writer.add_field("E", Es);
			writer.add_field("nu", nus);
			writer.add_field("rho", rhos);
		}

		if (topology_params)
		{
			const LameParameters &params = assembler.lame_params();

			Eigen::MatrixXd rhos(points.rows(), 1);

			Eigen::MatrixXd local_pts;
			Eigen::MatrixXi vis_faces_poly;

			const auto &gbases = geom_bases();

			int index = 0;
			const auto &sampler = ref_element_sampler;
			for (int e = 0; e < int(bases.size()); ++e)
			{
				const ElementBases &gbs = gbases[e];
				const ElementBases &bs = bases[e];

				if (use_sampler)
				{
					if (mesh->is_simplex(e))
						local_pts = sampler.simplex_points();
					else if (mesh->is_cube(e))
						local_pts = sampler.cube_points();
					else
					{
						if (mesh->is_volume())
							sampler.sample_polyhedron(polys_3d[e].first, polys_3d[e].second, local_pts, vis_faces_poly);
						else
							sampler.sample_polygon(polys[e], local_pts, vis_faces_poly);
					}
				}
				else
				{
					if (mesh->is_volume())
					{
						if (mesh->is_simplex(e))
							autogen::p_nodes_3d(disc_orders(e), local_pts);
						else if (mesh->is_cube(e))
							autogen::q_nodes_3d(disc_orders(e), local_pts);
						else
							continue;
					}
					else
					{
						if (mesh->is_simplex(e))
							autogen::p_nodes_2d(disc_orders(e), local_pts);
						else if (mesh->is_cube(e))
							autogen::q_nodes_2d(disc_orders(e), local_pts);
						else
							continue;
					}
				}

				ElementAssemblyValues vals;
				vals.compute(e, mesh->is_volume(), local_pts, bs, gbs);

				for (int j = 0; j < vals.val.rows(); ++j)
				{
					rhos(index) = params.density(e);

					++index;
				}
			}

			assert(index == points.rows());

			if (obstacle.n_vertices() > 0)
			{
				rhos.conservativeResize(rhos.size() + obstacle.n_vertices(), 1);
				rhos.bottomRows(obstacle.n_vertices()).setZero();
			}

			writer.add_field("topology", rhos);
		}

		if (body_ids)
		{

			Eigen::MatrixXd ids(points.rows(), 1);

			for (int i = 0; i < points.rows(); ++i)
			{
				ids(i) = mesh->get_body_id(el_id(i));
			}

			if (obstacle.n_vertices() > 0)
			{
				ids.conservativeResize(ids.size() + obstacle.n_vertices(), 1);
				ids.bottomRows(obstacle.n_vertices()).setZero();
			}

			writer.add_field("body_ids", ids);
		}

		// interpolate_function(pts_index, rhs, fun, boundary_only);
		// writer.add_field("rhs", fun);
		if (solve_export_to_file)
		{
			if (obstacle.n_vertices() > 0)
			{
				const int orig_p = points.rows();
				points.conservativeResize(points.rows() + obstacle.n_vertices(), points.cols());
				points.bottomRows(obstacle.n_vertices()) = obstacle.v();

				if (elements.empty())
				{
					for (int i = 0; i < tets.rows(); ++i)
					{
						elements.emplace_back();
						for (int j = 0; j < tets.cols(); ++j)
							elements.back().push_back(tets(i, j));
					}
				}

				for (int i = 0; i < obstacle.get_face_connectivity().rows(); ++i)
				{
					elements.emplace_back();
					for (int j = 0; j < obstacle.get_face_connectivity().cols(); ++j)
						elements.back().push_back(obstacle.get_face_connectivity()(i, j) + orig_p);
				}

				for (int i = 0; i < obstacle.get_edge_connectivity().rows(); ++i)
				{
					elements.emplace_back();
					for (int j = 0; j < obstacle.get_edge_connectivity().cols(); ++j)
						elements.back().push_back(obstacle.get_edge_connectivity()(i, j) + orig_p);
				}

				for (int i = 0; i < obstacle.get_vertex_connectivity().size(); ++i)
				{
					elements.emplace_back();
					elements.back().push_back(obstacle.get_vertex_connectivity()(i) + orig_p);
				}
			}

			if (elements.empty())
				writer.write_mesh(path, points, tets);
			else
				writer.write_mesh(path, points, elements, true);
		}
		else
		{
			solution_frames.back().name = path;
			solution_frames.back().points = points;
			solution_frames.back().connectivity = tets;
		}
	}

	void State::save_surface(const std::string &export_surface)
	{
		const bool material_params = args["output"]["paraview"]["options"]["material"];
		const bool body_ids = args["output"]["paraview"]["options"]["body_ids"];
		const bool export_contact_forces = args["output"]["paraview"]["options"]["contact_forces"] && !problem->is_scalar();
		const bool export_friction_forces = args["output"]["paraview"]["options"]["friction_forces"] && !problem->is_scalar();

		Eigen::MatrixXd fun, interp_p, discr, vect, b_sidesets;

		Eigen::MatrixXd lsol, lp, lgrad, lpgrad;

		int actual_dim = 1;
		if (!problem->is_scalar())
			actual_dim = mesh->dimension();

		discr.resize(boundary_vis_vertices.rows(), 1);
		fun.resize(boundary_vis_vertices.rows(), actual_dim);
		interp_p.resize(boundary_vis_vertices.rows(), 1);
		vect.resize(boundary_vis_vertices.rows(), mesh->dimension());

		b_sidesets.resize(boundary_vis_vertices.rows(), 1);
		b_sidesets.setZero();

		for (int i = 0; i < boundary_vis_vertices.rows(); ++i)
		{
			const auto s_id = mesh->get_boundary_id(boundary_vis_primitive_ids(i));
			if (s_id > 0)
			{
				b_sidesets(i) = s_id;
			}

			const int el_index = boundary_vis_elements_ids(i);
			interpolate_at_local_vals(el_index, boundary_vis_local_vertices.row(i), sol, lsol, lgrad);
			assert(lsol.size() == actual_dim);
			if (assembler.is_mixed(formulation()))
			{
				interpolate_at_local_vals(el_index, 1, pressure_bases, boundary_vis_local_vertices.row(i), pressure, lp, lpgrad);
				assert(lp.size() == 1);
				interp_p(i) = lp(0);
			}

			discr(i) = disc_orders(el_index);
			for (int j = 0; j < actual_dim; ++j)
			{
				fun(i, j) = lsol(j);
			}

			if (actual_dim == 1)
			{
				assert(lgrad.size() == mesh->dimension());
				for (int j = 0; j < mesh->dimension(); ++j)
				{
					vect(i, j) = lgrad(j);
				}
			}
			else
			{
				assert(lgrad.size() == actual_dim * actual_dim);
				Eigen::MatrixXd tensor_flat;
				const auto &gbases = geom_bases();
				const ElementBases &gbs = gbases[el_index];
				const ElementBases &bs = bases[el_index];
				assembler.compute_tensor_value(formulation(), el_index, bs, gbs, boundary_vis_local_vertices.row(i), sol, tensor_flat);
				assert(tensor_flat.size() == actual_dim * actual_dim);
				Map<Eigen::MatrixXd> tensor(tensor_flat.data(), actual_dim, actual_dim);
				vect.row(i) = boundary_vis_normals.row(i) * tensor;
			}
		}

		if (is_contact_enabled() && (export_contact_forces || export_friction_forces) && solve_export_to_file)
		{
			VTUWriter writer;

			const int problem_dim = mesh->dimension();
			const Eigen::MatrixXd displacements = utils::unflatten(sol, problem_dim);

			const Eigen::MatrixXd collision_mesh_displacements =
				collision_mesh.map_displacements(displacements);
			writer.add_field("solution", collision_mesh_displacements);

			const Eigen::MatrixXd displaced_surface = collision_mesh.displace_vertices(displacements);

			ipc::Constraints constraint_set;
			constraint_set.build(
				collision_mesh, displaced_surface, args["contact"]["dhat"],
				/*dmin=*/0, ipc::BroadPhaseMethod::HASH_GRID);

			const double barrier_stiffness = solve_data.contact_form != nullptr ? solve_data.contact_form->barrier_stiffness() : 1;

			if (export_contact_forces)
			{
				Eigen::MatrixXd forces = -barrier_stiffness * ipc::compute_barrier_potential_gradient(collision_mesh, displaced_surface, constraint_set, args["contact"]["dhat"]);
				// forces = collision_mesh.to_full_dof(forces);
				// assert(forces.size() == sol.size());

				Eigen::MatrixXd forces_reshaped = unflatten(forces, problem_dim);

				assert(forces_reshaped.rows() == collision_mesh_displacements.rows());
				assert(forces_reshaped.cols() == collision_mesh_displacements.cols());
				writer.add_field("contact_forces", forces_reshaped);
			}

			if (export_friction_forces)
			{
				Eigen::MatrixXd displaced_surface_prev =
					(solve_data.friction_form != nullptr)
						? solve_data.friction_form->displaced_surface_prev()
						: displaced_surface;

				ipc::FrictionConstraints friction_constraint_set;
				ipc::construct_friction_constraint_set(
					collision_mesh, displaced_surface, constraint_set,
<<<<<<< HEAD
					args["contact"]["dhat"].get<double>(), barrier_stiffness, args["contact"]["friction_coefficient"].get<double>(),
=======
					args["contact"]["dhat"].get<double>(),
					barrier_stiffness,
					args["contact"]["friction_coefficient"].get<double>(),
>>>>>>> 0f68584d
					friction_constraint_set);

				double dt = 1;
				if (!args["time"].is_null())
					dt = args["time"]["dt"];
				Eigen::MatrixXd forces = -ipc::compute_friction_potential_gradient(
					collision_mesh, displaced_surface_prev, displaced_surface,
					friction_constraint_set, args["contact"]["epsv"].get<double>() * dt);
				// forces = collision_mesh.to_full_dof(forces);
				// assert(forces.size() == sol.size());

				Eigen::MatrixXd forces_reshaped = unflatten(forces, problem_dim);

				assert(forces_reshaped.rows() == collision_mesh_displacements.rows());
				assert(forces_reshaped.cols() == collision_mesh_displacements.cols());
				writer.add_field("friction_forces", forces_reshaped);
			}

			assert(collision_mesh.num_vertices() == collision_mesh_displacements.rows());
			assert(collision_mesh.dim() == collision_mesh_displacements.cols());

			writer.write_mesh(
				export_surface.substr(0, export_surface.length() - 4) + "_contact.vtu",
				collision_mesh.vertices_at_rest(),
				problem_dim == 3 ? collision_mesh.faces() : collision_mesh.edges());
		}

		VTUWriter writer;

		if (solve_export_to_file)
		{

			writer.add_field("normals", boundary_vis_normals);
			writer.add_field("solution", fun);
			if (assembler.is_mixed(formulation()))
				writer.add_field("pressure", interp_p);
			writer.add_field("discr", discr);
			writer.add_field("sidesets", b_sidesets);

			if (actual_dim == 1)
				writer.add_field("solution_grad", vect);
			else
				writer.add_field("traction_force", vect);
		}
		else
		{
			solution_frames.back().solution = fun;
			if (assembler.is_mixed(formulation()))
				solution_frames.back().pressure = interp_p;
		}

		if (material_params)
		{
			const LameParameters &params = assembler.lame_params();

			Eigen::MatrixXd lambdas(boundary_vis_vertices.rows(), 1);
			Eigen::MatrixXd mus(boundary_vis_vertices.rows(), 1);
			Eigen::MatrixXd Es(boundary_vis_vertices.rows(), 1);
			Eigen::MatrixXd nus(boundary_vis_vertices.rows(), 1);
			Eigen::MatrixXd rhos(boundary_vis_vertices.rows(), 1);

			for (int i = 0; i < boundary_vis_vertices.rows(); ++i)
			{
				double lambda, mu;

				params.lambda_mu(boundary_vis_local_vertices.row(i), boundary_vis_vertices.row(i), boundary_vis_elements_ids(i), lambda, mu);
				lambdas(i) = lambda;
				mus(i) = mu;
				if (mesh->is_volume())
				{
					Es(i) = mu * (3.0 * lambda + 2.0 * mu) / (lambda + mu);
					nus(i) = lambda / (2.0 * (lambda + mu));
				}
				else
				{
					Es(i) = 2 * mu * (2.0 * lambda + 2.0 * mu) / (lambda + 2.0 * mu);
					nus(i) = lambda / (lambda + 2.0 * mu);
				}
				rhos(i) = density(boundary_vis_local_vertices.row(i), boundary_vis_vertices.row(i), boundary_vis_elements_ids(i));
			}

			writer.add_field("lambda", lambdas);
			writer.add_field("mu", mus);
			writer.add_field("E", Es);
			writer.add_field("nu", nus);
			writer.add_field("rho", rhos);
		}

		if (body_ids)
		{

			Eigen::MatrixXd ids(boundary_vis_vertices.rows(), 1);

			for (int i = 0; i < boundary_vis_vertices.rows(); ++i)
			{
				ids(i) = mesh->get_body_id(boundary_vis_elements_ids(i));
			}

			writer.add_field("body_ids", ids);
		}
		if (solve_export_to_file)
			writer.write_mesh(export_surface, boundary_vis_vertices, boundary_vis_elements);
		else
		{
			solution_frames.back().name = export_surface;
			solution_frames.back().points = boundary_vis_vertices;
			solution_frames.back().connectivity = boundary_vis_elements;
		}
	}

	void State::save_wire(const std::string &name, const double t)
	{
		if (!solve_export_to_file) // TODO?
			return;
		const auto &sampler = ref_element_sampler;

		const auto &current_bases = geom_bases();
		int seg_total_size = 0;
		int pts_total_size = 0;
		int faces_total_size = 0;

		for (size_t i = 0; i < current_bases.size(); ++i)
		{
			const auto &bs = current_bases[i];

			if (mesh->is_simplex(i))
			{
				pts_total_size += sampler.simplex_points().rows();
				seg_total_size += sampler.simplex_edges().rows();
				faces_total_size += sampler.simplex_faces().rows();
			}
			else if (mesh->is_cube(i))
			{
				pts_total_size += sampler.cube_points().rows();
				seg_total_size += sampler.cube_edges().rows();
			}
			// TODO add edges for poly
		}

		Eigen::MatrixXd points(pts_total_size, mesh->dimension());
		Eigen::MatrixXi edges(seg_total_size, 2);
		Eigen::MatrixXi faces(faces_total_size, 3);
		points.setZero();

		MatrixXd mapped, tmp;
		int seg_index = 0, pts_index = 0, face_index = 0;
		for (size_t i = 0; i < current_bases.size(); ++i)
		{
			const auto &bs = current_bases[i];

			if (mesh->is_simplex(i))
			{
				bs.eval_geom_mapping(sampler.simplex_points(), mapped);
				edges.block(seg_index, 0, sampler.simplex_edges().rows(), edges.cols()) = sampler.simplex_edges().array() + pts_index;
				seg_index += sampler.simplex_edges().rows();

				faces.block(face_index, 0, sampler.simplex_faces().rows(), 3) = sampler.simplex_faces().array() + pts_index;
				face_index += sampler.simplex_faces().rows();

				points.block(pts_index, 0, mapped.rows(), points.cols()) = mapped;
				pts_index += mapped.rows();
			}
			else if (mesh->is_cube(i))
			{
				bs.eval_geom_mapping(sampler.cube_points(), mapped);
				edges.block(seg_index, 0, sampler.cube_edges().rows(), edges.cols()) = sampler.cube_edges().array() + pts_index;
				seg_index += sampler.cube_edges().rows();

				points.block(pts_index, 0, mapped.rows(), points.cols()) = mapped;
				pts_index += mapped.rows();
			}
		}

		assert(pts_index == points.rows());
		assert(face_index == faces.rows());

		if (mesh->is_volume())
		{
			// reverse all faces
			for (long i = 0; i < faces.rows(); ++i)
			{
				const int v0 = faces(i, 0);
				const int v1 = faces(i, 1);
				const int v2 = faces(i, 2);

				int tmpc = faces(i, 2);
				faces(i, 2) = faces(i, 1);
				faces(i, 1) = tmpc;
			}
		}
		else
		{
			Matrix2d mmat;
			for (long i = 0; i < faces.rows(); ++i)
			{
				const int v0 = faces(i, 0);
				const int v1 = faces(i, 1);
				const int v2 = faces(i, 2);

				mmat.row(0) = points.row(v2) - points.row(v0);
				mmat.row(1) = points.row(v1) - points.row(v0);

				if (mmat.determinant() > 0)
				{
					int tmpc = faces(i, 2);
					faces(i, 2) = faces(i, 1);
					faces(i, 1) = tmpc;
				}
			}
		}

		Eigen::MatrixXd fun;
		interpolate_function(pts_index, sol, fun, /*use_sampler*/ true, false);

		Eigen::MatrixXd exact_fun, err;

		if (problem->has_exact_sol())
		{
			problem->exact(points, t, exact_fun);
			err = (fun - exact_fun).eval().rowwise().norm();
		}

		if (fun.cols() != 1 && !mesh->is_volume())
		{
			fun.conservativeResize(fun.rows(), 3);
			fun.col(2).setZero();

			exact_fun.conservativeResize(exact_fun.rows(), 3);
			exact_fun.col(2).setZero();
		}

		if (!mesh->is_volume())
		{
			points.conservativeResize(points.rows(), 3);
			points.col(2).setZero();
		}

		VTUWriter writer;
		writer.add_field("solution", fun);
		if (problem->has_exact_sol())
		{
			writer.add_field("exact", exact_fun);
			writer.add_field("error", err);
		}

		if (fun.cols() != 1)
		{
			Eigen::MatrixXd scalar_val;
			compute_scalar_value(pts_index, sol, scalar_val, /*use_sampler*/ true, false);
			writer.add_field("scalar_value", scalar_val);
		}

		writer.write_mesh(name, points, edges);
	}

	void State::save_pvd(const std::string &name, const std::function<std::string(int)> &vtu_names, int time_steps, double t0, double dt, int skip_frame)
	{
		// https://www.paraview.org/Wiki/ParaView/Data_formats#PVD_File_Format

		tinyxml2::XMLDocument pvd;
		pvd.InsertEndChild(pvd.NewDeclaration());

		tinyxml2::XMLElement *root = pvd.NewElement("VTKFile");
		pvd.InsertEndChild(root);
		root->SetAttribute("type", "Collection");
		root->SetAttribute("version", "0.1");
		root->SetAttribute("byte_order", "LittleEndian");
		root->SetAttribute("compressor", "vtkZLibDataCompressor");

		tinyxml2::XMLElement *collection = root->InsertNewChildElement("Collection");

		for (int i = 0; i <= time_steps; i += skip_frame)
		{
			tinyxml2::XMLElement *dataset = collection->InsertNewChildElement("DataSet");
			dataset->SetAttribute("timestep", fmt::format("{:g}", t0 + i * dt).c_str());
			dataset->SetAttribute("group", "");
			dataset->SetAttribute("part", "0");
			dataset->SetAttribute("file", vtu_names(i).c_str());
		}

		pvd.SaveFile(name.c_str());
	}

	void State::save_subsolve(const int i, const int t)
	{
		if (!args["output"]["advanced"]["save_solve_sequence_debug"].get<bool>())
			return;

		if (!solve_export_to_file)
			solution_frames.emplace_back();

		save_vtu(resolve_output_path(fmt::format("solve_{:d}.vtu", i)), t);
	}

} // namespace polyfem<|MERGE_RESOLUTION|>--- conflicted
+++ resolved
@@ -1821,6 +1821,8 @@
 			const Eigen::MatrixXd displaced_surface = collision_mesh.displace_vertices(displacements);
 
 			ipc::Constraints constraint_set;
+			constraint_set.use_convergent_formulation = true;
+			constraint_set.compute_shape_derivatives = true;
 			constraint_set.build(
 				collision_mesh, displaced_surface, args["contact"]["dhat"],
 				/*dmin=*/0, ipc::BroadPhaseMethod::HASH_GRID);
@@ -1850,13 +1852,9 @@
 				ipc::FrictionConstraints friction_constraint_set;
 				ipc::construct_friction_constraint_set(
 					collision_mesh, displaced_surface, constraint_set,
-<<<<<<< HEAD
-					args["contact"]["dhat"].get<double>(), barrier_stiffness, args["contact"]["friction_coefficient"].get<double>(),
-=======
 					args["contact"]["dhat"].get<double>(),
 					barrier_stiffness,
 					args["contact"]["friction_coefficient"].get<double>(),
->>>>>>> 0f68584d
 					friction_constraint_set);
 
 				double dt = 1;
