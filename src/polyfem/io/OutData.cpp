#include "OutData.hpp"

#include "Evaluator.hpp"

#include <polyfem/State.hpp>

#include <polyfem/assembler/ElementAssemblyValues.hpp>

#include <polyfem/basis/ElementBases.hpp>

#include <polyfem/mesh/MeshUtils.hpp>
#include <polyfem/mesh/mesh2D/Mesh2D.hpp>
#include <polyfem/mesh/mesh3D/Mesh3D.hpp>

#include <polyfem/time_integrator/ImplicitTimeIntegrator.hpp>

#include <polyfem/solver/forms/ContactForm.hpp>
#include <polyfem/solver/forms/FrictionForm.hpp>
#include <polyfem/solver/NLProblem.hpp>

#include <polyfem/utils/EdgeSampler.hpp>
#include <polyfem/utils/Logger.hpp>
#include <polyfem/utils/par_for.hpp>
#include <polyfem/utils/BoundarySampler.hpp>
#include <polyfem/utils/Timer.hpp>
#include <polyfem/utils/MaybeParallelFor.hpp>

#include <polyfem/autogen/auto_p_bases.hpp>
#include <polyfem/autogen/auto_q_bases.hpp>

#include <BVH.hpp>

#include <igl/write_triangle_mesh.h>
#include <igl/edges.h>
#include <igl/facet_adjacency_matrix.h>
#include <igl/connected_components.h>

#include <ipc/ipc.hpp>

#include <tinyxml2.h>

#include <filesystem>

extern "C" size_t getPeakRSS();

namespace polyfem::io
{

	void OutGeometryData::extract_boundary_mesh(
		const mesh::Mesh &mesh,
		const int n_bases,
		const std::vector<basis::ElementBases> &bases,
		const std::vector<mesh::LocalBoundary> &total_local_boundary,
		Eigen::MatrixXd &node_positions,
		Eigen::MatrixXi &boundary_edges,
		Eigen::MatrixXi &boundary_triangles,
		std::vector<Eigen::Triplet<double>> &displacement_map_entries)
	{
		using namespace polyfem::mesh;

		displacement_map_entries.clear();

		if (mesh.is_volume())
		{
			const bool is_simplicial = mesh.is_simplicial();

			node_positions.resize(n_bases + (is_simplicial ? 0 : mesh.n_faces()), 3);
			node_positions.setZero();
			const Mesh3D &mesh3d = dynamic_cast<const Mesh3D &>(mesh);

			std::vector<std::tuple<int, int, int>> tris;

			std::vector<bool> visited_node(n_bases, false);

			std::stringstream print_warning;

			for (const LocalBoundary &lb : total_local_boundary)
			{
				const basis::ElementBases &b = bases[lb.element_id()];

				for (int j = 0; j < lb.size(); ++j)
				{
					const int eid = lb.global_primitive_id(j);
					const int lid = lb[j];
					const auto nodes = b.local_nodes_for_primitive(eid, mesh3d);

					if (mesh.is_cube(lb.element_id()))
					{
						assert(!is_simplicial);
						assert(!mesh.has_poly());
						std::vector<int> loc_nodes;
						RowVectorNd bary = RowVectorNd::Zero(3);

						for (long n = 0; n < nodes.size(); ++n)
						{
							auto &bs = b.bases[nodes(n)];
							const auto &glob = bs.global();
							if (glob.size() != 1)
								continue;

							int gindex = glob.front().index;
							node_positions.row(gindex) = glob.front().node;
							bary += glob.front().node;
							loc_nodes.push_back(gindex);
						}

						if (loc_nodes.size() != 4)
						{
							logger().trace("skipping element {} since it is not Q1", eid);
							continue;
						}

						bary /= 4;

						const int new_node = n_bases + eid;
						node_positions.row(new_node) = bary;
						tris.emplace_back(loc_nodes[1], loc_nodes[0], new_node);
						tris.emplace_back(loc_nodes[2], loc_nodes[1], new_node);
						tris.emplace_back(loc_nodes[3], loc_nodes[2], new_node);
						tris.emplace_back(loc_nodes[0], loc_nodes[3], new_node);

						for (int q = 0; q < 4; ++q)
						{
							if (!visited_node[loc_nodes[q]])
								displacement_map_entries.emplace_back(loc_nodes[q], loc_nodes[q], 1);

							visited_node[loc_nodes[q]] = true;
							displacement_map_entries.emplace_back(new_node, loc_nodes[q], 0.25);
						}

						continue;
					}

					if (!mesh.is_simplex(lb.element_id()))
					{
						logger().trace("skipping element {} since it is not a simplex or hex", eid);
						continue;
					}

					assert(is_simplicial);

					std::vector<int> loc_nodes;

					bool is_follower = false;
					if (!mesh3d.is_conforming())
					{
						for (long n = 0; n < nodes.size(); ++n)
						{
							auto &bs = b.bases[nodes(n)];
							const auto &glob = bs.global();
							if (glob.size() != 1)
							{
								is_follower = true;
								break;
							}
						}
					}

					if (is_follower)
						continue;

					for (long n = 0; n < nodes.size(); ++n)
					{
						auto &bs = b.bases[nodes(n)];
						const auto &glob = bs.global();
						if (glob.size() != 1)
							continue;

						int gindex = glob.front().index;
						node_positions.row(gindex) = glob.front().node;
						loc_nodes.push_back(gindex);
					}

					if (loc_nodes.size() == 3)
					{
						tris.emplace_back(loc_nodes[0], loc_nodes[1], loc_nodes[2]);
					}
					else if (loc_nodes.size() == 6)
					{
						tris.emplace_back(loc_nodes[0], loc_nodes[3], loc_nodes[5]);
						tris.emplace_back(loc_nodes[3], loc_nodes[1], loc_nodes[4]);
						tris.emplace_back(loc_nodes[4], loc_nodes[2], loc_nodes[5]);
						tris.emplace_back(loc_nodes[3], loc_nodes[4], loc_nodes[5]);
					}
					else if (loc_nodes.size() == 10)
					{
						tris.emplace_back(loc_nodes[0], loc_nodes[3], loc_nodes[8]);
						tris.emplace_back(loc_nodes[3], loc_nodes[4], loc_nodes[9]);
						tris.emplace_back(loc_nodes[4], loc_nodes[1], loc_nodes[5]);
						tris.emplace_back(loc_nodes[5], loc_nodes[6], loc_nodes[9]);
						tris.emplace_back(loc_nodes[6], loc_nodes[2], loc_nodes[7]);
						tris.emplace_back(loc_nodes[7], loc_nodes[8], loc_nodes[9]);
						tris.emplace_back(loc_nodes[8], loc_nodes[3], loc_nodes[9]);
						tris.emplace_back(loc_nodes[9], loc_nodes[4], loc_nodes[5]);
						tris.emplace_back(loc_nodes[6], loc_nodes[7], loc_nodes[9]);
					}
					else if (loc_nodes.size() == 15)
					{
						tris.emplace_back(loc_nodes[0], loc_nodes[3], loc_nodes[11]);
						tris.emplace_back(loc_nodes[3], loc_nodes[4], loc_nodes[12]);
						tris.emplace_back(loc_nodes[3], loc_nodes[12], loc_nodes[11]);
						tris.emplace_back(loc_nodes[12], loc_nodes[10], loc_nodes[11]);
						tris.emplace_back(loc_nodes[4], loc_nodes[5], loc_nodes[13]);
						tris.emplace_back(loc_nodes[4], loc_nodes[13], loc_nodes[12]);
						tris.emplace_back(loc_nodes[12], loc_nodes[13], loc_nodes[14]);
						tris.emplace_back(loc_nodes[12], loc_nodes[14], loc_nodes[10]);
						tris.emplace_back(loc_nodes[14], loc_nodes[9], loc_nodes[10]);
						tris.emplace_back(loc_nodes[5], loc_nodes[1], loc_nodes[6]);
						tris.emplace_back(loc_nodes[5], loc_nodes[6], loc_nodes[13]);
						tris.emplace_back(loc_nodes[6], loc_nodes[7], loc_nodes[13]);
						tris.emplace_back(loc_nodes[13], loc_nodes[7], loc_nodes[14]);
						tris.emplace_back(loc_nodes[7], loc_nodes[8], loc_nodes[14]);
						tris.emplace_back(loc_nodes[14], loc_nodes[8], loc_nodes[9]);
						tris.emplace_back(loc_nodes[8], loc_nodes[2], loc_nodes[9]);
					}
					else
					{

						print_warning << loc_nodes.size() << " ";
						// assert(false);
					}
				}
			}

			if (print_warning.str().size() > 0)
				logger().warn("Skipping faces as theys have {} nodes, boundary export supported up to p4", print_warning.str());

			boundary_triangles.resize(tris.size(), 3);
			for (int i = 0; i < tris.size(); ++i)
			{
				boundary_triangles.row(i) << std::get<0>(tris[i]), std::get<2>(tris[i]), std::get<1>(tris[i]);
			}

			if (boundary_triangles.rows() > 0)
			{
				igl::edges(boundary_triangles, boundary_edges);
			}
<<<<<<< HEAD

			if (!displacement_map_entries.empty())
			{
				displacement_map.resize(node_positions.rows(), n_bases);
				displacement_map.setFromTriplets(displacement_map_entries.begin(), displacement_map_entries.end());
			}
=======
>>>>>>> 85cf32c2
		}
		else
		{
			node_positions.resize(n_bases, 2);
			node_positions.setZero();
			const Mesh2D &mesh2d = dynamic_cast<const Mesh2D &>(mesh);

			std::vector<std::pair<int, int>> edges;

			for (auto it = total_local_boundary.begin(); it != total_local_boundary.end(); ++it)
			{
				const auto &lb = *it;
				const basis::ElementBases &b = bases[lb.element_id()];

				for (int j = 0; j < lb.size(); ++j)
				{
					const int eid = lb.global_primitive_id(j);
					const int lid = lb[j];
					const auto nodes = b.local_nodes_for_primitive(eid, mesh2d);

					int prev_node = -1;

					for (long n = 0; n < nodes.size(); ++n)
					{
						auto &bs = b.bases[nodes(n)];
						const auto &glob = bs.global();
						if (glob.size() != 1)
							continue;

						int gindex = glob.front().index;
						node_positions.row(gindex) << glob.front().node(0), glob.front().node(1);

						if (prev_node >= 0)
							edges.emplace_back(prev_node, gindex);
						prev_node = gindex;
					}
				}
			}

			boundary_triangles.resize(0, 0);
			boundary_edges.resize(edges.size(), 2);
			for (int i = 0; i < edges.size(); ++i)
			{
				boundary_edges.row(i) << edges[i].first, edges[i].second;
			}
		}
	}

	void OutGeometryData::build_vis_boundary_mesh(
		const mesh::Mesh &mesh,
		const std::vector<basis::ElementBases> &bases,
		const std::vector<basis::ElementBases> &gbases,
		const std::vector<mesh::LocalBoundary> &total_local_boundary,
		Eigen::MatrixXd &boundary_vis_vertices,
		Eigen::MatrixXd &boundary_vis_local_vertices,
		Eigen::MatrixXi &boundary_vis_elements,
		Eigen::MatrixXi &boundary_vis_elements_ids,
		Eigen::MatrixXi &boundary_vis_primitive_ids,
		Eigen::MatrixXd &boundary_vis_normals) const
	{
		using namespace polyfem::mesh;

		std::vector<Eigen::MatrixXd> lv, vertices, allnormals;
		std::vector<int> el_ids, global_primitive_ids;
		Eigen::MatrixXd uv, local_pts, tmp_n, normals;
		assembler::ElementAssemblyValues vals;
		const auto &sampler = ref_element_sampler;
		const int n_samples = sampler.num_samples();
		int size = 0;

		std::vector<std::pair<int, int>> edges;
		std::vector<std::tuple<int, int, int>> tris;

		for (auto it = total_local_boundary.begin(); it != total_local_boundary.end(); ++it)
		{
			const auto &lb = *it;
			const auto &gbs = gbases[lb.element_id()];
			const auto &bs = bases[lb.element_id()];

			for (int k = 0; k < lb.size(); ++k)
			{
				switch (lb.type())
				{
				case BoundaryType::TRI_LINE:
					utils::BoundarySampler::normal_for_tri_edge(lb[k], tmp_n);
					utils::BoundarySampler::sample_parametric_tri_edge(lb[k], n_samples, uv, local_pts);
					break;
				case BoundaryType::QUAD_LINE:
					utils::BoundarySampler::normal_for_quad_edge(lb[k], tmp_n);
					utils::BoundarySampler::sample_parametric_quad_edge(lb[k], n_samples, uv, local_pts);
					break;
				case BoundaryType::QUAD:
					utils::BoundarySampler::normal_for_quad_face(lb[k], tmp_n);
					utils::BoundarySampler::sample_parametric_quad_face(lb[k], n_samples, uv, local_pts);
					break;
				case BoundaryType::TRI:
					utils::BoundarySampler::normal_for_tri_face(lb[k], tmp_n);
					utils::BoundarySampler::sample_parametric_tri_face(lb[k], n_samples, uv, local_pts);
					break;
				case BoundaryType::POLYGON:
					utils::BoundarySampler::normal_for_polygon_edge(lb[k], lb.global_primitive_id(k), mesh, tmp_n);
					utils::BoundarySampler::sample_polygon_edge(lb.element_id(), lb.global_primitive_id(k), n_samples, mesh, uv, local_pts);
					break;
				case BoundaryType::POLYHEDRON:
					assert(false);
					break;
				case BoundaryType::INVALID:
					assert(false);
					break;
				default:
					assert(false);
				}

				vertices.emplace_back();
				lv.emplace_back(local_pts);
				el_ids.push_back(lb.element_id());
				global_primitive_ids.push_back(lb.global_primitive_id(k));
				gbs.eval_geom_mapping(local_pts, vertices.back());
				vals.compute(lb.element_id(), mesh.is_volume(), local_pts, bs, gbs);
				const int tris_start = tris.size();

				if (mesh.is_volume())
				{
					if (lb.type() == BoundaryType::QUAD)
					{
						const auto map = [n_samples, size](int i, int j) { return j * n_samples + i + size; };

						for (int j = 0; j < n_samples - 1; ++j)
						{
							for (int i = 0; i < n_samples - 1; ++i)
							{
								tris.emplace_back(map(i, j), map(i + 1, j), map(i, j + 1));
								tris.emplace_back(map(i + 1, j + 1), map(i, j + 1), map(i + 1, j));
							}
						}
					}
					else if (lb.type() == BoundaryType::TRI)
					{
						int index = 0;
						std::vector<int> mapp(n_samples * n_samples, -1);
						for (int j = 0; j < n_samples; ++j)
						{
							for (int i = 0; i < n_samples - j; ++i)
							{
								mapp[j * n_samples + i] = index;
								++index;
							}
						}
						const auto map = [mapp, n_samples](int i, int j) {
							if (j * n_samples + i >= mapp.size())
								return -1;
							return mapp[j * n_samples + i];
						};

						for (int j = 0; j < n_samples - 1; ++j)
						{
							for (int i = 0; i < n_samples - j; ++i)
							{
								if (map(i, j) >= 0 && map(i + 1, j) >= 0 && map(i, j + 1) >= 0)
									tris.emplace_back(map(i, j) + size, map(i + 1, j) + size, map(i, j + 1) + size);

								if (map(i + 1, j + 1) >= 0 && map(i, j + 1) >= 0 && map(i + 1, j) >= 0)
									tris.emplace_back(map(i + 1, j + 1) + size, map(i, j + 1) + size, map(i + 1, j) + size);
							}
						}
					}
					else
					{
						assert(false);
					}
				}
				else
				{
					for (int i = 0; i < vertices.back().rows() - 1; ++i)
						edges.emplace_back(i + size, i + size + 1);
				}

				normals.resize(vals.jac_it.size(), tmp_n.cols());

				for (int n = 0; n < vals.jac_it.size(); ++n)
				{
					normals.row(n) = tmp_n * vals.jac_it[n];
					normals.row(n).normalize();
				}

				allnormals.push_back(normals);

				tmp_n.setZero();
				for (int n = 0; n < vals.jac_it.size(); ++n)
				{
					tmp_n += normals.row(n);
				}

				if (mesh.is_volume())
				{
					Eigen::Vector3d e1 = vertices.back().row(std::get<1>(tris.back()) - size) - vertices.back().row(std::get<0>(tris.back()) - size);
					Eigen::Vector3d e2 = vertices.back().row(std::get<2>(tris.back()) - size) - vertices.back().row(std::get<0>(tris.back()) - size);

					Eigen::Vector3d n = e1.cross(e2);
					Eigen::Vector3d nn = tmp_n.transpose();

					if (n.dot(nn) < 0)
					{
						for (int i = tris_start; i < tris.size(); ++i)
						{
							tris[i] = std::tuple<int, int, int>(std::get<0>(tris[i]), std::get<2>(tris[i]), std::get<1>(tris[i]));
						}
					}
				}

				size += vertices.back().rows();
			}
		}

		boundary_vis_vertices.resize(size, vertices.front().cols());
		boundary_vis_local_vertices.resize(size, vertices.front().cols());
		boundary_vis_elements_ids.resize(size, 1);
		boundary_vis_primitive_ids.resize(size, 1);
		boundary_vis_normals.resize(size, vertices.front().cols());

		if (mesh.is_volume())
			boundary_vis_elements.resize(tris.size(), 3);
		else
			boundary_vis_elements.resize(edges.size(), 2);

		int index = 0;
		int ii = 0;
		for (const auto &v : vertices)
		{
			boundary_vis_vertices.block(index, 0, v.rows(), v.cols()) = v;
			boundary_vis_local_vertices.block(index, 0, v.rows(), v.cols()) = lv[ii];
			boundary_vis_elements_ids.block(index, 0, v.rows(), 1).setConstant(el_ids[ii]);
			boundary_vis_primitive_ids.block(index, 0, v.rows(), 1).setConstant(global_primitive_ids[ii++]);
			index += v.rows();
		}

		index = 0;
		for (const auto &n : allnormals)
		{
			boundary_vis_normals.block(index, 0, n.rows(), n.cols()) = n;
			index += n.rows();
		}

		index = 0;
		if (mesh.is_volume())
		{
			for (const auto &t : tris)
			{
				boundary_vis_elements.row(index) << std::get<0>(t), std::get<1>(t), std::get<2>(t);
				++index;
			}
		}
		else
		{
			for (const auto &e : edges)
			{
				boundary_vis_elements.row(index) << e.first, e.second;
				++index;
			}
		}
	}

	void OutGeometryData::build_vis_mesh(
		const mesh::Mesh &mesh,
		const Eigen::VectorXi &disc_orders,
		const std::vector<basis::ElementBases> &gbases,
		const std::map<int, Eigen::MatrixXd> &polys,
		const std::map<int, std::pair<Eigen::MatrixXd, Eigen::MatrixXi>> &polys_3d,
		const bool boundary_only,
		Eigen::MatrixXd &points,
		Eigen::MatrixXi &tets,
		Eigen::MatrixXi &el_id,
		Eigen::MatrixXd &discr) const
	{
		// if (!mesh)
		// {
		// 	logger().error("Load the mesh first!");
		// 	return;
		// }
		// if (n_bases <= 0)
		// {
		// 	logger().error("Build the bases first!");
		// 	return;
		// }

		const auto &sampler = ref_element_sampler;

		const auto &current_bases = gbases;
		int tet_total_size = 0;
		int pts_total_size = 0;

		Eigen::MatrixXd vis_pts_poly;
		Eigen::MatrixXi vis_faces_poly;

		for (size_t i = 0; i < current_bases.size(); ++i)
		{
			const auto &bs = current_bases[i];

			if (boundary_only && mesh.is_volume() && !mesh.is_boundary_element(i))
				continue;

			if (mesh.is_simplex(i))
			{
				tet_total_size += sampler.simplex_volume().rows();
				pts_total_size += sampler.simplex_points().rows();
			}
			else if (mesh.is_cube(i))
			{
				tet_total_size += sampler.cube_volume().rows();
				pts_total_size += sampler.cube_points().rows();
			}
			else
			{
				if (mesh.is_volume())
				{
					sampler.sample_polyhedron(polys_3d.at(i).first, polys_3d.at(i).second, vis_pts_poly, vis_faces_poly);

					tet_total_size += vis_faces_poly.rows();
					pts_total_size += vis_pts_poly.rows();
				}
				else
				{
					sampler.sample_polygon(polys.at(i), vis_pts_poly, vis_faces_poly);

					tet_total_size += vis_faces_poly.rows();
					pts_total_size += vis_pts_poly.rows();
				}
			}
		}

		points.resize(pts_total_size, mesh.dimension());
		tets.resize(tet_total_size, mesh.is_volume() ? 4 : 3);

		el_id.resize(pts_total_size, 1);
		discr.resize(pts_total_size, 1);

		Eigen::MatrixXd mapped, tmp;
		int tet_index = 0, pts_index = 0;

		for (size_t i = 0; i < current_bases.size(); ++i)
		{
			const auto &bs = current_bases[i];

			if (boundary_only && mesh.is_volume() && !mesh.is_boundary_element(i))
				continue;

			if (mesh.is_simplex(i))
			{
				bs.eval_geom_mapping(sampler.simplex_points(), mapped);

				tets.block(tet_index, 0, sampler.simplex_volume().rows(), tets.cols()) = sampler.simplex_volume().array() + pts_index;
				tet_index += sampler.simplex_volume().rows();

				points.block(pts_index, 0, mapped.rows(), points.cols()) = mapped;
				discr.block(pts_index, 0, mapped.rows(), 1).setConstant(disc_orders(i));
				el_id.block(pts_index, 0, mapped.rows(), 1).setConstant(i);
				pts_index += mapped.rows();
			}
			else if (mesh.is_cube(i))
			{
				bs.eval_geom_mapping(sampler.cube_points(), mapped);

				tets.block(tet_index, 0, sampler.cube_volume().rows(), tets.cols()) = sampler.cube_volume().array() + pts_index;
				tet_index += sampler.cube_volume().rows();

				points.block(pts_index, 0, mapped.rows(), points.cols()) = mapped;
				discr.block(pts_index, 0, mapped.rows(), 1).setConstant(disc_orders(i));
				el_id.block(pts_index, 0, mapped.rows(), 1).setConstant(i);
				pts_index += mapped.rows();
			}
			else
			{
				if (mesh.is_volume())
				{
					sampler.sample_polyhedron(polys_3d.at(i).first, polys_3d.at(i).second, vis_pts_poly, vis_faces_poly);
					bs.eval_geom_mapping(vis_pts_poly, mapped);

					tets.block(tet_index, 0, vis_faces_poly.rows(), tets.cols()) = vis_faces_poly.array() + pts_index;
					tet_index += vis_faces_poly.rows();

					points.block(pts_index, 0, mapped.rows(), points.cols()) = mapped;
					discr.block(pts_index, 0, mapped.rows(), 1).setConstant(-1);
					el_id.block(pts_index, 0, mapped.rows(), 1).setConstant(i);
					pts_index += mapped.rows();
				}
				else
				{
					sampler.sample_polygon(polys.at(i), vis_pts_poly, vis_faces_poly);
					bs.eval_geom_mapping(vis_pts_poly, mapped);

					tets.block(tet_index, 0, vis_faces_poly.rows(), tets.cols()) = vis_faces_poly.array() + pts_index;
					tet_index += vis_faces_poly.rows();

					points.block(pts_index, 0, mapped.rows(), points.cols()) = mapped;
					discr.block(pts_index, 0, mapped.rows(), 1).setConstant(-1);
					el_id.block(pts_index, 0, mapped.rows(), 1).setConstant(i);
					pts_index += mapped.rows();
				}
			}
		}

		assert(pts_index == points.rows());
		assert(tet_index == tets.rows());
	}

	void OutGeometryData::build_high_oder_vis_mesh(
		const mesh::Mesh &mesh,
		const Eigen::VectorXi &disc_orders,
		const std::vector<basis::ElementBases> &bases,
		Eigen::MatrixXd &points,
		std::vector<std::vector<int>> &elements,
		Eigen::MatrixXi &el_id,
		Eigen::MatrixXd &discr) const
	{
		// if (!mesh)
		// {
		// 	logger().error("Load the mesh first!");
		// 	return;
		// }
		// if (n_bases <= 0)
		// {
		// 	logger().error("Build the bases first!");
		// 	return;
		// }
		assert(mesh.is_linear());

		std::vector<RowVectorNd> nodes;
		int pts_total_size = 0;
		elements.resize(bases.size());
		Eigen::MatrixXd ref_pts;

		for (size_t i = 0; i < bases.size(); ++i)
		{
			const auto &bs = bases[i];
			if (mesh.is_volume())
			{
				if (mesh.is_simplex(i))
					autogen::p_nodes_3d(disc_orders(i), ref_pts);
				else if (mesh.is_cube(i))
					autogen::q_nodes_3d(disc_orders(i), ref_pts);
				else
					continue;
			}
			else
			{
				if (mesh.is_simplex(i))
					autogen::p_nodes_2d(disc_orders(i), ref_pts);
				else if (mesh.is_cube(i))
					autogen::q_nodes_2d(disc_orders(i), ref_pts);
				else
					continue;
			}

			pts_total_size += ref_pts.rows();
		}

		points.resize(pts_total_size, mesh.dimension());

		el_id.resize(pts_total_size, 1);
		discr.resize(pts_total_size, 1);

		Eigen::MatrixXd mapped;
		int pts_index = 0;

		std::string error_msg = "";

		for (size_t i = 0; i < bases.size(); ++i)
		{
			const auto &bs = bases[i];
			if (mesh.is_volume())
			{
				if (mesh.is_simplex(i))
					autogen::p_nodes_3d(disc_orders(i), ref_pts);
				else if (mesh.is_cube(i))
					autogen::q_nodes_3d(disc_orders(i), ref_pts);
				else
					continue;
			}
			else
			{
				if (mesh.is_simplex(i))
					autogen::p_nodes_2d(disc_orders(i), ref_pts);
				else if (mesh.is_cube(i))
					autogen::q_nodes_2d(disc_orders(i), ref_pts);
				else
					continue;
			}

			bs.eval_geom_mapping(ref_pts, mapped);

			for (int j = 0; j < mapped.rows(); ++j)
			{
				points.row(pts_index) = mapped.row(j);
				el_id(pts_index) = i;
				discr(pts_index) = disc_orders(i);
				elements[i].push_back(pts_index);

				pts_index++;
			}

			if (mesh.is_simplex(i))
			{
				if (mesh.is_volume())
				{
					const int n_nodes = elements[i].size();
					if (disc_orders(i) >= 3)
					{

						std::swap(elements[i][16], elements[i][17]);
						std::swap(elements[i][17], elements[i][18]);
						std::swap(elements[i][18], elements[i][19]);
					}
					if (disc_orders(i) > 4)
						error_msg = ">P4 implementd!!!"; // TODO: higher than 3
				}
				else
				{
					if (disc_orders(i) == 4)
					{
						const int n_nodes = elements[i].size();
						std::swap(elements[i][n_nodes - 1], elements[i][n_nodes - 2]);
					}
					if (disc_orders(i) > 4)
						error_msg = ">P4 implementd!!!"; // TODO: higher than 3
				}
			}
			else if (disc_orders(i) > 1)
				error_msg = ">Q1 not implementd!!!";
		}

		if (!error_msg.empty())
			logger().warn(error_msg);

		assert(pts_index == points.rows());
	}

	void OutGeometryData::export_data(
		const State &state,
		const Eigen::MatrixXd &sol,
		const Eigen::MatrixXd &pressure,
		const bool is_time_dependent,
		const double tend_in,
		const double dt,
		const ExportOptions &opts,
		const std::string &vis_mesh_path,
		const std::string &nodes_path,
		const std::string &solution_path,
		const std::string &stress_path,
		const std::string &mises_path,
		const bool is_contact_enabled,
		std::vector<SolutionFrame> &solution_frames) const
	{
		if (!state.mesh)
		{
			logger().error("Load the mesh first!");
			return;
		}
		const int n_bases = state.n_bases;
		const std::vector<basis::ElementBases> &bases = state.bases;
		const std::vector<basis::ElementBases> &gbases = state.geom_bases();
		const mesh::Mesh &mesh = *state.mesh;
		const Eigen::VectorXi &in_node_to_node = state.in_node_to_node;
		const Eigen::MatrixXd &rhs = state.rhs;
		const assembler::Problem &problem = *state.problem;

		if (n_bases <= 0)
		{
			logger().error("Build the bases first!");
			return;
		}
		// if (stiffness.rows() <= 0) { logger().error("Assemble the stiffness matrix first!"); return; }
		if (rhs.size() <= 0)
		{
			logger().error("Assemble the rhs first!");
			return;
		}
		if (sol.size() <= 0)
		{
			logger().error("Solve the problem first!");
			return;
		}

		if (!solution_path.empty())
		{
			std::ofstream out(solution_path);
			out.precision(100);
			out << std::scientific;
			if (opts.reorder_output)
			{
				int problem_dim = (problem.is_scalar() ? 1 : mesh.dimension());
				Eigen::VectorXi reordering(n_bases);
				reordering.setConstant(-1);

				for (int i = 0; i < in_node_to_node.size(); ++i)
				{
					reordering[in_node_to_node[i]] = i;
				}
				Eigen::MatrixXd tmp_sol = utils::unflatten(sol, problem_dim);
				Eigen::MatrixXd tmp(tmp_sol.rows(), tmp_sol.cols());

				for (int i = 0; i < reordering.size(); ++i)
				{
					if (reordering[i] < 0)
						continue;

					tmp.row(reordering[i]) = tmp_sol.row(i);
				}

				for (int i = 0; i < tmp.rows(); ++i)
				{
					for (int j = 0; j < tmp.cols(); ++j)
						out << tmp(i, j) << " ";

					out << std::endl;
				}
			}
			else
				out << sol << std::endl;
			out.close();
		}

		double tend = tend_in;
		if (tend <= 0)
			tend = 1;

		if (!vis_mesh_path.empty() && !is_time_dependent)
		{
			save_vtu(
				vis_mesh_path, state, sol, pressure,
				tend, dt, opts,
				is_contact_enabled, solution_frames);
		}
		if (!nodes_path.empty())
		{
			Eigen::MatrixXd nodes(n_bases, mesh.dimension());
			for (const basis::ElementBases &eb : bases)
			{
				for (const basis::Basis &b : eb.bases)
				{
					// for(const auto &lg : b.global())
					for (size_t ii = 0; ii < b.global().size(); ++ii)
					{
						const auto &lg = b.global()[ii];
						nodes.row(lg.index) = lg.node;
					}
				}
			}
			std::ofstream out(nodes_path);
			out.precision(100);
			out << nodes;
			out.close();
		}
		if (!stress_path.empty())
		{
			Eigen::MatrixXd result;
			Eigen::VectorXd mises;
			Evaluator::compute_stress_at_quadrature_points(
				mesh, problem.is_scalar(),
				bases, gbases, state.disc_orders, state.assembler, state.formulation(),
				sol, result, mises);
			std::ofstream out(stress_path);
			out.precision(20);
			out << result;
		}
		if (!mises_path.empty())
		{
			Eigen::MatrixXd result;
			Eigen::VectorXd mises;
			Evaluator::compute_stress_at_quadrature_points(
				mesh, problem.is_scalar(),
				bases, gbases, state.disc_orders, state.assembler, state.formulation(),
				sol, result, mises);
			std::ofstream out(mises_path);
			out.precision(20);
			out << mises;
		}
	}

	OutGeometryData::ExportOptions::ExportOptions(const json &args, const bool is_mesh_linear, const bool is_problem_scalar, const bool solve_export_to_file)
	{
		volume = args["output"]["paraview"]["volume"];
		surface = args["output"]["paraview"]["surface"];
		wire = args["output"]["paraview"]["wireframe"];
		points = args["output"]["paraview"]["points"];
		contact_forces = args["output"]["paraview"]["options"]["contact_forces"] && !is_problem_scalar;
		friction_forces = args["output"]["paraview"]["options"]["friction_forces"] && !is_problem_scalar;

		use_sampler = !(is_mesh_linear && solve_export_to_file && args["output"]["paraview"]["high_order_mesh"]);
		boundary_only = use_sampler && args["output"]["advanced"]["vis_boundary_only"];
		material_params = args["output"]["paraview"]["options"]["material"];
		body_ids = args["output"]["paraview"]["options"]["body_ids"];
		sol_on_grid = args["output"]["advanced"]["sol_on_grid"] > 0;
		velocity = args["output"]["paraview"]["options"]["velocity"];
		acceleration = args["output"]["paraview"]["options"]["acceleration"];

		use_spline = args["space"]["basis_type"] == "Spline";

		reorder_output = args["output"]["data"]["advanced"]["reorder_nodes"];

		this->solve_export_to_file = solve_export_to_file;
	}

	void OutGeometryData::save_vtu(
		const std::string &path,
		const State &state,
		const Eigen::MatrixXd &sol,
		const Eigen::MatrixXd &pressure,
		const double t,
		const double dt,
		const ExportOptions &opts,
		const bool is_contact_enabled,
		std::vector<SolutionFrame> &solution_frames) const
	{
		if (!state.mesh)
		{
			logger().error("Load the mesh first!");
			return;
		}
		const mesh::Mesh &mesh = *state.mesh;
		const Eigen::MatrixXd &rhs = state.rhs;

		if (state.n_bases <= 0)
		{
			logger().error("Build the bases first!");
			return;
		}
		// if (stiffness.rows() <= 0) { logger().error("Assemble the stiffness matrix first!"); return; }
		if (rhs.size() <= 0)
		{
			logger().error("Assemble the rhs first!");
			return;
		}
		if (sol.size() <= 0)
		{
			logger().error("Solve the problem first!");
			return;
		}

		const std::filesystem::path fs_path(path);
		const std::string path_stem = fs_path.stem().string();
		const std::string base_path = (fs_path.parent_path() / path_stem).string();

		if (opts.volume)
		{
			save_volume(path, state, sol, pressure, t, opts, solution_frames);
		}

		if (opts.surface)
		{
			save_surface(base_path + "_surf.vtu", state, sol, pressure, t, dt, opts,
						 is_contact_enabled, solution_frames);
		}

		if (opts.wire)
		{
			save_wire(base_path + "_wire.vtu", state, sol, t, opts, solution_frames);
		}

		if (opts.points)
		{
			save_points(base_path + "_points.vtu", state, sol, opts, solution_frames);
		}

		if (!opts.solve_export_to_file)
			return;

		tinyxml2::XMLDocument vtm;
		vtm.InsertEndChild(vtm.NewDeclaration());

		tinyxml2::XMLElement *root = vtm.NewElement("VTKFile");
		vtm.InsertEndChild(root);
		root->SetAttribute("type", "vtkMultiBlockDataSet");
		root->SetAttribute("version", "1.0");

		tinyxml2::XMLElement *multiblock = root->InsertNewChildElement("vtkMultiBlockDataSet");

		if (opts.volume)
		{
			tinyxml2::XMLElement *block = multiblock->InsertNewChildElement("Block");
			block->SetAttribute("name", "Volume");
			tinyxml2::XMLElement *dataset = block->InsertNewChildElement("DataSet");
			dataset->SetAttribute("name", "data");
			const std::string tmp(fs_path.filename().string());
			dataset->SetAttribute("file", tmp.c_str());
		}

		if (opts.surface)
		{
			tinyxml2::XMLElement *block = multiblock->InsertNewChildElement("Block");
			block->SetAttribute("name", "Surface");

			tinyxml2::XMLElement *dataset = block->InsertNewChildElement("DataSet");
			dataset->SetAttribute("name", "surface");
			dataset->SetAttribute("file", (path_stem + "_surf.vtu").c_str());

			if (opts.contact_forces || opts.friction_forces)
			{
				tinyxml2::XMLElement *dataset = block->InsertNewChildElement("DataSet");
				dataset->SetAttribute("name", "contact");
				dataset->SetAttribute("file", (path_stem + "_surf_contact.vtu").c_str());
			}
		}

		if (opts.wire)
		{
			tinyxml2::XMLElement *block = multiblock->InsertNewChildElement("Block");
			block->SetAttribute("name", "Wireframe");

			tinyxml2::XMLElement *dataset = block->InsertNewChildElement("DataSet");
			dataset->SetAttribute("name", "data");
			dataset->SetAttribute("file", (path_stem + "_wire.vtu").c_str());
		}

		if (opts.points)
		{
			tinyxml2::XMLElement *block = multiblock->InsertNewChildElement("Block");
			block->SetAttribute("name", "Points");

			tinyxml2::XMLElement *dataset = block->InsertNewChildElement("DataSet");
			dataset->SetAttribute("name", "data");
			dataset->SetAttribute("file", (path_stem + "_points.vtu").c_str());
		}

		tinyxml2::XMLElement *data_array = root->InsertNewChildElement("FieldData")->InsertNewChildElement("DataArray");
		data_array->SetAttribute("type", "Float32");
		data_array->SetAttribute("Name", "TimeValue");
		data_array->InsertNewText(std::to_string(t).c_str());

		vtm.SaveFile((base_path + ".vtm").c_str());
	}

	void OutGeometryData::save_volume(
		const std::string &path,
		const State &state,
		const Eigen::MatrixXd &sol,
		const Eigen::MatrixXd &pressure,
		const double t,
		const ExportOptions &opts,
		std::vector<SolutionFrame> &solution_frames) const
	{
		const Eigen::VectorXi &disc_orders = state.disc_orders;
		const auto &density = state.assembler.density();
		const std::vector<basis::ElementBases> &bases = state.bases;
		const std::vector<basis::ElementBases> &pressure_bases = state.pressure_bases;
		const std::vector<basis::ElementBases> &gbases = state.geom_bases();
		const std::map<int, Eigen::MatrixXd> &polys = state.polys;
		const std::map<int, std::pair<Eigen::MatrixXd, Eigen::MatrixXi>> &polys_3d = state.polys_3d;
		const assembler::AssemblerUtils &assembler = state.assembler;
		const std::shared_ptr<time_integrator::ImplicitTimeIntegrator> time_integrator = state.solve_data.time_integrator;
		const std::string &formulation = state.formulation();
		const mesh::Mesh &mesh = *state.mesh;
		const mesh::Obstacle &obstacle = state.obstacle;
		const assembler::Problem &problem = *state.problem;

		Eigen::MatrixXd points;
		Eigen::MatrixXi tets;
		Eigen::MatrixXi el_id;
		Eigen::MatrixXd discr;
		std::vector<std::vector<int>> elements;

		if (opts.use_sampler)
			build_vis_mesh(mesh, disc_orders, gbases,
						   state.polys, state.polys_3d, opts.boundary_only,
						   points, tets, el_id, discr);
		else
			build_high_oder_vis_mesh(mesh, disc_orders, bases,
									 points, elements, el_id, discr);

		Eigen::MatrixXd fun, exact_fun, err, node_fun;

		if (opts.sol_on_grid)
		{
			const int problem_dim = problem.is_scalar() ? 1 : mesh.dimension();
			Eigen::MatrixXd tmp, tmp_grad;
			Eigen::MatrixXd tmp_p, tmp_grad_p;
			Eigen::MatrixXd res(grid_points_to_elements.size(), problem_dim);
			res.setConstant(std::numeric_limits<double>::quiet_NaN());
			Eigen::MatrixXd res_grad(grid_points_to_elements.size(), problem_dim * problem_dim);
			res_grad.setConstant(std::numeric_limits<double>::quiet_NaN());

			Eigen::MatrixXd res_p(grid_points_to_elements.size(), 1);
			res_p.setConstant(std::numeric_limits<double>::quiet_NaN());
			Eigen::MatrixXd res_grad_p(grid_points_to_elements.size(), problem_dim);
			res_grad_p.setConstant(std::numeric_limits<double>::quiet_NaN());

			for (int i = 0; i < grid_points_to_elements.size(); ++i)
			{
				const int el_id = grid_points_to_elements(i);
				if (el_id < 0)
					continue;
				assert(mesh.is_simplex(el_id));
				const Eigen::MatrixXd bc = grid_points_bc.row(i);
				Eigen::MatrixXd pt(1, bc.cols() - 1);
				for (int d = 1; d < bc.cols(); ++d)
					pt(d - 1) = bc(d);
				Evaluator::interpolate_at_local_vals(
					mesh, problem.is_scalar(), bases, gbases,
					el_id, pt, sol, tmp, tmp_grad);

				res.row(i) = tmp;
				res_grad.row(i) = tmp_grad;

				if (assembler.is_mixed(formulation))
				{
					Evaluator::interpolate_at_local_vals(
						mesh, 1, pressure_bases, gbases,
						el_id, pt, pressure, tmp_p, tmp_grad_p);
					res_p.row(i) = tmp_p;
					res_grad_p.row(i) = tmp_grad_p;
				}
			}

			std::ofstream os(path + "_sol.txt");
			os << res;

			std::ofstream osg(path + "_grad.txt");
			osg << res_grad;

			std::ofstream osgg(path + "_grid.txt");
			osgg << grid_points;

			if (assembler.is_mixed(formulation))
			{
				std::ofstream osp(path + "_p_sol.txt");
				osp << res_p;

				std::ofstream osgp(path + "_p_grad.txt");
				osgp << res_grad_p;
			}
		}

		Evaluator::interpolate_function(
			mesh, problem.is_scalar(), bases, state.disc_orders,
			state.polys, state.polys_3d, ref_element_sampler,
			points.rows(), sol, fun, opts.use_sampler, opts.boundary_only);

		{
			Eigen::MatrixXd tmp = Eigen::VectorXd::LinSpaced(sol.size(), 0, sol.size());

			Evaluator::interpolate_function(
				mesh, problem.is_scalar(), bases, state.disc_orders,
				state.polys, state.polys_3d, ref_element_sampler,
				points.rows(), tmp, node_fun, opts.use_sampler, opts.boundary_only);
		}

		if (obstacle.n_vertices() > 0)
		{
			fun.conservativeResize(fun.rows() + obstacle.n_vertices(), fun.cols());
			node_fun.conservativeResize(node_fun.rows() + obstacle.n_vertices(), node_fun.cols());
			// obstacle.update_displacement(t, fun);
			// NOTE: Assuming the obstacle displacement is the last part of the solution
			fun.bottomRows(obstacle.n_vertices()) = utils::unflatten(sol.bottomRows(obstacle.ndof()), fun.cols());
		}

		if (problem.has_exact_sol())
		{
			problem.exact(points, t, exact_fun);
			err = (fun - exact_fun).eval().rowwise().norm();

			if (obstacle.n_vertices() > 0)
			{
				exact_fun.conservativeResize(exact_fun.rows() + obstacle.n_vertices(), exact_fun.cols());
				// obstacle.update_displacement(t, exact_fun);
				exact_fun.bottomRows(obstacle.n_vertices()) = utils::unflatten(sol.bottomRows(obstacle.ndof()), fun.cols());

				err.conservativeResize(err.rows() + obstacle.n_vertices(), 1);
				err.bottomRows(obstacle.n_vertices()).setZero();
			}
		}

		VTUWriter writer;

		if (opts.solve_export_to_file)
		{
			writer.add_field("solution", fun);
			writer.add_field("nodes", node_fun);
		}
		else
			solution_frames.back().solution = fun;

		if (problem.is_time_dependent())
		{
			bool is_time_integrator_valid = time_integrator != nullptr;

			if (opts.velocity)
			{
				const Eigen::VectorXd velocity =
					is_time_integrator_valid ? (time_integrator->v_prev()) : Eigen::VectorXd::Zero(sol.size());
				save_volume_vector_field(state, points, opts, "velocity", velocity, writer);
			}

			if (opts.acceleration)
			{
				const Eigen::VectorXd acceleration =
					is_time_integrator_valid ? (time_integrator->a_prev()) : Eigen::VectorXd::Zero(sol.size());
				save_volume_vector_field(state, points, opts, "acceleration", acceleration, writer);
			}
		}

		// TODO: wrap this in an if (opts.all_forces)
		// for (const auto &[name, form] : state.solve_data.named_forms())
		// {
		// 	// NOTE: Assumes this form will be null for the entire sim
		// 	if (form == nullptr)
		// 		continue;

		// 	Eigen::VectorXd force;
		// 	if (form->enabled())
		// 	{
		// 		form->first_derivative(sol, force);
		// 		force *= -1.0;
		// 	}
		// 	else
		// 	{
		// 		force.setZero(sol.size());
		// 	}

		// 	save_volume_vector_field(state, points, opts, name + "_forces", force, writer);
		// }

		// if(problem->is_mixed())
		if (assembler.is_mixed(formulation))
		{
			Eigen::MatrixXd interp_p;
			Evaluator::interpolate_function(
				mesh, 1, // FIXME: state.disc_orders should use pressure discr orders, works only with sampler
				pressure_bases, state.disc_orders, state.polys, state.polys_3d, ref_element_sampler,
				points.rows(), pressure, interp_p, opts.use_sampler, opts.boundary_only);

			if (obstacle.n_vertices() > 0)
			{
				interp_p.conservativeResize(interp_p.size() + obstacle.n_vertices(), 1);
				interp_p.bottomRows(obstacle.n_vertices()).setZero();
			}

			if (opts.solve_export_to_file)
				writer.add_field("pressure", interp_p);
			else
				solution_frames.back().pressure = interp_p;
		}

		if (obstacle.n_vertices() > 0)
		{
			discr.conservativeResize(discr.size() + obstacle.n_vertices(), 1);
			discr.bottomRows(obstacle.n_vertices()).setZero();
		}

		if (opts.solve_export_to_file)
			writer.add_field("discr", discr);
		if (problem.has_exact_sol())
		{
			if (opts.solve_export_to_file)
			{
				writer.add_field("exact", exact_fun);
				writer.add_field("error", err);
			}
			else
			{
				solution_frames.back().exact = exact_fun;
				solution_frames.back().error = err;
			}
		}

		if (fun.cols() != 1)
		{
			Eigen::MatrixXd vals, tvals;
			Evaluator::compute_scalar_value(
				mesh, problem.is_scalar(), bases, gbases,
				state.disc_orders, state.polys, state.polys_3d,
				state.assembler, state.formulation(),
				ref_element_sampler, points.rows(), sol, vals, opts.use_sampler, opts.boundary_only);

			if (obstacle.n_vertices() > 0)
			{
				vals.conservativeResize(vals.size() + obstacle.n_vertices(), 1);
				vals.bottomRows(obstacle.n_vertices()).setZero();
			}

			if (opts.solve_export_to_file)
				writer.add_field("scalar_value", vals);
			else
				solution_frames.back().scalar_value = vals;

			if (opts.solve_export_to_file)
			{
				Evaluator::compute_tensor_value(
					mesh, problem.is_scalar(), bases, gbases,
					state.disc_orders, state.polys, state.polys_3d,
					state.assembler, state.formulation(),
					ref_element_sampler, points.rows(), sol, tvals, opts.use_sampler, opts.boundary_only);
				for (int i = 0; i < tvals.cols(); ++i)
				{
					Eigen::MatrixXd tmp = tvals.col(i);
					if (obstacle.n_vertices() > 0)
					{
						tmp.conservativeResize(tmp.size() + obstacle.n_vertices(), 1);
						tmp.bottomRows(obstacle.n_vertices()).setZero();
					}

					const int ii = (i / mesh.dimension()) + 1;
					const int jj = (i % mesh.dimension()) + 1;
					writer.add_field(fmt::format("tensor_value_{:d}{:d}", ii, jj), tmp);
				}
			}

			if (!opts.use_spline)
			{
				Evaluator::average_grad_based_function(
					mesh, problem.is_scalar(), state.n_bases, bases, gbases,
					state.disc_orders, state.polys, state.polys_3d,
					state.assembler, state.formulation(),
					ref_element_sampler, points.rows(), sol, vals, tvals, opts.use_sampler, opts.boundary_only);
				if (obstacle.n_vertices() > 0)
				{
					vals.conservativeResize(vals.size() + obstacle.n_vertices(), 1);
					vals.bottomRows(obstacle.n_vertices()).setZero();
				}

				if (opts.solve_export_to_file)
					writer.add_field("scalar_value_avg", vals);
				else
					solution_frames.back().scalar_value_avg = vals;
				// for(int i = 0; i < tvals.cols(); ++i){
				// 	const int ii = (i / mesh.dimension()) + 1;
				// 	const int jj = (i % mesh.dimension()) + 1;
				// 	writer.add_field("tensor_value_avg_" + std::to_string(ii) + std::to_string(jj), tvals.col(i));
				// }
			}
		}

		if (opts.material_params)
		{
			const auto &params = assembler.parameters(formulation);

			std::map<std::string, Eigen::MatrixXd> param_val;
			for (const auto &[p, _] : params)
				param_val[p] = Eigen::MatrixXd(points.rows(), 1);
			Eigen::MatrixXd rhos(points.rows(), 1);

			Eigen::MatrixXd local_pts;
			Eigen::MatrixXi vis_faces_poly;

			int index = 0;
			const auto &sampler = ref_element_sampler;
			for (int e = 0; e < int(bases.size()); ++e)
			{
				const basis::ElementBases &gbs = gbases[e];
				const basis::ElementBases &bs = bases[e];

				if (opts.use_sampler)
				{
					if (mesh.is_simplex(e))
						local_pts = sampler.simplex_points();
					else if (mesh.is_cube(e))
						local_pts = sampler.cube_points();
					else
					{
						if (mesh.is_volume())
							sampler.sample_polyhedron(polys_3d.at(e).first, polys_3d.at(e).second, local_pts, vis_faces_poly);
						else
							sampler.sample_polygon(polys.at(e), local_pts, vis_faces_poly);
					}
				}
				else
				{
					if (mesh.is_volume())
					{
						if (mesh.is_simplex(e))
							autogen::p_nodes_3d(disc_orders(e), local_pts);
						else if (mesh.is_cube(e))
							autogen::q_nodes_3d(disc_orders(e), local_pts);
						else
							continue;
					}
					else
					{
						if (mesh.is_simplex(e))
							autogen::p_nodes_2d(disc_orders(e), local_pts);
						else if (mesh.is_cube(e))
							autogen::q_nodes_2d(disc_orders(e), local_pts);
						else
							continue;
					}
				}

				assembler::ElementAssemblyValues vals;
				vals.compute(e, mesh.is_volume(), local_pts, bs, gbs);

				for (int j = 0; j < vals.val.rows(); ++j)
				{
					for (const auto &[p, func] : params)
						param_val.at(p)(index) = func(local_pts.row(j), vals.val.row(j), t, e);

					rhos(index) = density(local_pts.row(j), vals.val.row(j), e);

					++index;
				}
			}

			assert(index == points.rows());

			if (obstacle.n_vertices() > 0)
			{
				for (auto &[_, tmp] : param_val)
				{
					tmp.conservativeResize(tmp.size() + obstacle.n_vertices(), 1);
					tmp.bottomRows(obstacle.n_vertices()).setZero();
				}

				rhos.conservativeResize(rhos.size() + obstacle.n_vertices(), 1);
				rhos.bottomRows(obstacle.n_vertices()).setZero();
			}
			for (const auto &[p, tmp] : param_val)
				writer.add_field(p, tmp);
			writer.add_field("rho", rhos);
		}

		if (opts.body_ids)
		{

			Eigen::MatrixXd ids(points.rows(), 1);

			for (int i = 0; i < points.rows(); ++i)
			{
				ids(i) = mesh.get_body_id(el_id(i));
			}

			if (obstacle.n_vertices() > 0)
			{
				ids.conservativeResize(ids.size() + obstacle.n_vertices(), 1);
				ids.bottomRows(obstacle.n_vertices()).setZero();
			}

			writer.add_field("body_ids", ids);
		}

		// interpolate_function(pts_index, rhs, fun, opts.boundary_only);
		// writer.add_field("rhs", fun);
		if (opts.solve_export_to_file)
		{
			if (obstacle.n_vertices() > 0)
			{
				const int orig_p = points.rows();
				points.conservativeResize(points.rows() + obstacle.n_vertices(), points.cols());
				points.bottomRows(obstacle.n_vertices()) = obstacle.v();

				if (elements.empty())
				{
					for (int i = 0; i < tets.rows(); ++i)
					{
						elements.emplace_back();
						for (int j = 0; j < tets.cols(); ++j)
							elements.back().push_back(tets(i, j));
					}
				}

				for (int i = 0; i < obstacle.get_face_connectivity().rows(); ++i)
				{
					elements.emplace_back();
					for (int j = 0; j < obstacle.get_face_connectivity().cols(); ++j)
						elements.back().push_back(obstacle.get_face_connectivity()(i, j) + orig_p);
				}

				for (int i = 0; i < obstacle.get_edge_connectivity().rows(); ++i)
				{
					elements.emplace_back();
					for (int j = 0; j < obstacle.get_edge_connectivity().cols(); ++j)
						elements.back().push_back(obstacle.get_edge_connectivity()(i, j) + orig_p);
				}

				for (int i = 0; i < obstacle.get_vertex_connectivity().size(); ++i)
				{
					elements.emplace_back();
					elements.back().push_back(obstacle.get_vertex_connectivity()(i) + orig_p);
				}
			}

			if (elements.empty())
				writer.write_mesh(path, points, tets);
			else
				writer.write_mesh(path, points, elements, true);
		}
		else
		{
			solution_frames.back().name = path;
			solution_frames.back().points = points;
			solution_frames.back().connectivity = tets;
		}
	}

	void OutGeometryData::save_volume_vector_field(
		const State &state,
		const Eigen::MatrixXd &points,
		const ExportOptions &opts,
		const std::string &name,
		const Eigen::VectorXd &field,
		VTUWriter &writer) const
	{
		Eigen::MatrixXd inerpolated_field;
		Evaluator::interpolate_function(
			*state.mesh, state.problem->is_scalar(), state.bases, state.disc_orders,
			state.polys, state.polys_3d, ref_element_sampler,
			points.rows(), field, inerpolated_field, opts.use_sampler, opts.boundary_only);

		if (state.obstacle.n_vertices() > 0)
		{
			inerpolated_field.conservativeResize(
				inerpolated_field.rows() + state.obstacle.n_vertices(), inerpolated_field.cols());
			inerpolated_field.bottomRows(state.obstacle.n_vertices()) =
				utils::unflatten(field.tail(state.obstacle.ndof()), inerpolated_field.cols());
		}

		if (opts.solve_export_to_file)
		{
			writer.add_field(name, inerpolated_field);
		}
		// TODO: else save to solution frames
	}

	void OutGeometryData::save_surface(
		const std::string &export_surface,
		const State &state,
		const Eigen::MatrixXd &sol,
		const Eigen::MatrixXd &pressure,
		const double t,
		const double dt_in,
		const ExportOptions &opts,
		const bool is_contact_enabled,
		std::vector<SolutionFrame> &solution_frames) const
	{

		const Eigen::VectorXi &disc_orders = state.disc_orders;
		const auto &density = state.assembler.density();
		const std::vector<basis::ElementBases> &bases = state.bases;
		const std::vector<basis::ElementBases> &pressure_bases = state.pressure_bases;
		const std::vector<basis::ElementBases> &gbases = state.geom_bases();
		const assembler::AssemblerUtils &assembler = state.assembler;
		const std::string &formulation = state.formulation();
		const mesh::Mesh &mesh = *state.mesh;
		const ipc::CollisionMesh &collision_mesh = state.collision_mesh;
		const double dhat = state.args["contact"]["dhat"];
		const double friction_coefficient = state.args["contact"]["friction_coefficient"];
		const double epsv = state.args["contact"]["epsv"];
		const std::shared_ptr<solver::ContactForm> &contact_form = state.solve_data.contact_form;
		const std::shared_ptr<solver::FrictionForm> &friction_form = state.solve_data.friction_form;
		const assembler::Problem &problem = *state.problem;

		Eigen::MatrixXd boundary_vis_vertices;
		Eigen::MatrixXd boundary_vis_local_vertices;
		Eigen::MatrixXi boundary_vis_elements;
		Eigen::MatrixXi boundary_vis_elements_ids;
		Eigen::MatrixXi boundary_vis_primitive_ids;
		Eigen::MatrixXd boundary_vis_normals;

		build_vis_boundary_mesh(mesh, bases, gbases, state.total_local_boundary,
								boundary_vis_vertices, boundary_vis_local_vertices, boundary_vis_elements,
								boundary_vis_elements_ids, boundary_vis_primitive_ids, boundary_vis_normals);

		Eigen::MatrixXd fun, interp_p, discr, vect, b_sidesets;

		Eigen::MatrixXd lsol, lp, lgrad, lpgrad;

		int actual_dim = 1;
		if (!problem.is_scalar())
			actual_dim = mesh.dimension();

		discr.resize(boundary_vis_vertices.rows(), 1);
		fun.resize(boundary_vis_vertices.rows(), actual_dim);
		interp_p.resize(boundary_vis_vertices.rows(), 1);
		vect.resize(boundary_vis_vertices.rows(), mesh.dimension());

		b_sidesets.resize(boundary_vis_vertices.rows(), 1);
		b_sidesets.setZero();

		for (int i = 0; i < boundary_vis_vertices.rows(); ++i)
		{
			const auto s_id = mesh.get_boundary_id(boundary_vis_primitive_ids(i));
			if (s_id > 0)
			{
				b_sidesets(i) = s_id;
			}

			const int el_index = boundary_vis_elements_ids(i);
			Evaluator::interpolate_at_local_vals(
				mesh, problem.is_scalar(), bases, gbases,
				el_index, boundary_vis_local_vertices.row(i), sol, lsol, lgrad);
			assert(lsol.size() == actual_dim);
			if (assembler.is_mixed(formulation))
			{
				Evaluator::interpolate_at_local_vals(
					mesh, 1, pressure_bases, gbases,
					el_index, boundary_vis_local_vertices.row(i), pressure, lp, lpgrad);
				assert(lp.size() == 1);
				interp_p(i) = lp(0);
			}

			discr(i) = disc_orders(el_index);
			for (int j = 0; j < actual_dim; ++j)
			{
				fun(i, j) = lsol(j);
			}

			if (actual_dim == 1)
			{
				assert(lgrad.size() == mesh.dimension());
				for (int j = 0; j < mesh.dimension(); ++j)
				{
					vect(i, j) = lgrad(j);
				}
			}
			else
			{
				assert(lgrad.size() == actual_dim * actual_dim);
				Eigen::MatrixXd tensor_flat;
				const basis::ElementBases &gbs = gbases[el_index];
				const basis::ElementBases &bs = bases[el_index];
				assembler.compute_tensor_value(formulation, el_index, bs, gbs, boundary_vis_local_vertices.row(i), sol, tensor_flat);
				assert(tensor_flat.size() == actual_dim * actual_dim);
				Eigen::Map<Eigen::MatrixXd> tensor(tensor_flat.data(), actual_dim, actual_dim);
				vect.row(i) = boundary_vis_normals.row(i) * tensor;
			}
		}

		if (is_contact_enabled && (opts.contact_forces || opts.friction_forces) && opts.solve_export_to_file)
		{
			VTUWriter writer;

			const int problem_dim = mesh.dimension();
			const Eigen::MatrixXd full_displacements = utils::unflatten(sol, problem_dim);
			const Eigen::MatrixXd surface_displacements = collision_mesh.map_displacements(full_displacements);
			writer.add_field("solution", surface_displacements);

			const Eigen::MatrixXd displaced_surface = collision_mesh.displace_vertices(full_displacements);

			ipc::Constraints constraint_set;
			constraint_set.build(
				collision_mesh, displaced_surface, dhat,
				/*dmin=*/0, state.args["solver"]["contact"]["CCD"]["broad_phase"]);

			const double barrier_stiffness = contact_form != nullptr ? contact_form->barrier_stiffness() : 1;

			if (opts.contact_forces)
			{
				Eigen::MatrixXd forces = -barrier_stiffness * ipc::compute_barrier_potential_gradient(collision_mesh, displaced_surface, constraint_set, dhat);
				// forces = collision_mesh.to_full_dof(forces);
				// assert(forces.size() == sol.size());

				Eigen::MatrixXd forces_reshaped = utils::unflatten(forces, problem_dim);

				assert(forces_reshaped.rows() == surface_displacements.rows());
				assert(forces_reshaped.cols() == surface_displacements.cols());
				writer.add_field("contact_forces", forces_reshaped);
			}

			if (opts.friction_forces)
			{
				Eigen::MatrixXd displaced_surface_prev;
				if (friction_form != nullptr)
					displaced_surface_prev = friction_form->displaced_surface_prev();
				if (displaced_surface_prev.size() == 0)
					displaced_surface_prev = displaced_surface;

				ipc::FrictionConstraints friction_constraint_set;
				ipc::construct_friction_constraint_set(
					collision_mesh, displaced_surface, constraint_set,
					dhat, barrier_stiffness, friction_coefficient,
					friction_constraint_set);

				double dt = 1;
				if (dt_in > 0)
					dt = dt_in;
				Eigen::MatrixXd forces = -ipc::compute_friction_potential_gradient(
					collision_mesh, displaced_surface_prev, displaced_surface,
					friction_constraint_set, epsv * dt);
				// forces = collision_mesh.to_full_dof(forces);
				// assert(forces.size() == sol.size());

				Eigen::MatrixXd forces_reshaped = utils::unflatten(forces, problem_dim);

				assert(forces_reshaped.rows() == surface_displacements.rows());
				assert(forces_reshaped.cols() == surface_displacements.cols());
				writer.add_field("friction_forces", forces_reshaped);
			}

			assert(collision_mesh.vertices_at_rest().rows() == surface_displacements.rows());
			assert(collision_mesh.vertices_at_rest().cols() == surface_displacements.cols());

			writer.write_mesh(
				export_surface.substr(0, export_surface.length() - 4) + "_contact.vtu",
				collision_mesh.vertices_at_rest(),
				problem_dim == 3 ? collision_mesh.faces() : collision_mesh.edges());
		}

		VTUWriter writer;

		if (opts.solve_export_to_file)
		{

			writer.add_field("normals", boundary_vis_normals);
			writer.add_field("solution", fun);
			if (assembler.is_mixed(formulation))
				writer.add_field("pressure", interp_p);
			writer.add_field("discr", discr);
			writer.add_field("sidesets", b_sidesets);

			if (actual_dim == 1)
				writer.add_field("solution_grad", vect);
			else
				writer.add_field("traction_force", vect);
		}
		else
		{
			solution_frames.back().solution = fun;
			if (assembler.is_mixed(formulation))
				solution_frames.back().pressure = interp_p;
		}

		if (opts.material_params)
		{
			const auto &params = assembler.parameters(formulation);

			std::map<std::string, Eigen::MatrixXd> param_val;
			for (const auto &[p, _] : params)
				param_val[p] = Eigen::MatrixXd(boundary_vis_vertices.rows(), 1);
			Eigen::MatrixXd rhos(boundary_vis_vertices.rows(), 1);

			for (int i = 0; i < boundary_vis_vertices.rows(); ++i)
			{
				double lambda, mu;

				for (const auto &[p, func] : params)
					param_val.at(p)(i) = func(boundary_vis_local_vertices.row(i), boundary_vis_vertices.row(i), t, boundary_vis_elements_ids(i));

				rhos(i) = density(boundary_vis_local_vertices.row(i), boundary_vis_vertices.row(i), boundary_vis_elements_ids(i));
			}

			for (const auto &[p, tmp] : param_val)
				writer.add_field(p, tmp);
			writer.add_field("rho", rhos);
		}

		if (opts.body_ids)
		{

			Eigen::MatrixXd ids(boundary_vis_vertices.rows(), 1);

			for (int i = 0; i < boundary_vis_vertices.rows(); ++i)
			{
				ids(i) = mesh.get_body_id(boundary_vis_elements_ids(i));
			}

			writer.add_field("body_ids", ids);
		}
		if (opts.solve_export_to_file)
			writer.write_mesh(export_surface, boundary_vis_vertices, boundary_vis_elements);
		else
		{
			solution_frames.back().name = export_surface;
			solution_frames.back().points = boundary_vis_vertices;
			solution_frames.back().connectivity = boundary_vis_elements;
		}
	}

	void OutGeometryData::save_wire(
		const std::string &name,
		const State &state,
		const Eigen::MatrixXd &sol,
		const double t,
		const ExportOptions &opts,
		std::vector<SolutionFrame> &solution_frames) const
	{
		const std::vector<basis::ElementBases> &gbases = state.geom_bases();
		const mesh::Mesh &mesh = *state.mesh;
		const assembler::Problem &problem = *state.problem;

		if (!opts.solve_export_to_file) // TODO?
			return;
		const auto &sampler = ref_element_sampler;

		const auto &current_bases = gbases;
		int seg_total_size = 0;
		int pts_total_size = 0;
		int faces_total_size = 0;

		for (size_t i = 0; i < current_bases.size(); ++i)
		{
			const auto &bs = current_bases[i];

			if (mesh.is_simplex(i))
			{
				pts_total_size += sampler.simplex_points().rows();
				seg_total_size += sampler.simplex_edges().rows();
				faces_total_size += sampler.simplex_faces().rows();
			}
			else if (mesh.is_cube(i))
			{
				pts_total_size += sampler.cube_points().rows();
				seg_total_size += sampler.cube_edges().rows();
			}
			// TODO add edges for poly
		}

		Eigen::MatrixXd points(pts_total_size, mesh.dimension());
		Eigen::MatrixXi edges(seg_total_size, 2);
		Eigen::MatrixXi faces(faces_total_size, 3);
		points.setZero();

		Eigen::MatrixXd mapped, tmp;
		int seg_index = 0, pts_index = 0, face_index = 0;
		for (size_t i = 0; i < current_bases.size(); ++i)
		{
			const auto &bs = current_bases[i];

			if (mesh.is_simplex(i))
			{
				bs.eval_geom_mapping(sampler.simplex_points(), mapped);
				edges.block(seg_index, 0, sampler.simplex_edges().rows(), edges.cols()) = sampler.simplex_edges().array() + pts_index;
				seg_index += sampler.simplex_edges().rows();

				faces.block(face_index, 0, sampler.simplex_faces().rows(), 3) = sampler.simplex_faces().array() + pts_index;
				face_index += sampler.simplex_faces().rows();

				points.block(pts_index, 0, mapped.rows(), points.cols()) = mapped;
				pts_index += mapped.rows();
			}
			else if (mesh.is_cube(i))
			{
				bs.eval_geom_mapping(sampler.cube_points(), mapped);
				edges.block(seg_index, 0, sampler.cube_edges().rows(), edges.cols()) = sampler.cube_edges().array() + pts_index;
				seg_index += sampler.cube_edges().rows();

				points.block(pts_index, 0, mapped.rows(), points.cols()) = mapped;
				pts_index += mapped.rows();
			}
		}

		assert(pts_index == points.rows());
		assert(face_index == faces.rows());

		if (mesh.is_volume())
		{
			// reverse all faces
			for (long i = 0; i < faces.rows(); ++i)
			{
				const int v0 = faces(i, 0);
				const int v1 = faces(i, 1);
				const int v2 = faces(i, 2);

				int tmpc = faces(i, 2);
				faces(i, 2) = faces(i, 1);
				faces(i, 1) = tmpc;
			}
		}
		else
		{
			Eigen::Matrix2d mmat;
			for (long i = 0; i < faces.rows(); ++i)
			{
				const int v0 = faces(i, 0);
				const int v1 = faces(i, 1);
				const int v2 = faces(i, 2);

				mmat.row(0) = points.row(v2) - points.row(v0);
				mmat.row(1) = points.row(v1) - points.row(v0);

				if (mmat.determinant() > 0)
				{
					int tmpc = faces(i, 2);
					faces(i, 2) = faces(i, 1);
					faces(i, 1) = tmpc;
				}
			}
		}

		Eigen::MatrixXd fun;
		Evaluator::interpolate_function(
			mesh, problem.is_scalar(), state.bases, state.disc_orders,
			state.polys, state.polys_3d, ref_element_sampler,
			pts_index, sol, fun, /*use_sampler*/ true, false);

		Eigen::MatrixXd exact_fun, err;

		if (problem.has_exact_sol())
		{
			problem.exact(points, t, exact_fun);
			err = (fun - exact_fun).eval().rowwise().norm();
		}

		VTUWriter writer;
		writer.add_field("solution", fun);
		if (problem.has_exact_sol())
		{
			writer.add_field("exact", exact_fun);
			writer.add_field("error", err);
		}

		if (fun.cols() != 1)
		{
			Eigen::MatrixXd scalar_val;
			Evaluator::compute_scalar_value(
				mesh, problem.is_scalar(), state.bases, gbases,
				state.disc_orders, state.polys, state.polys_3d,
				state.assembler, state.formulation(),
				ref_element_sampler, pts_index, sol, scalar_val, /*use_sampler*/ true, false);
			writer.add_field("scalar_value", scalar_val);
		}

		writer.write_mesh(name, points, edges);
	}

	void OutGeometryData::save_points(
		const std::string &path,
		const State &state,
		const Eigen::MatrixXd &sol,
		const ExportOptions &opts,
		std::vector<SolutionFrame> &solution_frames) const
	{
		const auto &dirichlet_nodes = state.dirichlet_nodes;
		const auto &dirichlet_nodes_position = state.dirichlet_nodes_position;
		const mesh::Mesh &mesh = *state.mesh;
		const assembler::Problem &problem = *state.problem;

		int actual_dim = 1;
		if (!problem.is_scalar())
			actual_dim = mesh.dimension();

		Eigen::MatrixXd fun(dirichlet_nodes_position.size(), actual_dim);
		Eigen::MatrixXd b_sidesets(dirichlet_nodes_position.size(), 1);
		b_sidesets.setZero();
		Eigen::MatrixXd points(dirichlet_nodes_position.size(), mesh.dimension());
		std::vector<std::vector<int>> cells(dirichlet_nodes_position.size());

		for (int i = 0; i < dirichlet_nodes_position.size(); ++i)
		{
			const int n_id = dirichlet_nodes[i];
			const auto s_id = mesh.get_node_id(n_id);
			if (s_id > 0)
			{
				b_sidesets(i) = s_id;
			}

			for (int j = 0; j < actual_dim; ++j)
			{
				fun(i, j) = sol(n_id * actual_dim + j);
			}

			points.row(i) = dirichlet_nodes_position[i];
			cells[i].push_back(i);
		}

		VTUWriter writer;

		if (opts.solve_export_to_file)
		{
			writer.add_field("solution", fun);
			writer.add_field("sidesets", b_sidesets);
			writer.write_mesh(path, points, cells, false);
		}
	}

	void OutGeometryData::save_pvd(
		const std::string &name,
		const std::function<std::string(int)> &vtu_names,
		int time_steps, double t0, double dt, int skip_frame) const
	{
		// https://www.paraview.org/Wiki/ParaView/Data_formats#PVD_File_Format

		tinyxml2::XMLDocument pvd;
		pvd.InsertEndChild(pvd.NewDeclaration());

		tinyxml2::XMLElement *root = pvd.NewElement("VTKFile");
		pvd.InsertEndChild(root);
		root->SetAttribute("type", "Collection");
		root->SetAttribute("version", "0.1");
		root->SetAttribute("byte_order", "LittleEndian");
		root->SetAttribute("compressor", "vtkZLibDataCompressor");

		tinyxml2::XMLElement *collection = root->InsertNewChildElement("Collection");

		for (int i = 0; i <= time_steps; i += skip_frame)
		{
			tinyxml2::XMLElement *dataset = collection->InsertNewChildElement("DataSet");
			dataset->SetAttribute("timestep", fmt::format("{:g}", t0 + i * dt).c_str());
			dataset->SetAttribute("group", "");
			dataset->SetAttribute("part", "0");
			dataset->SetAttribute("file", vtu_names(i).c_str());
		}

		pvd.SaveFile(name.c_str());
	}

	void OutGeometryData::init_sampler(const polyfem::mesh::Mesh &mesh, const double vismesh_rel_area)
	{
		ref_element_sampler.init(mesh.is_volume(), mesh.n_elements(), vismesh_rel_area);
	}

	void OutGeometryData::build_grid(const polyfem::mesh::Mesh &mesh, const double spacing)
	{
		if (spacing <= 0)
			return;

		RowVectorNd min, max;
		mesh.bounding_box(min, max);
		const RowVectorNd delta = max - min;
		const int nx = delta[0] / spacing + 1;
		const int ny = delta[1] / spacing + 1;
		const int nz = delta.cols() >= 3 ? (delta[2] / spacing + 1) : 1;
		const int n = nx * ny * nz;

		grid_points.resize(n, delta.cols());
		int index = 0;
		for (int i = 0; i < nx; ++i)
		{
			const double x = (delta[0] / (nx - 1)) * i + min[0];

			for (int j = 0; j < ny; ++j)
			{
				const double y = (delta[1] / (ny - 1)) * j + min[1];

				if (delta.cols() <= 2)
				{
					grid_points.row(index++) << x, y;
				}
				else
				{
					for (int k = 0; k < nz; ++k)
					{
						const double z = (delta[2] / (nz - 1)) * k + min[2];
						grid_points.row(index++) << x, y, z;
					}
				}
			}
		}

		assert(index == n);

		std::vector<std::array<Eigen::Vector3d, 2>> boxes;
		mesh.elements_boxes(boxes);

		BVH::BVH bvh;
		bvh.init(boxes);

		const double eps = 1e-6;

		grid_points_to_elements.resize(grid_points.rows(), 1);
		grid_points_to_elements.setConstant(-1);

		grid_points_bc.resize(grid_points.rows(), mesh.is_volume() ? 4 : 3);

		for (int i = 0; i < grid_points.rows(); ++i)
		{
			const Eigen::Vector3d min(
				grid_points(i, 0) - eps,
				grid_points(i, 1) - eps,
				(mesh.is_volume() ? grid_points(i, 2) : 0) - eps);

			const Eigen::Vector3d max(
				grid_points(i, 0) + eps,
				grid_points(i, 1) + eps,
				(mesh.is_volume() ? grid_points(i, 2) : 0) + eps);

			std::vector<unsigned int> candidates;

			bvh.intersect_box(min, max, candidates);

			for (const auto cand : candidates)
			{
				if (!mesh.is_simplex(cand))
				{
					logger().warn("Element {} is not simplex, skipping", cand);
					continue;
				}

				Eigen::MatrixXd coords;
				mesh.barycentric_coords(grid_points.row(i), cand, coords);

				for (int d = 0; d < coords.size(); ++d)
				{
					if (fabs(coords(d)) < 1e-8)
						coords(d) = 0;
					else if (fabs(coords(d) - 1) < 1e-8)
						coords(d) = 1;
				}

				if (coords.array().minCoeff() >= 0 && coords.array().maxCoeff() <= 1)
				{
					grid_points_to_elements(i) = cand;
					grid_points_bc.row(i) = coords;
					break;
				}
			}
		}
	}

	void OutStatsData::compute_mesh_size(const polyfem::mesh::Mesh &mesh_in, const std::vector<polyfem::basis::ElementBases> &bases_in, const int n_samples, const bool use_curved_mesh_size)
	{
		Eigen::MatrixXd samples_simplex, samples_cube, mapped, p0, p1, p;

		mesh_size = 0;
		average_edge_length = 0;
		min_edge_length = std::numeric_limits<double>::max();

		if (!use_curved_mesh_size)
		{
			mesh_in.get_edges(p0, p1);
			p = p0 - p1;
			min_edge_length = p.rowwise().norm().minCoeff();
			average_edge_length = p.rowwise().norm().mean();
			mesh_size = p.rowwise().norm().maxCoeff();

			logger().info("hmin: {}", min_edge_length);
			logger().info("hmax: {}", mesh_size);
			logger().info("havg: {}", average_edge_length);

			return;
		}

		if (mesh_in.is_volume())
		{
			utils::EdgeSampler::sample_3d_simplex(n_samples, samples_simplex);
			utils::EdgeSampler::sample_3d_cube(n_samples, samples_cube);
		}
		else
		{
			utils::EdgeSampler::sample_2d_simplex(n_samples, samples_simplex);
			utils::EdgeSampler::sample_2d_cube(n_samples, samples_cube);
		}

		int n = 0;
		for (size_t i = 0; i < bases_in.size(); ++i)
		{
			if (mesh_in.is_polytope(i))
				continue;
			int n_edges;

			if (mesh_in.is_simplex(i))
			{
				n_edges = mesh_in.is_volume() ? 6 : 3;
				bases_in[i].eval_geom_mapping(samples_simplex, mapped);
			}
			else
			{
				n_edges = mesh_in.is_volume() ? 12 : 4;
				bases_in[i].eval_geom_mapping(samples_cube, mapped);
			}

			for (int j = 0; j < n_edges; ++j)
			{
				double current_edge = 0;
				for (int k = 0; k < n_samples - 1; ++k)
				{
					p0 = mapped.row(j * n_samples + k);
					p1 = mapped.row(j * n_samples + k + 1);
					p = p0 - p1;

					current_edge += p.norm();
				}

				mesh_size = std::max(current_edge, mesh_size);
				min_edge_length = std::min(current_edge, min_edge_length);
				average_edge_length += current_edge;
				++n;
			}
		}

		average_edge_length /= n;

		logger().info("hmin: {}", min_edge_length);
		logger().info("hmax: {}", mesh_size);
		logger().info("havg: {}", average_edge_length);
	}

	void OutStatsData::reset()
	{
		sigma_avg = 0;
		sigma_max = 0;
		sigma_min = 0;

		n_flipped = 0;
	}

	void OutStatsData::count_flipped_elements(const polyfem::mesh::Mesh &mesh, const std::vector<polyfem::basis::ElementBases> &gbases)
	{
		using namespace mesh;

		logger().info("Counting flipped elements...");
		const auto &els_tag = mesh.elements_tag();

		// flipped_elements.clear();
		for (size_t i = 0; i < gbases.size(); ++i)
		{
			if (mesh.is_polytope(i))
				continue;

			polyfem::assembler::ElementAssemblyValues vals;
			if (!vals.is_geom_mapping_positive(mesh.is_volume(), gbases[i]))
			{
				++n_flipped;

				std::string type = "";
				switch (els_tag[i])
				{
				case ElementType::SIMPLEX:
					type = "Simplex";
					break;
				case ElementType::REGULAR_INTERIOR_CUBE:
					type = "RegularInteriorCube";
					break;
				case ElementType::REGULAR_BOUNDARY_CUBE:
					type = "RegularBoundaryCube";
					break;
				case ElementType::SIMPLE_SINGULAR_INTERIOR_CUBE:
					type = "SimpleSingularInteriorCube";
					break;
				case ElementType::MULTI_SINGULAR_INTERIOR_CUBE:
					type = "MultiSingularInteriorCube";
					break;
				case ElementType::SIMPLE_SINGULAR_BOUNDARY_CUBE:
					type = "SimpleSingularBoundaryCube";
					break;
				case ElementType::INTERFACE_CUBE:
					type = "InterfaceCube";
					break;
				case ElementType::MULTI_SINGULAR_BOUNDARY_CUBE:
					type = "MultiSingularBoundaryCube";
					break;
				case ElementType::BOUNDARY_POLYTOPE:
					type = "BoundaryPolytope";
					break;
				case ElementType::INTERIOR_POLYTOPE:
					type = "InteriorPolytope";
					break;
				case ElementType::UNDEFINED:
					type = "Undefined";
					break;
				}

				logger().error("element {} is flipped, type {}", i, type);
				throw "invalid mesh";
			}
		}

		logger().info(" done");

		// dynamic_cast<Mesh3D *>(mesh.get())->save({56}, 1, "mesh.HYBRID");

		// std::sort(flipped_elements.begin(), flipped_elements.end());
		// auto it = std::unique(flipped_elements.begin(), flipped_elements.end());
		// flipped_elements.resize(std::distance(flipped_elements.begin(), it));
	}

	void OutStatsData::compute_errors(
		const int n_bases,
		const std::vector<polyfem::basis::ElementBases> &bases,
		const std::vector<polyfem::basis::ElementBases> &gbases,
		const polyfem::mesh::Mesh &mesh,
		const assembler::Problem &problem,
		const double tend,
		const Eigen::MatrixXd &sol)
	{
		// if (!mesh)
		// {
		// 	logger().error("Load the mesh first!");
		// 	return;
		// }
		if (n_bases <= 0)
		{
			logger().error("Build the bases first!");
			return;
		}
		// if (stiffness.rows() <= 0) { logger().error("Assemble the stiffness matrix first!"); return; }
		// if (rhs.size() <= 0)
		// {
		// 	logger().error("Assemble the rhs first!");
		// 	return;
		// }
		if (sol.size() <= 0)
		{
			logger().error("Solve the problem first!");
			return;
		}

		int actual_dim = 1;
		if (!problem.is_scalar())
			actual_dim = mesh.dimension();

		igl::Timer timer;
		timer.start();
		logger().info("Computing errors...");
		using std::max;

		const int n_el = int(bases.size());

		Eigen::MatrixXd v_exact, v_approx;
		Eigen::MatrixXd v_exact_grad(0, 0), v_approx_grad;

		l2_err = 0;
		h1_err = 0;
		grad_max_err = 0;
		h1_semi_err = 0;
		linf_err = 0;
		lp_err = 0;
		// double pred_norm = 0;

		static const int p = 8;

		// Eigen::MatrixXd err_per_el(n_el, 5);
		polyfem::assembler::ElementAssemblyValues vals;

		for (int e = 0; e < n_el; ++e)
		{
			vals.compute(e, mesh.is_volume(), bases[e], gbases[e]);

			if (problem.has_exact_sol())
			{
				problem.exact(vals.val, tend, v_exact);
				problem.exact_grad(vals.val, tend, v_exact_grad);
			}

			v_approx.resize(vals.val.rows(), actual_dim);
			v_approx.setZero();

			v_approx_grad.resize(vals.val.rows(), mesh.dimension() * actual_dim);
			v_approx_grad.setZero();

			const int n_loc_bases = int(vals.basis_values.size());

			for (int i = 0; i < n_loc_bases; ++i)
			{
				const auto &val = vals.basis_values[i];

				for (size_t ii = 0; ii < val.global.size(); ++ii)
				{
					for (int d = 0; d < actual_dim; ++d)
					{
						v_approx.col(d) += val.global[ii].val * sol(val.global[ii].index * actual_dim + d) * val.val;
						v_approx_grad.block(0, d * val.grad_t_m.cols(), v_approx_grad.rows(), val.grad_t_m.cols()) += val.global[ii].val * sol(val.global[ii].index * actual_dim + d) * val.grad_t_m;
					}
				}
			}

			const auto err = problem.has_exact_sol() ? (v_exact - v_approx).eval().rowwise().norm().eval() : (v_approx).eval().rowwise().norm().eval();
			const auto err_grad = problem.has_exact_sol() ? (v_exact_grad - v_approx_grad).eval().rowwise().norm().eval() : (v_approx_grad).eval().rowwise().norm().eval();

			// for(long i = 0; i < err.size(); ++i)
			// errors.push_back(err(i));

			linf_err = std::max(linf_err, err.maxCoeff());
			grad_max_err = std::max(linf_err, err_grad.maxCoeff());

			// {
			// 	const auto &mesh3d = *dynamic_cast<Mesh3D *>(mesh.get());
			// 	const auto v0 = mesh3d.point(mesh3d.cell_vertex(e, 0));
			// 	const auto v1 = mesh3d.point(mesh3d.cell_vertex(e, 1));
			// 	const auto v2 = mesh3d.point(mesh3d.cell_vertex(e, 2));
			// 	const auto v3 = mesh3d.point(mesh3d.cell_vertex(e, 3));

			// 	Eigen::Matrix<double, 6, 3> ee;
			// 	ee.row(0) = v0 - v1;
			// 	ee.row(1) = v1 - v2;
			// 	ee.row(2) = v2 - v0;

			// 	ee.row(3) = v0 - v3;
			// 	ee.row(4) = v1 - v3;
			// 	ee.row(5) = v2 - v3;

			// 	Eigen::Matrix<double, 6, 1> en = ee.rowwise().norm();

			// 	// Eigen::Matrix<double, 3*4, 1> alpha;
			// 	// alpha(0) = angle3(e.row(0), -e.row(1));	 	alpha(1) = angle3(e.row(1), -e.row(2));	 	alpha(2) = angle3(e.row(2), -e.row(0));
			// 	// alpha(3) = angle3(e.row(0), -e.row(4));	 	alpha(4) = angle3(e.row(4), e.row(3));	 	alpha(5) = angle3(-e.row(3), -e.row(0));
			// 	// alpha(6) = angle3(-e.row(4), -e.row(1));	alpha(7) = angle3(e.row(1), -e.row(5));	 	alpha(8) = angle3(e.row(5), e.row(4));
			// 	// alpha(9) = angle3(-e.row(2), -e.row(5));	alpha(10) = angle3(e.row(5), e.row(3));		alpha(11) = angle3(-e.row(3), e.row(2));

			// 	const double S = (ee.row(0).cross(ee.row(1)).norm() + ee.row(0).cross(ee.row(4)).norm() + ee.row(4).cross(ee.row(1)).norm() + ee.row(2).cross(ee.row(5)).norm()) / 2;
			// 	const double V = std::abs(ee.row(3).dot(ee.row(2).cross(-ee.row(0))))/6;
			// 	const double rho = 3 * V / S;
			// 	const double hp = en.maxCoeff();
			// 	const int pp = disc_orders(e);
			// 	const int p_ref = args["space"]["discr_order"];

			// 	err_per_el(e, 0) = err.mean();
			// 	err_per_el(e, 1) = err.maxCoeff();
			// 	err_per_el(e, 2) = std::pow(hp, pp+1)/(rho/hp); // /std::pow(average_edge_length, p_ref+1) * (sqrt(6)/12);
			// 	err_per_el(e, 3) = rho/hp;
			// 	err_per_el(e, 4) = (vals.det.array() * vals.quadrature.weights.array()).sum();

			// 	// pred_norm += (pow(std::pow(hp, pp+1)/(rho/hp),p) * vals.det.array() * vals.quadrature.weights.array()).sum();
			// }

			l2_err += (err.array() * err.array() * vals.det.array() * vals.quadrature.weights.array()).sum();
			h1_err += (err_grad.array() * err_grad.array() * vals.det.array() * vals.quadrature.weights.array()).sum();
			lp_err += (err.array().pow(p) * vals.det.array() * vals.quadrature.weights.array()).sum();
		}

		h1_semi_err = sqrt(fabs(h1_err));
		h1_err = sqrt(fabs(l2_err) + fabs(h1_err));
		l2_err = sqrt(fabs(l2_err));

		lp_err = pow(fabs(lp_err), 1. / p);

		// pred_norm = pow(fabs(pred_norm), 1./p);

		timer.stop();
		const double computing_errors_time = timer.getElapsedTime();
		logger().info(" took {}s", computing_errors_time);

		logger().info("-- L2 error: {}", l2_err);
		logger().info("-- Lp error: {}", lp_err);
		logger().info("-- H1 error: {}", h1_err);
		logger().info("-- H1 semi error: {}", h1_semi_err);
		// logger().info("-- Perd norm: {}", pred_norm);

		logger().info("-- Linf error: {}", linf_err);
		logger().info("-- grad max error: {}", grad_max_err);

		// {
		// 	std::ofstream out("errs.txt");
		// 	out<<err_per_el;
		// 	out.close();
		// }
	}

	void OutStatsData::compute_mesh_stats(const polyfem::mesh::Mesh &mesh)
	{
		using namespace polyfem::mesh;

		simplex_count = 0;
		regular_count = 0;
		regular_boundary_count = 0;
		simple_singular_count = 0;
		multi_singular_count = 0;
		boundary_count = 0;
		non_regular_boundary_count = 0;
		non_regular_count = 0;
		undefined_count = 0;
		multi_singular_boundary_count = 0;

		const auto &els_tag = mesh.elements_tag();

		for (size_t i = 0; i < els_tag.size(); ++i)
		{
			const ElementType type = els_tag[i];

			switch (type)
			{
			case ElementType::SIMPLEX:
				simplex_count++;
				break;
			case ElementType::REGULAR_INTERIOR_CUBE:
				regular_count++;
				break;
			case ElementType::REGULAR_BOUNDARY_CUBE:
				regular_boundary_count++;
				break;
			case ElementType::SIMPLE_SINGULAR_INTERIOR_CUBE:
				simple_singular_count++;
				break;
			case ElementType::MULTI_SINGULAR_INTERIOR_CUBE:
				multi_singular_count++;
				break;
			case ElementType::SIMPLE_SINGULAR_BOUNDARY_CUBE:
				boundary_count++;
				break;
			case ElementType::INTERFACE_CUBE:
			case ElementType::MULTI_SINGULAR_BOUNDARY_CUBE:
				multi_singular_boundary_count++;
				break;
			case ElementType::BOUNDARY_POLYTOPE:
				non_regular_boundary_count++;
				break;
			case ElementType::INTERIOR_POLYTOPE:
				non_regular_count++;
				break;
			case ElementType::UNDEFINED:
				undefined_count++;
				break;
			}
		}

		logger().info("simplex_count: \t{}", simplex_count);
		logger().info("regular_count: \t{}", regular_count);
		logger().info("regular_boundary_count: \t{}", regular_boundary_count);
		logger().info("simple_singular_count: \t{}", simple_singular_count);
		logger().info("multi_singular_count: \t{}", multi_singular_count);
		logger().info("boundary_count: \t{}", boundary_count);
		logger().info("multi_singular_boundary_count: \t{}", multi_singular_boundary_count);
		logger().info("non_regular_count: \t{}", non_regular_count);
		logger().info("non_regular_boundary_count: \t{}", non_regular_boundary_count);
		logger().info("undefined_count: \t{}", undefined_count);
		logger().info("total count:\t {}", mesh.n_elements());
	}

	// args["output"]["advanced"]["sol_at_node"]  iso_parametric() formulation()
	void OutStatsData::save_json(
		const nlohmann::json &args,
		const int n_bases, const int n_pressure_bases,
		const Eigen::MatrixXd &sol,
		const mesh::Mesh &mesh,
		const Eigen::VectorXi &disc_orders,
		const assembler::Problem &problem,
		const OutRuntimeData &runtime,
		const std::string &formulation,
		const bool isoparametric,
		const int sol_at_node_id,
		nlohmann::json &j)
	{

		j["args"] = args;

		j["geom_order"] = mesh.orders().size() > 0 ? mesh.orders().maxCoeff() : 1;
		j["geom_order_min"] = mesh.orders().size() > 0 ? mesh.orders().minCoeff() : 1;
		j["discr_order_min"] = disc_orders.minCoeff();
		j["discr_order_max"] = disc_orders.maxCoeff();
		j["iso_parametric"] = isoparametric;
		j["problem"] = problem.name();
		j["mat_size"] = mat_size;
		j["num_bases"] = n_bases;
		j["num_pressure_bases"] = n_pressure_bases;
		j["num_non_zero"] = nn_zero;
		j["num_flipped"] = n_flipped;
		j["num_dofs"] = num_dofs;
		j["num_vertices"] = mesh.n_vertices();
		j["num_elements"] = mesh.n_elements();

		j["num_p1"] = (disc_orders.array() == 1).count();
		j["num_p2"] = (disc_orders.array() == 2).count();
		j["num_p3"] = (disc_orders.array() == 3).count();
		j["num_p4"] = (disc_orders.array() == 4).count();
		j["num_p5"] = (disc_orders.array() == 5).count();

		j["mesh_size"] = mesh_size;
		j["max_angle"] = max_angle;

		j["sigma_max"] = sigma_max;
		j["sigma_min"] = sigma_min;
		j["sigma_avg"] = sigma_avg;

		j["min_edge_length"] = min_edge_length;
		j["average_edge_length"] = average_edge_length;

		j["err_l2"] = l2_err;
		j["err_h1"] = h1_err;
		j["err_h1_semi"] = h1_semi_err;
		j["err_linf"] = linf_err;
		j["err_linf_grad"] = grad_max_err;
		j["err_lp"] = lp_err;

		j["spectrum"] = {spectrum(0), spectrum(1), spectrum(2), spectrum(3)};
		j["spectrum_condest"] = std::abs(spectrum(3)) / std::abs(spectrum(0));

		// j["errors"] = errors;

		j["time_building_basis"] = runtime.building_basis_time;
		j["time_loading_mesh"] = runtime.loading_mesh_time;
		j["time_computing_poly_basis"] = runtime.computing_poly_basis_time;
		j["time_assembling_stiffness_mat"] = runtime.assembling_stiffness_mat_time;
		j["time_assigning_rhs"] = runtime.assigning_rhs_time;
		j["time_solving"] = runtime.solving_time;
		// j["time_computing_errors"] = runtime.computing_errors_time;

		j["solver_info"] = solver_info;

		j["count_simplex"] = simplex_count;
		j["count_regular"] = regular_count;
		j["count_regular_boundary"] = regular_boundary_count;
		j["count_simple_singular"] = simple_singular_count;
		j["count_multi_singular"] = multi_singular_count;
		j["count_boundary"] = boundary_count;
		j["count_non_regular_boundary"] = non_regular_boundary_count;
		j["count_non_regular"] = non_regular_count;
		j["count_undefined"] = undefined_count;
		j["count_multi_singular_boundary"] = multi_singular_boundary_count;

		j["is_simplicial"] = mesh.n_elements() == simplex_count;

		j["peak_memory"] = getPeakRSS() / (1024 * 1024);

		const int actual_dim = problem.is_scalar() ? 1 : mesh.dimension();

		std::vector<double> mmin(actual_dim);
		std::vector<double> mmax(actual_dim);

		for (int d = 0; d < actual_dim; ++d)
		{
			mmin[d] = std::numeric_limits<double>::max();
			mmax[d] = -std::numeric_limits<double>::max();
		}

		for (int i = 0; i < sol.size(); i += actual_dim)
		{
			for (int d = 0; d < actual_dim; ++d)
			{
				mmin[d] = std::min(mmin[d], sol(i + d));
				mmax[d] = std::max(mmax[d], sol(i + d));
			}
		}

		std::vector<double> sol_at_node(actual_dim);

		if (sol_at_node_id >= 0)
		{
			const int node_id = sol_at_node_id;

			for (int d = 0; d < actual_dim; ++d)
			{
				sol_at_node[d] = sol(node_id * actual_dim + d);
			}
		}

		j["sol_at_node"] = sol_at_node;
		j["sol_min"] = mmin;
		j["sol_max"] = mmax;

#if defined(POLYFEM_WITH_CPP_THREADS)
		j["num_threads"] = utils::get_n_threads();
#elif defined(POLYFEM_WITH_TBB)
		j["num_threads"] = utils::get_n_threads();
#else
		j["num_threads"] = 1;
#endif

		j["formulation"] = formulation;

		logger().info("done");
	}

} // namespace polyfem::io<|MERGE_RESOLUTION|>--- conflicted
+++ resolved
@@ -235,15 +235,6 @@
 			{
 				igl::edges(boundary_triangles, boundary_edges);
 			}
-<<<<<<< HEAD
-
-			if (!displacement_map_entries.empty())
-			{
-				displacement_map.resize(node_positions.rows(), n_bases);
-				displacement_map.setFromTriplets(displacement_map_entries.begin(), displacement_map_entries.end());
-			}
-=======
->>>>>>> 85cf32c2
 		}
 		else
 		{
