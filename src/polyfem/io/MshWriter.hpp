#pragma once

#include <polyfem/mesh/Mesh.hpp>

#include <string>

#include <Eigen/Core>

namespace polyfem::io
{
	class MshWriter
	{
	public:
		MshWriter() = delete;

		/// @brief saves the mesh
		/// @param[in] path output path
		/// @param[in] binary output binary or not
		static void write(
			const std::string &path,
<<<<<<< HEAD
			const Eigen::MatrixXd &V,
			const Eigen::MatrixXi &F,
=======
			const mesh::Mesh &mesh,
			const bool binary);

		/// @brief saves the mesh
		/// @param[in] path output path
		/// @param[in] binary output binary or not
		static void write(
			const std::string &path,
			const Eigen::MatrixXd &points,
			const Eigen::MatrixXi &cells,
			const std::vector<int> &body_ids,
			const bool is_volume,
			const bool binary = false);

		/// @brief saves the mesh
		/// @param[in] path output path
		/// @param[in] binary output binary or not
		static void write(
			const std::string &path,
			const Eigen::MatrixXd &points,
			const std::vector<std::vector<int>> &cells,
>>>>>>> 83db8755
			const std::vector<int> &body_ids,
			const bool is_volume,
			const bool binary = false);
	};
} // namespace polyfem::io<|MERGE_RESOLUTION|>--- conflicted
+++ resolved
@@ -18,10 +18,6 @@
 		/// @param[in] binary output binary or not
 		static void write(
 			const std::string &path,
-<<<<<<< HEAD
-			const Eigen::MatrixXd &V,
-			const Eigen::MatrixXi &F,
-=======
 			const mesh::Mesh &mesh,
 			const bool binary);
 
@@ -43,7 +39,6 @@
 			const std::string &path,
 			const Eigen::MatrixXd &points,
 			const std::vector<std::vector<int>> &cells,
->>>>>>> 83db8755
 			const std::vector<int> &body_ids,
 			const bool is_volume,
 			const bool binary = false);
