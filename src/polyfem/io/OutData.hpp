#pragma once

#include <polyfem/Common.hpp>

#include <polyfem/assembler/Problem.hpp>

#include <polyfem/basis/ElementBases.hpp>

#include <polyfem/mesh/Mesh.hpp>

#include <paraviewo/ParaviewWriter.hpp>
#include <paraviewo/VTUWriter.hpp>
#include <paraviewo/HDF5VTUWriter.hpp>

#include <polyfem/utils/RefElementSampler.hpp>

#include <Eigen/Dense>

namespace polyfem
{
	class State;
}

namespace polyfem::io
{
	/// class used to save the solution of time dependent problems in code instead of saving it to the disc
	class SolutionFrame
	{
	public:
		std::string name;
		Eigen::MatrixXd points;
		Eigen::MatrixXi connectivity;
		Eigen::MatrixXd solution;
		Eigen::MatrixXd pressure;
		Eigen::MatrixXd exact;
		Eigen::MatrixXd error;
		Eigen::MatrixXd scalar_value;
		Eigen::MatrixXd scalar_value_avg;
	};

	/// Utilies related to export of geometry
	class OutGeometryData
	{
	public:
		/// @brief different export flags
		struct ExportOptions
		{
			bool volume;
			bool surface;
			bool wire;
			bool points;
			bool contact_forces;
			bool friction_forces;
<<<<<<< HEAD
			bool forces;
=======
			bool tensor_values;
>>>>>>> c486ec1f

			bool use_sampler;
			bool boundary_only;
			bool material_params;
			bool body_ids;
			bool sol_on_grid;
			bool velocity;
			bool acceleration;

			bool use_spline;
			bool reorder_output;

			bool solve_export_to_file;

			bool use_hdf5;

			/// @brief initialize the flags based on the input args
			/// @param[in] args input arguments used to set most of the flags
			/// @param[in] is_mesh_linear if the mesh is linear
			/// @param[in] is_problem_scalar if the problem is scalar
			/// @param[in] solve_export_to_file if export to file or save in the frames
			ExportOptions(const json &args,
						  const bool is_mesh_linear,
						  const bool is_problem_scalar,
						  const bool solve_export_to_file);

			/// @brief return the extension of the output paraview files depending on use_hdf5
			/// @return either hdf or vtu
			inline std::string file_extension() const { return use_hdf5 ? ".hdf" : ".vtu"; }
		};

		/// extracts the boundary mesh
		/// @param[in] mesh mesh
		/// @param[in] n_bases number of bases
		/// @param[in] bases bases
		/// @param[in] total_local_boundary mesh boundaries
		/// @param[out] node_positions nodes positions
		/// @param[out] boundary_edges edges
		/// @param[out] boundary_triangles triangles
		/// @param[out] displacement_map map of collision mesh vertices to nodes, empty if identity
		static void extract_boundary_mesh(
			const mesh::Mesh &mesh,
			const int n_bases,
			const std::vector<basis::ElementBases> &bases,
			const std::vector<mesh::LocalBoundary> &total_local_boundary,
			Eigen::MatrixXd &node_positions,
			Eigen::MatrixXi &boundary_edges,
			Eigen::MatrixXi &boundary_triangles,
			std::vector<Eigen::Triplet<double>> &displacement_map_entries);

		/// @brief unitalize the ref element sampler
		/// @param[in] mesh mesh
		/// @param[in] vismesh_rel_area relative sampling size
		void init_sampler(const polyfem::mesh::Mesh &mesh, const double vismesh_rel_area);

		/// @brief builds the grid to export the solution
		/// @param[in] mesh mesh
		/// @param[in] spacing grid spacing, <=0 mean no grid
		void build_grid(const polyfem::mesh::Mesh &mesh, const double spacing);

		/// @brief exports everytihng, txt, vtu, etc
		/// @param[in] state state to get the data
		/// @param[in] sol solution
		/// @param[in] pressure pressure
		/// @param[in] is_time_dependent if the sim is time dependent
		/// @param[in] tend_in end time
		/// @param[in] dt delta t
		/// @param[in] opts export options
		/// @param[in] vis_mesh_path vtu path
		/// @param[in] nodes_path path to save nodes
		/// @param[in] solution_path path to save solution
		/// @param[in] stress_path path to save stress tensor
		/// @param[in] mises_path path to save von mises stresses
		/// @param[in] is_contact_enabled if contact is enabled
		/// @param[out] solution_frames saves the output here instead of vtu
		void export_data(
			const State &state,
			const Eigen::MatrixXd &sol,
			const Eigen::MatrixXd &pressure,
			const bool is_time_dependent,
			const double tend_in,
			const double dt,
			const ExportOptions &opts,
			const std::string &vis_mesh_path,
			const std::string &nodes_path,
			const std::string &solution_path,
			const std::string &stress_path,
			const std::string &mises_path,
			const bool is_contact_enabled,
			std::vector<SolutionFrame> &solution_frames) const;

		/// saves the vtu file for time t
		/// @param[in] path filename
		/// @param[in] state state to get the data
		/// @param[in] sol solution
		/// @param[in] pressure pressure
		/// @param[in] t time
		/// @param[in] dt delta t
		/// @param[in] opts export options
		/// @param[in] is_contact_enabled if contact is enabled
		/// @param[out] solution_frames saves the output here instead of vtu
		void save_vtu(const std::string &path,
					  const State &state,
					  const Eigen::MatrixXd &sol,
					  const Eigen::MatrixXd &pressure,
					  const double t,
					  const double dt,
					  const ExportOptions &opts,
					  const bool is_contact_enabled,
					  std::vector<SolutionFrame> &solution_frames) const;

		/// saves the volume vtu file
		/// @param[in] path filename
		/// @param[in] state state to get the data
		/// @param[in] sol solution
		/// @param[in] pressure pressure
		/// @param[in] t time
		/// @param[in] dt delta t
		/// @param[in] opts export options
		/// @param[out] solution_frames saves the output here instead of vtu
		void save_volume(const std::string &path,
						 const State &state,
						 const Eigen::MatrixXd &sol,
						 const Eigen::MatrixXd &pressure,
						 const double t,
						 const double dt,
						 const ExportOptions &opts,
						 std::vector<SolutionFrame> &solution_frames) const;

		/// saves the surface vtu file for for surface quantites, eg traction forces
		/// @param[in] export_surface filename
		/// @param[in] state state to get the data
		/// @param[in] sol solution
		/// @param[in] pressure pressure
		/// @param[in] t time
		/// @param[in] dt_in delta_t
		/// @param[in] opts export options
		/// @param[in] is_contact_enabled if contact is enabled
		/// @param[out] solution_frames saves the output here instead of vtu
		void save_surface(const std::string &export_surface,
						  const State &state,
						  const Eigen::MatrixXd &sol,
						  const Eigen::MatrixXd &pressure,
						  const double t,
						  const double dt_in,
						  const ExportOptions &opts,
						  const bool is_contact_enabled,
						  std::vector<SolutionFrame> &solution_frames) const;

		/// saves the  surface vtu file for for constact quantites, eg contact or friction forces
		/// @param[in] export_surface filename
		/// @param[in] state state to get the data
		/// @param[in] sol solution
		/// @param[in] pressure pressure
		/// @param[in] t time
		/// @param[in] dt_in delta_t
		/// @param[in] opts export options
		/// @param[in] is_contact_enabled if contact is enabled
		/// @param[out] solution_frames saves the output here instead of vtu
		void save_contact_surface(
			const std::string &export_surface,
			const State &state,
			const Eigen::MatrixXd &sol,
			const Eigen::MatrixXd &pressure,
			const double t,
			const double dt_in,
			const ExportOptions &opts,
			const bool is_contact_enabled,
			std::vector<SolutionFrame> &solution_frames) const;

		/// saves the wireframe
		/// @param[in] name filename
		/// @param[in] state state to get the data
		/// @param[in] sol solution
		/// @param[in] t time
		/// @param[in] opts export options
		/// @param[out] solution_frames saves the output here instead of vtu
		void save_wire(const std::string &name,
					   const State &state,
					   const Eigen::MatrixXd &sol,
					   const double t,
					   const ExportOptions &opts,
					   std::vector<SolutionFrame> &solution_frames) const;

		/// saves the nodal values
		/// @param[in] path filename
		/// @param[in] state state to get the data
		/// @param[in] sol solution
		/// @param[in] opts export options
		/// @param[out] solution_frames saves the output here instead of vtu
		void save_points(
			const std::string &path,
			const State &state,
			const Eigen::MatrixXd &sol,
			const ExportOptions &opts,
			std::vector<SolutionFrame> &solution_frames) const;

		/// save a PVD of a time dependent simulation
		/// @param[in] name filename
		/// @param[in] vtu_names names of the vtu files
		/// @param[in] time_steps total time stesp
		/// @param[in] t0 initial time
		/// @param[in] dt delta t
		/// @param[in] skip_frame every which frame to skip
		void save_pvd(const std::string &name, const std::function<std::string(int)> &vtu_names,
					  int time_steps, double t0, double dt, int skip_frame = 1) const;

	private:
		/// used to sample the solution
		utils::RefElementSampler ref_element_sampler;

		/// grid mesh points to export solution sampled on a grid
		Eigen::MatrixXd grid_points;
		/// grid mesh mapping to fe elements
		Eigen::MatrixXi grid_points_to_elements;
		/// grid mesh boundaries
		Eigen::MatrixXd grid_points_bc;

		/// @brief builds the boundary mesh for visualization
		/// @param[in] mesh mesh
		/// @param[in] bases bases
		/// @param[in] gbases geometric bases
		/// @param[in] total_local_boundary boundaries
		/// @param[in] solution solution
		/// @param[in] problem_dim dimension of the problem
		/// @param[out] boundary_vis_vertices boundary visualization mesh vertices
		/// @param[out] boundary_vis_local_vertices boundary visualization mesh vertices pre image in ref element
		/// @param[out] boundary_vis_elements boundary visualization mesh connectivity
		/// @param[out] boundary_vis_elements_ids boundary visualization mesh elements ids
		/// @param[out] boundary_vis_primitive_ids boundary visualization mesh edge/face id
		/// @param[out] boundary_vis_normals boundary visualization mesh normals
		/// @param[out] displaced_boundary_vis_normals boundary visualization mesh normals after displacement is applied
		void build_vis_boundary_mesh(
			const mesh::Mesh &mesh,
			const std::vector<basis::ElementBases> &bases,
			const std::vector<basis::ElementBases> &gbases,
			const std::vector<mesh::LocalBoundary> &total_local_boundary,
			const Eigen::MatrixXd &solution,
			const int problem_dim,
			Eigen::MatrixXd &boundary_vis_vertices,
			Eigen::MatrixXd &boundary_vis_local_vertices,
			Eigen::MatrixXi &boundary_vis_elements,
			Eigen::MatrixXi &boundary_vis_elements_ids,
			Eigen::MatrixXi &boundary_vis_primitive_ids,
			Eigen::MatrixXd &boundary_vis_normals,
			Eigen::MatrixXd &displaced_boundary_vis_normals) const;

		/// builds visualzation mesh, upsampled mesh used for visualization
		/// the visualization mesh is a dense mesh per element all disconnected
		/// it also retuns the mapping to element id and discretization of every elment
		/// works in 2 and 3d. if the mesh is not simplicial it gets tri/tet halized
		/// @param[in] mesh mesh
		/// @param[in] disc_orders discretization orders
		/// @param[in] gbases geometric bases
		/// @param[in] polys polygons
		/// @param[in] polys_3d polyhedra
		/// @param[in] boundary_only is build only elements touching the boundary
		/// @param[out] points mesh points
		/// @param[out] tets mesh cells
		/// @param[out] el_id mapping from points to elements id
		/// @param[out] discr mapping from points to discretization order
		void build_vis_mesh(
			const mesh::Mesh &mesh,
			const Eigen::VectorXi &disc_orders,
			const std::vector<basis::ElementBases> &gbases,
			const std::map<int, Eigen::MatrixXd> &polys,
			const std::map<int, std::pair<Eigen::MatrixXd, Eigen::MatrixXi>> &polys_3d,
			const bool boundary_only,
			Eigen::MatrixXd &points,
			Eigen::MatrixXi &tets,
			Eigen::MatrixXi &el_id,
			Eigen::MatrixXd &discr) const;

		/// builds high-der visualzation mesh per element all disconnected
		/// it also retuns the mapping to element id and discretization of every elment
		/// works in 2 and 3d. if the mesh is not simplicial it gets tri/tet halized
		/// @param[in] mesh mesh
		/// @param[in] disc_orders discretization orders
		/// @param[in] bases bases
		/// @param[out] points mesh points
		/// @param[out] elements mesh high-order cells
		/// @param[out] el_id mapping from points to elements id
		/// @param[out] discr mapping from points to discretization order
		void build_high_order_vis_mesh(
			const mesh::Mesh &mesh,
			const Eigen::VectorXi &disc_orders,
			const std::vector<basis::ElementBases> &bases,
			Eigen::MatrixXd &points,
			std::vector<std::vector<int>> &elements,
			Eigen::MatrixXi &el_id,
			Eigen::MatrixXd &discr) const;

		void save_volume_vector_field(
			const State &state,
			const Eigen::MatrixXd &points,
			const ExportOptions &opts,
			const std::string &name,
			const Eigen::VectorXd &field,
			paraviewo::ParaviewWriter &writer) const;
	};

	/// @brief stores all runtime data
	class OutRuntimeData
	{
	public:
		/// time to construct the basis
		double building_basis_time;
		/// time to load the mesh
		double loading_mesh_time;
		/// time to build the polygonal/polyhedral bases
		double computing_poly_basis_time;
		/// time to assembly
		double assembling_stiffness_mat_time;
		/// time to assembly mass
		double assembling_mass_mat_time;
		/// time to computing the rhs
		double assigning_rhs_time;
		/// time to solve
		double solving_time;

		/// @brief computes total time
		/// @return total time
		double total_time()
		{
			return building_basis_time + assembling_mass_mat_time + assembling_stiffness_mat_time + solving_time;
		}
	};

	/// @brief all stats from polyfem
	class OutStatsData
	{
	public:
		/// spectrum of the stiffness matrix, enable only if POLYSOLVE_WITH_SPECTRA is ON (off by default)
		Eigen::Vector4d spectrum;

		/// information of the solver, eg num iteration, time, errors, etc
		/// the informations varies depending on the solver
		json solver_info;

		/// max edge lenght
		double mesh_size;
		/// min edge lenght
		double min_edge_length;
		/// avg edge lenght
		double average_edge_length;

		/// errors, lp_err is in fact an L8 error
		double l2_err, linf_err, lp_err, h1_err, h1_semi_err, grad_max_err;

		/// non zeros and sytem matrix size
		/// num dof is the total dof in the system
		long long nn_zero, mat_size, num_dofs;

		/// statiscs on angle, compute only when using p_ref (false by default)
		double max_angle;
		/// statiscs on tri/tet quality, compute only when using p_ref (false by default)
		double sigma_max, sigma_min, sigma_avg;

		/// number of flipped elements, compute only when using count_flipped_els (false by default)
		int n_flipped;

		/// statiscs on the mesh (simplices)
		int simplex_count;
		/// statiscs on the mesh (regular quad/hex part of the mesh), see Polyspline paper for desciption
		int regular_count;
		/// statiscs on the mesh (regular quad/hex boundary part of the mesh), see Polyspline paper for desciption
		int regular_boundary_count;
		/// statiscs on the mesh (irregular quad/hex part of the mesh), see Polyspline paper for desciption
		int simple_singular_count;
		/// statiscs on the mesh (irregular quad/hex part of the mesh), see Polyspline paper for desciption
		int multi_singular_count;
		/// statiscs on the mesh (boundary quads/hexs), see Polyspline paper for desciption
		int boundary_count;
		/// statiscs on the mesh (irregular boundary quad/hex part of the mesh), see Polyspline paper for desciption
		int non_regular_boundary_count;
		/// statiscs on the mesh (irregular quad/hex part of the mesh), see Polyspline paper for desciption
		int non_regular_count;
		/// statiscs on the mesh (not quad/hex simplex), see Polyspline paper for desciption
		int undefined_count;
		/// statiscs on the mesh (irregular boundary quad/hex part of the mesh), see Polyspline paper for desciption
		int multi_singular_boundary_count;

		/// @brief compute errors
		/// @param[in] n_bases number of base
		/// @param[in] bases bases
		/// @param[in] gbases geometric bases
		/// @param[in] mesh mesh
		/// @param[in] problem problem
		/// @param[in] tend end time step
		/// @param[in] sol solution
		void compute_errors(const int n_bases,
							const std::vector<polyfem::basis::ElementBases> &bases,
							const std::vector<polyfem::basis::ElementBases> &gbases,
							const polyfem::mesh::Mesh &mesh,
							const assembler::Problem &problem,
							const double tend,
							const Eigen::MatrixXd &sol);

		/// @brief compute stats (counts els type, mesh lenght, etc), step 1 of solve
		/// @param mesh mesh
		void compute_mesh_stats(const polyfem::mesh::Mesh &mesh);

		/// computes the mesh size, it samples every edges n_samples times
		/// uses curved_mesh_size (false by default) to compute the size of
		/// the linear mesh
		/// @param[in] mesh to compute stats
		/// @param[in] bases geom bases
		/// @param[in] n_samples used for curved meshes
		/// @param[in] use_curved_mesh_size use curved edges to compute mesh size
		void compute_mesh_size(const polyfem::mesh::Mesh &mesh_in, const std::vector<polyfem::basis::ElementBases> &bases_in, const int n_samples, const bool use_curved_mesh_size);

		/// @brief clears all stats
		void reset();

		/// @brief counts the number of flipped elements
		/// @param[in] mesh mesh
		/// @param[in] gbases geometric bases
		void count_flipped_elements(const polyfem::mesh::Mesh &mesh, const std::vector<polyfem::basis::ElementBases> &gbases);

		/// saves the output statistic to a json object
		/// @param[in] j output json

		/// @brief save json
		/// @param[in] args input argumeents
		/// @param[in] n_bases number of bases
		/// @param[in] n_pressure_bases number fo pressure bases
		/// @param[in] sol solution
		/// @param[in] mesh mesh
		/// @param[in] disc_orders discretization order
		/// @param[in] problem problem
		/// @param[in] runtime rumtime
		/// @param[in] formulation formulation
		/// @param[in] isoparametric if isoparametric
		/// @param[in] sol_at_node_id export solution at node
		/// @param[out] j output json
		void save_json(const nlohmann::json &args,
					   const int n_bases, const int n_pressure_bases,
					   const Eigen::MatrixXd &sol,
					   const mesh::Mesh &mesh,
					   const Eigen::VectorXi &disc_orders,
					   const assembler::Problem &problem,
					   const OutRuntimeData &runtime,
					   const std::string &formulation,
					   const bool isoparametric,
					   const int sol_at_node_id,
					   nlohmann::json &j);
	};
} // namespace polyfem::io<|MERGE_RESOLUTION|>--- conflicted
+++ resolved
@@ -51,11 +51,8 @@
 			bool points;
 			bool contact_forces;
 			bool friction_forces;
-<<<<<<< HEAD
 			bool forces;
-=======
 			bool tensor_values;
->>>>>>> c486ec1f
 
 			bool use_sampler;
 			bool boundary_only;
