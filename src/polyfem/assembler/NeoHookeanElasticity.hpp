--- conflicted
+++ resolved
@@ -1,10 +1,7 @@
 #pragma once
 
 #include "AssemblerData.hpp"
-<<<<<<< HEAD
-=======
 #include "MatParams.hpp"
->>>>>>> 44992b3f
 
 #include <polyfem/Common.hpp>
 #include <polyfem/utils/ElasticityUtils.hpp>
@@ -24,7 +21,6 @@
 	{
 	public:
 		NeoHookeanElasticity();
-<<<<<<< HEAD
 
 		// energy, gradient, and hessian used in newton method
 		Eigen::MatrixXd assemble_hessian(const NonLinearAssemblerData &data) const;
@@ -46,37 +42,13 @@
 		void compute_stiffness_tensor(const assembler::ElementAssemblyValues &vals, const Eigen::MatrixXd &local_pts, const Eigen::MatrixXd &displacement, Eigen::MatrixXd &tensor) const;
 
 		void compute_stress_grad_multiply_mat(const int el_id, const Eigen::MatrixXd &local_pts, const Eigen::MatrixXd &global_pts, const Eigen::MatrixXd &grad_u_i, const Eigen::MatrixXd &mat, Eigen::MatrixXd &stress, Eigen::MatrixXd &result) const;
-=======
-
-		// energy, gradient, and hessian used in newton method
-		Eigen::MatrixXd assemble_hessian(const NonLinearAssemblerData &data) const;
-		Eigen::VectorXd assemble_grad(const NonLinearAssemblerData &data) const;
-
-		double compute_energy(const NonLinearAssemblerData &data) const;
-
-		// rhs for fabbricated solution, compute with automatic sympy code
-		Eigen::Matrix<double, Eigen::Dynamic, 1, 0, 3, 1>
-		compute_rhs(const AutodiffHessianPt &pt) const;
-
-		inline int size() const { return size_; }
-		void set_size(const int size);
-
-		// von mises and stress tensor
-		void compute_von_mises_stresses(const int el_id, const basis::ElementBases &bs, const basis::ElementBases &gbs, const Eigen::MatrixXd &local_pts, const Eigen::MatrixXd &displacement, Eigen::MatrixXd &stresses) const;
-		void compute_stress_tensor(const int el_id, const basis::ElementBases &bs, const basis::ElementBases &gbs, const Eigen::MatrixXd &local_pts, const Eigen::MatrixXd &displacement, Eigen::MatrixXd &tensor) const;
-
-		void compute_dstress_dgradu_multiply_mat(const int el_id, const Eigen::MatrixXd &local_pts, const Eigen::MatrixXd &global_pts, const Eigen::MatrixXd &grad_u_i, const Eigen::MatrixXd &mat, Eigen::MatrixXd &stress, Eigen::MatrixXd &result) const;
->>>>>>> 44992b3f
 		void compute_dstress_dmu_dlambda(const int el_id, const Eigen::MatrixXd &local_pts, const Eigen::MatrixXd &global_pts, const Eigen::MatrixXd &grad_u_i, Eigen::MatrixXd &dstress_dmu, Eigen::MatrixXd &dstress_dlambda) const;
 
 		// sets material params
 		void add_multimaterial(const int index, const json &params);
 		void set_params(const LameParameters &params) { params_ = params; }
-<<<<<<< HEAD
 		LameParameters &lame_params() { return params_; }
 		const LameParameters &lame_params() const { return params_; }
-=======
->>>>>>> 44992b3f
 
 	private:
 		int size_ = -1;
