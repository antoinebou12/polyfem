#include "ViscousDamping.hpp"

namespace polyfem::assembler
{
	void ViscousDamping::compute_stress_aux(const Eigen::MatrixXd& F, const Eigen::MatrixXd& dFdt, Eigen::MatrixXd& dRdF, Eigen::MatrixXd& dRdFdot) const
	{
		const int size = F.rows();

		Eigen::MatrixXd dEdt = 0.5 * (dFdt.transpose() * F + F.transpose() * dFdt);
		
		Eigen::MatrixXd tmp = 2 * damping_params_[0] * dEdt + damping_params_[1] * dEdt.trace() * Eigen::MatrixXd::Identity(size, size);
		dRdF = dFdt * tmp;
		dRdFdot = F * tmp; // Fdot is dFdt
	}

	void ViscousDamping::compute_stress_grad_aux(const Eigen::MatrixXd& F, const Eigen::MatrixXd& dFdt, Eigen::MatrixXd& d2RdF2, Eigen::MatrixXd& d2RdFdFdot, Eigen::MatrixXd& d2RdFdot2) const
	{
		const int size = F.rows();

		Eigen::MatrixXd dEdt = 0.5 * (dFdt.transpose() * F + F.transpose() * dFdt);

		Eigen::MatrixXd dEdotdF, dEdotdFdot;
		dEdotdF.setZero(size * size, size * size);
		dEdotdFdot.setZero(size * size, size * size);
		for (size_t i = 0; i < size; ++i)
		{
			for (size_t j = 0; j < size; ++j)
			{
				for (size_t p = 0; p < size; ++p)
				{
					dEdotdF(i * size + j, p * size + j) += dFdt(p, i) / 2.;
					dEdotdFdot(i * size + j, p * size + j) += F(p, i) / 2.;
					dEdotdF(i * size + j, p * size + i) += dFdt(p, j) / 2.;
					dEdotdFdot(i * size + j, p * size + i) += F(p, j) / 2.;
				}
			}
		}

		d2RdF2.setZero(size * size, size * size);
		d2RdFdFdot.setZero(size * size, size * size);
		d2RdFdot2.setZero(size * size, size * size);
		for (size_t i = 0; i < size; ++i)
		{
			for (size_t j = 0; j < size; ++j)
			{
				const int idx = i * size + j;
				for (size_t k = 0; k < size; ++k)
				{
					d2RdF2.row(idx) += (2 * damping_params_[0]) * dFdt(i, k) * dEdotdF.row(k * size + j) + damping_params_[1] * dFdt(i, j) * dEdotdF.row(k * size + k);
					
					d2RdFdot2.row(idx) += (2 * damping_params_[0]) * F(i, k) * dEdotdFdot.row(k * size + j) + damping_params_[1] * F(i, j) * dEdotdFdot.row(k * size + k);

					d2RdFdFdot(idx, i * size + k) += 2 * damping_params_[0] * dEdt(k, j);
					d2RdFdFdot.row(idx) += (2 * damping_params_[0]) * (dFdt(i, k) * dEdotdFdot.row(k * size + j)) + damping_params_[1] * (dEdotdFdot.row(k * size + k) * dFdt(i, j));
					d2RdFdFdot(idx, idx) += damping_params_[1] * dEdt(k, k);
				}
			}
		}
	}

	void ViscousDamping::add_multimaterial(const int index, const json &params, const Units &units)
	{
<<<<<<< HEAD
		// TODO add units
		assert(size() == 2 || size() == 3);
=======
		assert(size_ == 2 || size_ == 3);
>>>>>>> c486ec1f

		if (params.contains("psi"))
			damping_params_[0] = params["psi"];
		if (params.contains("phi"))
			damping_params_[1] = params["phi"];
	}

	// E := 0.5(F^T F - I), Compute \int F * (2\psi dE/dt + \phi Tr(dE/dt) I) : gradv du
	Eigen::VectorXd
	ViscousDampingPrev::assemble_gradient(const NonLinearAssemblerData &data) const
	{
		if (data.x_prev.size() != data.x.size())
			return Eigen::VectorXd::Zero(data.vals.basis_values.size() * size());
		Eigen::MatrixXd local_disp;
		local_disp.setZero(data.vals.basis_values.size(), size());
		Eigen::MatrixXd local_prev_disp = local_disp;
		for (size_t i = 0; i < data.vals.basis_values.size(); ++i)
		{
			const auto &bs = data.vals.basis_values[i];
			for (size_t ii = 0; ii < bs.global.size(); ++ii)
			{
				for (int d = 0; d < size(); ++d)
				{
					local_disp(i, d) += bs.global[ii].val * data.x(bs.global[ii].index * size() + d);
					local_prev_disp(i, d) += bs.global[ii].val * data.x_prev(bs.global[ii].index * size() + d);
				}
			}
		}

		Eigen::MatrixXd G;
		G.setZero(data.vals.basis_values.size(), size());

		const int n_pts = data.da.size();
		
		Eigen::MatrixXd def_grad(size(), size()), prev_def_grad(size(), size());
		for (long p = 0; p < n_pts; ++p)
		{
			def_grad.setZero();
			prev_def_grad.setZero();

			Eigen::MatrixXd grad(data.vals.basis_values.size(), size());

			for (size_t i = 0; i < data.vals.basis_values.size(); ++i)
			{
				grad.row(i) = data.vals.basis_values[i].grad.row(p);
			}

			Eigen::MatrixXd jac_it = data.vals.jac_it[p];
			
			def_grad = local_disp.transpose() * grad * jac_it + Eigen::MatrixXd::Identity(size(), size());
			prev_def_grad = local_prev_disp.transpose() * grad * jac_it + Eigen::MatrixXd::Identity(size(), size());

			Eigen::MatrixXd delF_delU = grad * jac_it;

			Eigen::MatrixXd dRdF, dRdFdot;
			compute_stress_aux(def_grad, (def_grad - prev_def_grad) / data.dt, dRdF, dRdFdot);

			G += delF_delU * (dRdFdot / (-data.dt)) * data.da(p);
		}

		Eigen::MatrixXd G_T = G.transpose();

		Eigen::VectorXd temp(Eigen::Map<Eigen::VectorXd>(G_T.data(), G_T.size()));

		return temp;
	}

	// E := 0.5(F^T F - I), Compute Stress = \int dF/dt * (2\psi dE/dt + \phi Tr(dE/dt) I) : gradv du
	Eigen::VectorXd
	ViscousDamping::assemble_gradient(const NonLinearAssemblerData &data) const
	{
		if (data.x_prev.size() != data.x.size())
			return Eigen::VectorXd::Zero(data.vals.basis_values.size() * size());
		Eigen::MatrixXd local_disp;
		local_disp.setZero(data.vals.basis_values.size(), size());
		Eigen::MatrixXd local_prev_disp = local_disp;
		for (size_t i = 0; i < data.vals.basis_values.size(); ++i)
		{
			const auto &bs = data.vals.basis_values[i];
			for (size_t ii = 0; ii < bs.global.size(); ++ii)
			{
				for (int d = 0; d < size(); ++d)
				{
					local_disp(i, d) += bs.global[ii].val * data.x(bs.global[ii].index * size() + d);
					local_prev_disp(i, d) += bs.global[ii].val * data.x_prev(bs.global[ii].index * size() + d);
				}
			}
		}

		Eigen::MatrixXd G;
		G.setZero(data.vals.basis_values.size(), size());
		
		const int n_pts = data.da.size();

		Eigen::MatrixXd def_grad(size(), size()), prev_def_grad(size(), size());
		for (long p = 0; p < n_pts; ++p)
		{
			def_grad.setZero();
			prev_def_grad.setZero();

			Eigen::MatrixXd grad(data.vals.basis_values.size(), size());

			for (size_t i = 0; i < data.vals.basis_values.size(); ++i)
			{
				grad.row(i) = data.vals.basis_values[i].grad.row(p);
			}

			Eigen::MatrixXd jac_it = data.vals.jac_it[p];
			
			def_grad = local_disp.transpose() * grad * jac_it + Eigen::MatrixXd::Identity(size(), size());
			prev_def_grad = local_prev_disp.transpose() * grad * jac_it + Eigen::MatrixXd::Identity(size(), size());

			Eigen::MatrixXd delF_delU = grad * jac_it;
			auto dFdt = (def_grad - prev_def_grad) / data.dt;

			Eigen::MatrixXd dRdF, dRdFdot;
			Eigen::MatrixXd dEdt = 0.5 * (dFdt.transpose() * def_grad + def_grad.transpose() * dFdt);
			Eigen::MatrixXd tmp = 2 * damping_params_[0] * dEdt + damping_params_[1] * dEdt.trace() * Eigen::MatrixXd::Identity(size(), size());

			G += delF_delU * ((dFdt + def_grad / data.dt) * tmp).transpose() * data.da(p);
		}

		Eigen::MatrixXd G_T = G.transpose();

		Eigen::VectorXd temp(Eigen::Map<Eigen::VectorXd>(G_T.data(), G_T.size()));

		return temp;
	}

	// Compute \int grad phi_i : dStress / dF^n : grad phi_j dx
	Eigen::MatrixXd
	ViscousDamping::assemble_hessian(const NonLinearAssemblerData &data) const
	{
		Eigen::MatrixXd hessian;
		hessian.setZero(data.vals.basis_values.size() * size(), data.vals.basis_values.size() * size());
		if (data.x_prev.size() != data.x.size())
			return hessian;
		Eigen::MatrixXd local_disp;
		local_disp.setZero(data.vals.basis_values.size(), size());
		Eigen::MatrixXd local_prev_disp = local_disp;
		for (size_t i = 0; i < data.vals.basis_values.size(); ++i)
		{
			const auto &bs = data.vals.basis_values[i];
			for (size_t ii = 0; ii < bs.global.size(); ++ii)
			{
				for (int d = 0; d < size(); ++d)
				{
					local_disp(i, d) += bs.global[ii].val * data.x(bs.global[ii].index * size() + d);
					local_prev_disp(i, d) += bs.global[ii].val * data.x_prev(bs.global[ii].index * size() + d);
				}
			}
		}

		const int n_pts = data.da.size();

		Eigen::MatrixXd def_grad(size(), size()), prev_def_grad(size(), size());
		Eigen::MatrixXd d2RdF2, d2RdFdFdot, d2RdFdot2;
		Eigen::MatrixXd hessian_temp, hessian_temp2;
		for (long p = 0; p < n_pts; ++p)
		{
			Eigen::MatrixXd grad(data.vals.basis_values.size(), size());

			for (size_t i = 0; i < data.vals.basis_values.size(); ++i)
			{
				grad.row(i) = data.vals.basis_values[i].grad.row(p);
			}

			Eigen::MatrixXd jac_it = data.vals.jac_it[p];
			
			def_grad = local_disp.transpose() * grad * jac_it + Eigen::MatrixXd::Identity(size(), size());
			prev_def_grad = local_prev_disp.transpose() * grad * jac_it + Eigen::MatrixXd::Identity(size(), size());

			Eigen::MatrixXd dFdt = (def_grad - prev_def_grad) / data.dt;
			compute_stress_grad_aux(def_grad, dFdt, d2RdF2, d2RdFdFdot, d2RdFdot2);

			hessian_temp = d2RdF2 + (1. / data.dt) * (d2RdFdFdot + d2RdFdFdot.transpose()) + (1. / data.dt / data.dt) * d2RdFdot2;
			hessian_temp2 = hessian_temp;
			for (int i = 0; i < size(); i++)
			for (int j = 0; j < size(); j++)
			for (int k = 0; k < size(); k++)
			for (int l = 0; l < size(); l++)
				hessian_temp(i + j * size(), k + l * size()) = hessian_temp2(i * size() + j, k * size() + l);

			Eigen::MatrixXd delF_delU_tensor(jac_it.size(), grad.size());

			for (size_t i = 0; i < local_disp.rows(); ++i)
			{
				for (size_t j = 0; j < local_disp.cols(); ++j)
				{
					Eigen::MatrixXd temp;
					temp.setZero(size(), size());
					temp.row(j) = grad.row(i);
					temp = temp * jac_it;
					Eigen::VectorXd temp_flattened(Eigen::Map<Eigen::VectorXd>(temp.data(), temp.size()));
					delF_delU_tensor.col(i * size() + j) = temp_flattened;
				}
			}

			hessian += delF_delU_tensor.transpose() * hessian_temp * delF_delU_tensor * data.da(p);
		}

		return hessian;
	}

	// Compute \int grad phi_i : dStress / dF^{n-1} : grad phi_j dx
	Eigen::MatrixXd
	ViscousDampingPrev::assemble_hessian(const NonLinearAssemblerData &data) const
	{
		Eigen::MatrixXd stress_grad_Ut;
		stress_grad_Ut.setZero(data.vals.basis_values.size() * size(), data.vals.basis_values.size() * size());
		if (data.x_prev.size() != data.x.size())
			return stress_grad_Ut;
		Eigen::MatrixXd local_disp;
		local_disp.setZero(data.vals.basis_values.size(), size());
		Eigen::MatrixXd local_prev_disp = local_disp;
		for (size_t i = 0; i < data.vals.basis_values.size(); ++i)
		{
			const auto &bs = data.vals.basis_values[i];
			for (size_t ii = 0; ii < bs.global.size(); ++ii)
			{
				for (int d = 0; d < size(); ++d)
				{
					local_disp(i, d) += bs.global[ii].val * data.x(bs.global[ii].index * size() + d);
					local_prev_disp(i, d) += bs.global[ii].val * data.x_prev(bs.global[ii].index * size() + d);
				}
			}
		}

		const int n_pts = data.da.size();

		Eigen::MatrixXd def_grad(size(), size()), prev_def_grad(size(), size());
		for (long p = 0; p < n_pts; ++p)
		{
			def_grad.setZero();
			prev_def_grad.setZero();

			Eigen::MatrixXd grad(data.vals.basis_values.size(), size());

			for (size_t i = 0; i < data.vals.basis_values.size(); ++i)
			{
				grad.row(i) = data.vals.basis_values[i].grad.row(p);
			}

			Eigen::MatrixXd jac_it = data.vals.jac_it[p];
			
			def_grad = local_disp.transpose() * grad * jac_it + Eigen::MatrixXd::Identity(size(), size());
			prev_def_grad = local_prev_disp.transpose() * grad * jac_it + Eigen::MatrixXd::Identity(size(), size());

			Eigen::MatrixXd d2RdF2, d2RdFdFdot, d2RdFdot2;
			Eigen::MatrixXd dFdt = (def_grad - prev_def_grad) / data.dt;
			compute_stress_grad_aux(def_grad, dFdt, d2RdF2, d2RdFdFdot, d2RdFdot2);

			Eigen::MatrixXd stress_grad_Ut_temp = - (1. / data.dt) * d2RdFdFdot - (1. / data.dt / data.dt) * d2RdFdot2;
			Eigen::MatrixXd stress_grad_Ut_temp2 = stress_grad_Ut_temp;
			for (int i = 0; i < size(); i++)
			for (int j = 0; j < size(); j++)
			for (int k = 0; k < size(); k++)
			for (int l = 0; l < size(); l++)
				stress_grad_Ut_temp(i + j * size(), k + l * size()) = stress_grad_Ut_temp2(i * size() + j, k * size() + l);

			Eigen::MatrixXd delF_delU_tensor(jac_it.size(), grad.size());

			for (size_t i = 0; i < local_disp.rows(); ++i)
			{
				for (size_t j = 0; j < local_disp.cols(); ++j)
				{
					Eigen::MatrixXd temp;
					temp.setZero(size(), size());
					temp.row(j) = grad.row(i);
					temp = temp * jac_it;
					Eigen::VectorXd temp_flattened(Eigen::Map<Eigen::VectorXd>(temp.data(), temp.size()));
					delF_delU_tensor.col(i * size() + j) = temp_flattened;
				}
			}

			stress_grad_Ut += delF_delU_tensor.transpose() * stress_grad_Ut_temp * delF_delU_tensor * data.da(p);
		}

		return stress_grad_Ut;
	}

	// E := 0.5(F^T F - I), Compute Energy = \int \psi \| \frac{\partial E}{\partial t} \|^2 + 0.5 \phi (Tr(\frac{\partial E}{\partial t}))^2 du
	double ViscousDamping::compute_energy(const NonLinearAssemblerData &data) const
	{
		Eigen::MatrixXd local_disp;
		local_disp.setZero(data.vals.basis_values.size(), size());
		if (data.x_prev.size() != data.x.size())
			return 0;
		Eigen::MatrixXd local_prev_disp = local_disp;
		for (size_t i = 0; i < data.vals.basis_values.size(); ++i)
		{
			const auto &bs = data.vals.basis_values[i];
			for (size_t ii = 0; ii < bs.global.size(); ++ii)
			{
				for (int d = 0; d < size(); ++d)
				{
					local_disp(i, d) += bs.global[ii].val * data.x(bs.global[ii].index * size() + d);
					local_prev_disp(i, d) += bs.global[ii].val * data.x_prev(bs.global[ii].index * size() + d);
				}
			}
		}
		
		double energy = 0;
		const int n_pts = data.da.size();

		Eigen::MatrixXd def_grad(size(), size()), prev_def_grad(size(), size());
		for (long p = 0; p < n_pts; ++p)
		{
			def_grad.setZero();
			prev_def_grad.setZero();

			for (size_t i = 0; i < data.vals.basis_values.size(); ++i)
			{
				const auto &bs = data.vals.basis_values[i];

				for (int d = 0; d < size(); ++d)
				{
					for (int c = 0; c < size(); ++c)
					{
						def_grad(d, c) += bs.grad(p, c) * local_disp(i, d);
						prev_def_grad(d, c) += bs.grad(p, c) * local_prev_disp(i, d);
					}
				}
			}

			Eigen::MatrixXd jac_it(size(), size());
			for (long k = 0; k < jac_it.size(); ++k)
				jac_it(k) = data.vals.jac_it[p](k);
			
			def_grad = def_grad * jac_it + Eigen::MatrixXd::Identity(size(), size());
			prev_def_grad = prev_def_grad * jac_it + Eigen::MatrixXd::Identity(size(), size());

			Eigen::MatrixXd dFdt = (def_grad - prev_def_grad) / data.dt;
			Eigen::MatrixXd dEdt = 0.5 * (dFdt.transpose() * def_grad + def_grad.transpose() * dFdt);
			
			double val = damping_params_[0] * dEdt.squaredNorm() + 0.5 * damping_params_[1] * pow(dEdt.trace(), 2);

			energy += val * data.da(p);
		}

		return energy;
	}

	void ViscousDamping::compute_stress_grad(const int el_id, const double dt, const Eigen::MatrixXd &local_pts, const Eigen::MatrixXd &global_pts, const Eigen::MatrixXd &grad_u_i, const Eigen::MatrixXd &prev_grad_u_i, Eigen::MatrixXd &stress, Eigen::MatrixXd &result) const
	{
		Eigen::MatrixXd F = Eigen::MatrixXd::Identity(size(), size()) + grad_u_i;
		Eigen::MatrixXd Fdot = (grad_u_i - prev_grad_u_i) / dt;
		Eigen::MatrixXd dRdF, dRdFdot, d2RdF2, d2RdFdFdot, d2RdFdot2;
		
		// compute_stress_aux(F, Fdot, dRdF, dRdFdot);
		Eigen::MatrixXd dEdt = 0.5 * (Fdot.transpose() * F + F.transpose() * Fdot);
		Eigen::MatrixXd tmp = 2 * damping_params_[0] * dEdt + damping_params_[1] * dEdt.trace() * Eigen::MatrixXd::Identity(size(), size());
		stress = (Fdot + (1. / dt) * F) * tmp;

		compute_stress_grad_aux(F, Fdot, d2RdF2, d2RdFdFdot, d2RdFdot2);
		result = d2RdF2 + (1. / dt) * (d2RdFdFdot + d2RdFdFdot.transpose()) + (1. / dt / dt) * d2RdFdot2;
	}

	void ViscousDamping::compute_stress_prev_grad(const int el_id, const double dt, const Eigen::MatrixXd &local_pts, const Eigen::MatrixXd &global_pts, const Eigen::MatrixXd &grad_u_i, const Eigen::MatrixXd &prev_grad_u_i, Eigen::MatrixXd &result) const
	{
		Eigen::MatrixXd def_grad = Eigen::MatrixXd::Identity(grad_u_i.rows(), grad_u_i.cols()) + grad_u_i;
		Eigen::MatrixXd def_grad_fd = (grad_u_i - prev_grad_u_i) / dt;
		Eigen::MatrixXd d2RdF2, d2RdFdFdot, d2RdFdot2;

		compute_stress_grad_aux(def_grad, def_grad_fd, d2RdF2, d2RdFdFdot, d2RdFdot2);
		result = - (1. / dt) * d2RdFdFdot - (1. / dt / dt) * d2RdFdot2;
	}

	void ViscousDamping::compute_dstress_dpsi_dphi(const int el_id, const double dt, const Eigen::MatrixXd &local_pts, const Eigen::MatrixXd &global_pts, const Eigen::MatrixXd &grad_u_i, const Eigen::MatrixXd &prev_grad_u_i, Eigen::MatrixXd &dstress_dpsi, Eigen::MatrixXd &dstress_dphi)
	{
		Eigen::MatrixXd F = Eigen::MatrixXd::Identity(grad_u_i.rows(), grad_u_i.cols()) + grad_u_i;
		Eigen::MatrixXd prev_F = Eigen::MatrixXd::Identity(prev_grad_u_i.rows(), prev_grad_u_i.cols()) + prev_grad_u_i;

		Eigen::MatrixXd dFdt = (F - prev_F) / dt;
		Eigen::MatrixXd dEdt = 0.5 * (dFdt.transpose() * F + F.transpose() * dFdt);

		dstress_dpsi = 2 * (dFdt + F / dt) * dEdt;
		dstress_dphi = dEdt.trace() * (dFdt + F / dt);
	}
} // namespace polyfem<|MERGE_RESOLUTION|>--- conflicted
+++ resolved
@@ -2,18 +2,18 @@
 
 namespace polyfem::assembler
 {
-	void ViscousDamping::compute_stress_aux(const Eigen::MatrixXd& F, const Eigen::MatrixXd& dFdt, Eigen::MatrixXd& dRdF, Eigen::MatrixXd& dRdFdot) const
+	void ViscousDamping::compute_stress_aux(const Eigen::MatrixXd &F, const Eigen::MatrixXd &dFdt, Eigen::MatrixXd &dRdF, Eigen::MatrixXd &dRdFdot) const
 	{
 		const int size = F.rows();
 
 		Eigen::MatrixXd dEdt = 0.5 * (dFdt.transpose() * F + F.transpose() * dFdt);
-		
+
 		Eigen::MatrixXd tmp = 2 * damping_params_[0] * dEdt + damping_params_[1] * dEdt.trace() * Eigen::MatrixXd::Identity(size, size);
 		dRdF = dFdt * tmp;
 		dRdFdot = F * tmp; // Fdot is dFdt
 	}
 
-	void ViscousDamping::compute_stress_grad_aux(const Eigen::MatrixXd& F, const Eigen::MatrixXd& dFdt, Eigen::MatrixXd& d2RdF2, Eigen::MatrixXd& d2RdFdFdot, Eigen::MatrixXd& d2RdFdot2) const
+	void ViscousDamping::compute_stress_grad_aux(const Eigen::MatrixXd &F, const Eigen::MatrixXd &dFdt, Eigen::MatrixXd &d2RdF2, Eigen::MatrixXd &d2RdFdFdot, Eigen::MatrixXd &d2RdFdot2) const
 	{
 		const int size = F.rows();
 
@@ -47,7 +47,7 @@
 				for (size_t k = 0; k < size; ++k)
 				{
 					d2RdF2.row(idx) += (2 * damping_params_[0]) * dFdt(i, k) * dEdotdF.row(k * size + j) + damping_params_[1] * dFdt(i, j) * dEdotdF.row(k * size + k);
-					
+
 					d2RdFdot2.row(idx) += (2 * damping_params_[0]) * F(i, k) * dEdotdFdot.row(k * size + j) + damping_params_[1] * F(i, j) * dEdotdFdot.row(k * size + k);
 
 					d2RdFdFdot(idx, i * size + k) += 2 * damping_params_[0] * dEdt(k, j);
@@ -60,12 +60,8 @@
 
 	void ViscousDamping::add_multimaterial(const int index, const json &params, const Units &units)
 	{
-<<<<<<< HEAD
 		// TODO add units
 		assert(size() == 2 || size() == 3);
-=======
-		assert(size_ == 2 || size_ == 3);
->>>>>>> c486ec1f
 
 		if (params.contains("psi"))
 			damping_params_[0] = params["psi"];
@@ -99,7 +95,7 @@
 		G.setZero(data.vals.basis_values.size(), size());
 
 		const int n_pts = data.da.size();
-		
+
 		Eigen::MatrixXd def_grad(size(), size()), prev_def_grad(size(), size());
 		for (long p = 0; p < n_pts; ++p)
 		{
@@ -114,7 +110,7 @@
 			}
 
 			Eigen::MatrixXd jac_it = data.vals.jac_it[p];
-			
+
 			def_grad = local_disp.transpose() * grad * jac_it + Eigen::MatrixXd::Identity(size(), size());
 			prev_def_grad = local_prev_disp.transpose() * grad * jac_it + Eigen::MatrixXd::Identity(size(), size());
 
@@ -157,7 +153,7 @@
 
 		Eigen::MatrixXd G;
 		G.setZero(data.vals.basis_values.size(), size());
-		
+
 		const int n_pts = data.da.size();
 
 		Eigen::MatrixXd def_grad(size(), size()), prev_def_grad(size(), size());
@@ -174,7 +170,7 @@
 			}
 
 			Eigen::MatrixXd jac_it = data.vals.jac_it[p];
-			
+
 			def_grad = local_disp.transpose() * grad * jac_it + Eigen::MatrixXd::Identity(size(), size());
 			prev_def_grad = local_prev_disp.transpose() * grad * jac_it + Eigen::MatrixXd::Identity(size(), size());
 
@@ -234,7 +230,7 @@
 			}
 
 			Eigen::MatrixXd jac_it = data.vals.jac_it[p];
-			
+
 			def_grad = local_disp.transpose() * grad * jac_it + Eigen::MatrixXd::Identity(size(), size());
 			prev_def_grad = local_prev_disp.transpose() * grad * jac_it + Eigen::MatrixXd::Identity(size(), size());
 
@@ -244,10 +240,10 @@
 			hessian_temp = d2RdF2 + (1. / data.dt) * (d2RdFdFdot + d2RdFdFdot.transpose()) + (1. / data.dt / data.dt) * d2RdFdot2;
 			hessian_temp2 = hessian_temp;
 			for (int i = 0; i < size(); i++)
-			for (int j = 0; j < size(); j++)
-			for (int k = 0; k < size(); k++)
-			for (int l = 0; l < size(); l++)
-				hessian_temp(i + j * size(), k + l * size()) = hessian_temp2(i * size() + j, k * size() + l);
+				for (int j = 0; j < size(); j++)
+					for (int k = 0; k < size(); k++)
+						for (int l = 0; l < size(); l++)
+							hessian_temp(i + j * size(), k + l * size()) = hessian_temp2(i * size() + j, k * size() + l);
 
 			Eigen::MatrixXd delF_delU_tensor(jac_it.size(), grad.size());
 
@@ -310,7 +306,7 @@
 			}
 
 			Eigen::MatrixXd jac_it = data.vals.jac_it[p];
-			
+
 			def_grad = local_disp.transpose() * grad * jac_it + Eigen::MatrixXd::Identity(size(), size());
 			prev_def_grad = local_prev_disp.transpose() * grad * jac_it + Eigen::MatrixXd::Identity(size(), size());
 
@@ -318,13 +314,13 @@
 			Eigen::MatrixXd dFdt = (def_grad - prev_def_grad) / data.dt;
 			compute_stress_grad_aux(def_grad, dFdt, d2RdF2, d2RdFdFdot, d2RdFdot2);
 
-			Eigen::MatrixXd stress_grad_Ut_temp = - (1. / data.dt) * d2RdFdFdot - (1. / data.dt / data.dt) * d2RdFdot2;
+			Eigen::MatrixXd stress_grad_Ut_temp = -(1. / data.dt) * d2RdFdFdot - (1. / data.dt / data.dt) * d2RdFdot2;
 			Eigen::MatrixXd stress_grad_Ut_temp2 = stress_grad_Ut_temp;
 			for (int i = 0; i < size(); i++)
-			for (int j = 0; j < size(); j++)
-			for (int k = 0; k < size(); k++)
-			for (int l = 0; l < size(); l++)
-				stress_grad_Ut_temp(i + j * size(), k + l * size()) = stress_grad_Ut_temp2(i * size() + j, k * size() + l);
+				for (int j = 0; j < size(); j++)
+					for (int k = 0; k < size(); k++)
+						for (int l = 0; l < size(); l++)
+							stress_grad_Ut_temp(i + j * size(), k + l * size()) = stress_grad_Ut_temp2(i * size() + j, k * size() + l);
 
 			Eigen::MatrixXd delF_delU_tensor(jac_it.size(), grad.size());
 
@@ -367,7 +363,7 @@
 				}
 			}
 		}
-		
+
 		double energy = 0;
 		const int n_pts = data.da.size();
 
@@ -394,13 +390,13 @@
 			Eigen::MatrixXd jac_it(size(), size());
 			for (long k = 0; k < jac_it.size(); ++k)
 				jac_it(k) = data.vals.jac_it[p](k);
-			
+
 			def_grad = def_grad * jac_it + Eigen::MatrixXd::Identity(size(), size());
 			prev_def_grad = prev_def_grad * jac_it + Eigen::MatrixXd::Identity(size(), size());
 
 			Eigen::MatrixXd dFdt = (def_grad - prev_def_grad) / data.dt;
 			Eigen::MatrixXd dEdt = 0.5 * (dFdt.transpose() * def_grad + def_grad.transpose() * dFdt);
-			
+
 			double val = damping_params_[0] * dEdt.squaredNorm() + 0.5 * damping_params_[1] * pow(dEdt.trace(), 2);
 
 			energy += val * data.da(p);
@@ -414,7 +410,7 @@
 		Eigen::MatrixXd F = Eigen::MatrixXd::Identity(size(), size()) + grad_u_i;
 		Eigen::MatrixXd Fdot = (grad_u_i - prev_grad_u_i) / dt;
 		Eigen::MatrixXd dRdF, dRdFdot, d2RdF2, d2RdFdFdot, d2RdFdot2;
-		
+
 		// compute_stress_aux(F, Fdot, dRdF, dRdFdot);
 		Eigen::MatrixXd dEdt = 0.5 * (Fdot.transpose() * F + F.transpose() * Fdot);
 		Eigen::MatrixXd tmp = 2 * damping_params_[0] * dEdt + damping_params_[1] * dEdt.trace() * Eigen::MatrixXd::Identity(size(), size());
@@ -431,7 +427,7 @@
 		Eigen::MatrixXd d2RdF2, d2RdFdFdot, d2RdFdot2;
 
 		compute_stress_grad_aux(def_grad, def_grad_fd, d2RdF2, d2RdFdFdot, d2RdFdot2);
-		result = - (1. / dt) * d2RdFdFdot - (1. / dt / dt) * d2RdFdot2;
+		result = -(1. / dt) * d2RdFdFdot - (1. / dt / dt) * d2RdFdot2;
 	}
 
 	void ViscousDamping::compute_dstress_dpsi_dphi(const int el_id, const double dt, const Eigen::MatrixXd &local_pts, const Eigen::MatrixXd &global_pts, const Eigen::MatrixXd &grad_u_i, const Eigen::MatrixXd &prev_grad_u_i, Eigen::MatrixXd &dstress_dpsi, Eigen::MatrixXd &dstress_dphi)
@@ -445,4 +441,4 @@
 		dstress_dpsi = 2 * (dFdt + F / dt) * dEdt;
 		dstress_dphi = dEdt.trace() * (dFdt + F / dt);
 	}
-} // namespace polyfem+} // namespace polyfem::assembler