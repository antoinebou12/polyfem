#pragma once

#include <polyfem/assembler/GenericElastic.hpp>
#include <polyfem/assembler/MatParams.hpp>

// non linear MooneyRivlin material model
namespace polyfem::assembler
{
	class MooneyRivlin3ParamElasticity : public GenericElastic<MooneyRivlin3ParamElasticity>
	{
	public:
		MooneyRivlin3ParamElasticity();

		// sets material params
		void add_multimaterial(const int index, const json &params, const Units &units) override;

		const GenericMatParam &c1() const { return c1_; }
		const GenericMatParam &c2() const { return c2_; }
		const GenericMatParam &c3() const { return c3_; }
		const GenericMatParam &d1() const { return d1_; }

		std::string name() const override { return "MooneyRivlin3Param"; }
		std::map<std::string, ParamFunc> parameters() const override;

		template <typename T>
		T elastic_energy(
			const RowVectorNd &p,
			const double t,
			const int el_id,
			const DefGradMatrix<T> &def_grad) const
		{
			const double c1 = c1_(p, t, el_id);
			const double c2 = c2_(p, t, el_id);
			const double c3 = c3_(p, t, el_id);
			const double d1 = d1_(p, t, el_id);

			const T J = polyfem::utils::determinant(def_grad);
<<<<<<< HEAD
			const T log_J = log(J);
			const auto F_tilde = def_grad;
			const auto right_cauchy_green = F_tilde * F_tilde.transpose();

			const auto I1_tilde = pow(J, -2. / size()) * first_invariant(right_cauchy_green);
			const auto I2_tilde = pow(J, -4. / size()) * second_invariant(right_cauchy_green);

			const T val = c1 * (I1_tilde - size()) + c2 * (I2_tilde - size()) + c3 * (I1_tilde - size()) * (I2_tilde - size()) + d1 * log_J * log_J;
=======
			const auto right_cauchy_green = def_grad * def_grad.transpose();

			const auto powJ = pow(J, -2. / 3);
			const auto TrB = right_cauchy_green.trace();
			const auto I1_tilde = powJ * (TrB + (3 - size())) - 3;
			const auto second_invariant_val = (size() == 3) ? 0.5 * (TrB * TrB - (right_cauchy_green * right_cauchy_green).trace()) : TrB + J * J;
			const auto I2_tilde = (powJ * powJ) * second_invariant_val - 3;

			const T val = c1 * I1_tilde + (c2 + c3 * I1_tilde) * I2_tilde + d1 * (J - 1) * (J - 1);
>>>>>>> 877989f6

			return val;
		}

	private:
		GenericMatParam c1_;
		GenericMatParam c2_;
		GenericMatParam c3_;
		GenericMatParam d1_;
	};
} // namespace polyfem::assembler<|MERGE_RESOLUTION|>--- conflicted
+++ resolved
@@ -35,16 +35,6 @@
 			const double d1 = d1_(p, t, el_id);
 
 			const T J = polyfem::utils::determinant(def_grad);
-<<<<<<< HEAD
-			const T log_J = log(J);
-			const auto F_tilde = def_grad;
-			const auto right_cauchy_green = F_tilde * F_tilde.transpose();
-
-			const auto I1_tilde = pow(J, -2. / size()) * first_invariant(right_cauchy_green);
-			const auto I2_tilde = pow(J, -4. / size()) * second_invariant(right_cauchy_green);
-
-			const T val = c1 * (I1_tilde - size()) + c2 * (I2_tilde - size()) + c3 * (I1_tilde - size()) * (I2_tilde - size()) + d1 * log_J * log_J;
-=======
 			const auto right_cauchy_green = def_grad * def_grad.transpose();
 
 			const auto powJ = pow(J, -2. / 3);
@@ -54,7 +44,6 @@
 			const auto I2_tilde = (powJ * powJ) * second_invariant_val - 3;
 
 			const T val = c1 * I1_tilde + (c2 + c3 * I1_tilde) * I2_tilde + d1 * (J - 1) * (J - 1);
->>>>>>> 877989f6
 
 			return val;
 		}
