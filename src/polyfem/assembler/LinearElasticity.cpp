#include "LinearElasticity.hpp"

#include <polyfem/autogen/auto_elasticity_rhs.hpp>

#include <polyfem/utils/MatrixUtils.hpp>
// #include <finitediff.hpp>
#include <polyfem/utils/Logger.hpp>

namespace polyfem
{
	using namespace basis;

	namespace assembler
	{
<<<<<<< HEAD
		void LinearElasticity::add_multimaterial(const int index, const json &params, const Units &units)
=======
		namespace
		{
			bool delta(int i, int j)
			{
				return (i == j) ? true : false;
			}
		} // namespace

		void LinearElasticity::add_multimaterial(const int index, const json &params)
>>>>>>> c486ec1f
		{
			assert(size() == 2 || size() == 3);

			params_.add_multimaterial(index, params, size() == 3, units.stress());
		}

		Eigen::Matrix<double, Eigen::Dynamic, 1, 0, 9, 1>
		LinearElasticity::assemble(const LinearAssemblerData &data) const
		{
			// mu ((gradi' gradj) Id + ((gradi gradj')') + lambda gradi *gradj';
			const Eigen::MatrixXd &gradi = data.vals.basis_values[data.i].grad_t_m;
			const Eigen::MatrixXd &gradj = data.vals.basis_values[data.j].grad_t_m;

			Eigen::Matrix<double, Eigen::Dynamic, 1, 0, 9, 1> res(size() * size());
			res.setZero();

			for (long k = 0; k < gradi.rows(); ++k)
			{
				Eigen::Matrix<double, Eigen::Dynamic, 1, 0, 9, 1> res_k(size() * size());
				//            res_k.setZero();
				const Eigen::Matrix<double, Eigen::Dynamic, Eigen::Dynamic, 0, 3, 3> outer = gradi.row(k).transpose() * gradj.row(k);
				const double dot = gradi.row(k).dot(gradj.row(k));

				double lambda, mu;
				params_.lambda_mu(data.vals.quadrature.points.row(k), data.vals.val.row(k), data.vals.element_id, lambda, mu);

				for (int ii = 0; ii < size(); ++ii)
				{
					for (int jj = 0; jj < size(); ++jj)
					{
						res_k(jj * size() + ii) = outer(ii * size() + jj) * mu + outer(jj * size() + ii) * lambda;
						if (ii == jj)
							res_k(jj * size() + ii) += mu * dot;
					}
				}
				res += res_k * data.da(k);
			}

			return res;
		}

		double LinearElasticity::compute_energy(const NonLinearAssemblerData &data) const
		{
			return compute_energy_aux<double>(data);
		}

		Eigen::VectorXd LinearElasticity::assemble_gradient(const NonLinearAssemblerData &data) const
		{
			const int n_bases = data.vals.basis_values.size();
			return polyfem::gradient_from_energy(
				size(), n_bases, data,
				[&](const NonLinearAssemblerData &data) { return compute_energy_aux<DScalar1<double, Eigen::Matrix<double, 6, 1>>>(data); },
				[&](const NonLinearAssemblerData &data) { return compute_energy_aux<DScalar1<double, Eigen::Matrix<double, 8, 1>>>(data); },
				[&](const NonLinearAssemblerData &data) { return compute_energy_aux<DScalar1<double, Eigen::Matrix<double, 12, 1>>>(data); },
				[&](const NonLinearAssemblerData &data) { return compute_energy_aux<DScalar1<double, Eigen::Matrix<double, 18, 1>>>(data); },
				[&](const NonLinearAssemblerData &data) { return compute_energy_aux<DScalar1<double, Eigen::Matrix<double, 24, 1>>>(data); },
				[&](const NonLinearAssemblerData &data) { return compute_energy_aux<DScalar1<double, Eigen::Matrix<double, 30, 1>>>(data); },
				[&](const NonLinearAssemblerData &data) { return compute_energy_aux<DScalar1<double, Eigen::Matrix<double, 60, 1>>>(data); },
				[&](const NonLinearAssemblerData &data) { return compute_energy_aux<DScalar1<double, Eigen::Matrix<double, 81, 1>>>(data); },
				[&](const NonLinearAssemblerData &data) { return compute_energy_aux<DScalar1<double, Eigen::Matrix<double, Eigen::Dynamic, 1, 0, SMALL_N, 1>>>(data); },
				[&](const NonLinearAssemblerData &data) { return compute_energy_aux<DScalar1<double, Eigen::Matrix<double, Eigen::Dynamic, 1, 0, BIG_N, 1>>>(data); },
				[&](const NonLinearAssemblerData &data) { return compute_energy_aux<DScalar1<double, Eigen::VectorXd>>(data); });
		}

		Eigen::MatrixXd LinearElasticity::assemble_hessian(const NonLinearAssemblerData &data) const
		{
			const int n_bases = data.vals.basis_values.size();
			return polyfem::hessian_from_energy(
				size(), n_bases, data,
				[&](const NonLinearAssemblerData &data) { return compute_energy_aux<DScalar2<double, Eigen::Matrix<double, 6, 1>, Eigen::Matrix<double, 6, 6>>>(data); },
				[&](const NonLinearAssemblerData &data) { return compute_energy_aux<DScalar2<double, Eigen::Matrix<double, 8, 1>, Eigen::Matrix<double, 8, 8>>>(data); },
				[&](const NonLinearAssemblerData &data) { return compute_energy_aux<DScalar2<double, Eigen::Matrix<double, 12, 1>, Eigen::Matrix<double, 12, 12>>>(data); },
				[&](const NonLinearAssemblerData &data) { return compute_energy_aux<DScalar2<double, Eigen::Matrix<double, 18, 1>, Eigen::Matrix<double, 18, 18>>>(data); },
				[&](const NonLinearAssemblerData &data) { return compute_energy_aux<DScalar2<double, Eigen::Matrix<double, 24, 1>, Eigen::Matrix<double, 24, 24>>>(data); },
				[&](const NonLinearAssemblerData &data) { return compute_energy_aux<DScalar2<double, Eigen::Matrix<double, 30, 1>, Eigen::Matrix<double, 30, 30>>>(data); },
				[&](const NonLinearAssemblerData &data) { return compute_energy_aux<DScalar2<double, Eigen::Matrix<double, 60, 1>, Eigen::Matrix<double, 60, 60>>>(data); },
				[&](const NonLinearAssemblerData &data) { return compute_energy_aux<DScalar2<double, Eigen::Matrix<double, 81, 1>, Eigen::Matrix<double, 81, 81>>>(data); },
				[&](const NonLinearAssemblerData &data) { return compute_energy_aux<DScalar2<double, Eigen::Matrix<double, Eigen::Dynamic, 1, 0, SMALL_N, 1>, Eigen::Matrix<double, Eigen::Dynamic, Eigen::Dynamic, 0, SMALL_N, SMALL_N>>>(data); },
				[&](const NonLinearAssemblerData &data) { return compute_energy_aux<DScalar2<double, Eigen::VectorXd, Eigen::MatrixXd>>(data); });
		}

		// Compute \int mu eps : eps + lambda/2 tr(eps)^2 = \int mu tr(eps^2) + lambda/2 tr(eps)^2
		template <typename T>
		T LinearElasticity::compute_energy_aux(const NonLinearAssemblerData &data) const
		{
			typedef Eigen::Matrix<T, Eigen::Dynamic, 1> AutoDiffVect;
			typedef Eigen::Matrix<T, Eigen::Dynamic, Eigen::Dynamic, 0, 3, 3> AutoDiffGradMat;

			AutoDiffVect local_disp;
			get_local_disp(data, size(), local_disp);

			AutoDiffGradMat disp_grad(size(), size());

			T energy = T(0.0);

			const int n_pts = data.da.size();
			for (long p = 0; p < n_pts; ++p)
			{
				compute_disp_grad_at_quad(data, local_disp, p, size(), disp_grad);

				const AutoDiffGradMat strain = (disp_grad + disp_grad.transpose()) / T(2);

				double lambda, mu;
				params_.lambda_mu(data.vals.quadrature.points.row(p), data.vals.val.row(p), data.vals.element_id, lambda, mu);

				const T val = mu * (strain.transpose() * strain).trace() + lambda / 2 * strain.trace() * strain.trace();

				energy += val * data.da(p);
			}
			return energy;
		}

		Eigen::Matrix<double, Eigen::Dynamic, 1, 0, 3, 1>
		LinearElasticity::compute_rhs(const AutodiffHessianPt &pt) const
		{
			assert(pt.size() == size());
			Eigen::Matrix<double, Eigen::Dynamic, 1, 0, 3, 1> res(size());

			double lambda, mu;
			// TODO!
			params_.lambda_mu(0, 0, 0, pt(0).getValue(), pt(1).getValue(), size() == 2 ? 0. : pt(2).getValue(), 0, lambda, mu);

			if (size() == 2)
				autogen::linear_elasticity_2d_function(pt, lambda, mu, res);
			else if (size() == 3)
				autogen::linear_elasticity_3d_function(pt, lambda, mu, res);
			else
				assert(false);

			return res;
		}

		void LinearElasticity::compute_stiffness_value(const assembler::ElementAssemblyValues &vals, const Eigen::MatrixXd &local_pts, const Eigen::MatrixXd &displacement, Eigen::MatrixXd &tensor) const
		{
			tensor.resize(local_pts.rows(), size() * size() * size() * size());
			assert(displacement.cols() == 1);

			for (long p = 0; p < local_pts.rows(); ++p)
			{
				double lambda, mu;
				params_.lambda_mu(local_pts.row(p), vals.val.row(p), vals.element_id, lambda, mu);

				for (int i = 0, idx = 0; i < size(); i++)
					for (int j = 0; j < size(); j++)
						for (int k = 0; k < size(); k++)
							for (int l = 0; l < size(); l++)
								tensor(p, idx++) = mu * delta(i, k) * delta(j, l) + mu * delta(i, l) * delta(j, k) + lambda * delta(i, j) * delta(k, l);
			}
		}

		void LinearElasticity::assign_stress_tensor(const int el_id, const ElementBases &bs, const ElementBases &gbs, const Eigen::MatrixXd &local_pts, const Eigen::MatrixXd &displacement, const int all_size, const ElasticityTensorType &type, Eigen::MatrixXd &all, const std::function<Eigen::MatrixXd(const Eigen::MatrixXd &)> &fun) const
		{
			all.resize(local_pts.rows(), all_size);
			assert(displacement.cols() == 1);

			Eigen::MatrixXd displacement_grad(size(), size());

			ElementAssemblyValues vals;
			vals.compute(el_id, size() == 3, local_pts, bs, gbs);

			for (long p = 0; p < local_pts.rows(); ++p)
			{
				compute_diplacement_grad(size(), bs, vals, local_pts, p, displacement, displacement_grad);

				if (type == ElasticityTensorType::F)
				{
					all.row(p) = fun(displacement_grad + Eigen::MatrixXd::Identity(size(), size()));
					continue;
				}

				double lambda, mu;
				params_.lambda_mu(local_pts.row(p), vals.val.row(p), vals.element_id, lambda, mu);

				const Eigen::MatrixXd strain = (displacement_grad + displacement_grad.transpose()) / 2;
				Eigen::MatrixXd stress = 2 * mu * strain + lambda * strain.trace() * Eigen::MatrixXd::Identity(size(), size());
				if (type == ElasticityTensorType::PK1)
					stress = pk1_from_cauchy(stress, displacement_grad + Eigen::MatrixXd::Identity(size(), size()));
				else if (type == ElasticityTensorType::PK2)
					stress = pk2_from_cauchy(stress, displacement_grad + Eigen::MatrixXd::Identity(size(), size()));

				all.row(p) = fun(stress);
			}
		}

		Eigen::Matrix<AutodiffScalarGrad, Eigen::Dynamic, 1, 0, 3, 1> LinearElasticity::kernel(const int dim, const AutodiffGradPt &r, const AutodiffScalarGrad &) const
		{
			Eigen::Matrix<AutodiffScalarGrad, Eigen::Dynamic, 1, 0, 3, 1> res(dim);
			assert(r.size() == dim);

			double mu, nu, lambda;
			// per body lame parameter dont work here!
			params_.lambda_mu(0, 0, 0, 0, 0, 0, 0, lambda, mu);

			// convert to nu!
			nu = lambda / (lambda * (dim - 1) + 2 * mu);

			if (dim == 2)
			{
				res(0) = 1. / (8 * M_PI * mu * (1 - nu)) * ((3 - 4 * nu) * log(1. / r.norm()) + r(0) * r(0) / r.squaredNorm());
				res(1) = 1. / (8 * M_PI * mu * (1 - nu)) * r(0) * r(1) / r.squaredNorm();
			}
			else if (dim == 3)
			{
				res(0) = 1. / (16 * M_PI * mu * (1 - nu)) * ((3 - 4 * nu) / r.norm() + r(0) * r(0) / r.norm() / r.squaredNorm());
				res(1) = 1. / (16 * M_PI * mu * (1 - nu)) * r(0) * r(1) / r.norm() / r.squaredNorm();
				res(2) = 1. / (16 * M_PI * mu * (1 - nu)) * r(0) * r(2) / r.norm() / r.squaredNorm();
			}
			else
				assert(false);

			return res;
		}

		void LinearElasticity::compute_stress_grad_multiply_mat(const int el_id, const Eigen::MatrixXd &local_pts, const Eigen::MatrixXd &global_pts, const Eigen::MatrixXd &grad_u_i, const Eigen::MatrixXd &mat, Eigen::MatrixXd &stress, Eigen::MatrixXd &result) const
		{
			double lambda, mu;
			params_.lambda_mu(local_pts, global_pts, el_id, lambda, mu);

			stress = mu * (grad_u_i + grad_u_i.transpose()) + lambda * grad_u_i.trace() * Eigen::MatrixXd::Identity(size(), size());
			result = mu * (mat + mat.transpose()) + lambda * mat.trace() * Eigen::MatrixXd::Identity(size(), size());
		}

		void LinearElasticity::compute_stress_grad_multiply_stress(const int el_id, const Eigen::MatrixXd &local_pts, const Eigen::MatrixXd &global_pts, const Eigen::MatrixXd &grad_u_i, Eigen::MatrixXd &stress, Eigen::MatrixXd &result) const
		{
			double lambda, mu;
			params_.lambda_mu(local_pts, global_pts, el_id, lambda, mu);

			stress = mu * (grad_u_i + grad_u_i.transpose()) + lambda * grad_u_i.trace() * Eigen::MatrixXd::Identity(size(), size());
			result = mu * (stress + stress.transpose()) + lambda * stress.trace() * Eigen::MatrixXd::Identity(size(), size());
		}

		void LinearElasticity::compute_dstress_dmu_dlambda(const int el_id, const Eigen::MatrixXd &local_pts, const Eigen::MatrixXd &global_pts, const Eigen::MatrixXd &grad_u_i, Eigen::MatrixXd &dstress_dmu, Eigen::MatrixXd &dstress_dlambda) const
		{
			dstress_dmu = grad_u_i.transpose() + grad_u_i;
			dstress_dlambda = grad_u_i.trace() * Eigen::MatrixXd::Identity(grad_u_i.rows(), grad_u_i.cols());
		}

		std::map<std::string, Assembler::ParamFunc> LinearElasticity::parameters() const
		{
			std::map<std::string, ParamFunc> res;
			const auto &params = lame_params();
			const int size = this->size();

			res["lambda"] = [&params](const RowVectorNd &uv, const RowVectorNd &p, double t, int e) {
				double lambda, mu;

				params.lambda_mu(uv, p, e, lambda, mu);
				return lambda;
			};

			res["mu"] = [&params](const RowVectorNd &uv, const RowVectorNd &p, double t, int e) {
				double lambda, mu;

				params.lambda_mu(uv, p, e, lambda, mu);
				return mu;
			};

			res["E"] = [&params, size](const RowVectorNd &uv, const RowVectorNd &p, double t, int e) {
				double lambda, mu;
				params.lambda_mu(uv, p, e, lambda, mu);

				if (size == 3)
					return mu * (3.0 * lambda + 2.0 * mu) / (lambda + mu);
				else
					return 2 * mu * (2.0 * lambda + 2.0 * mu) / (lambda + 2.0 * mu);
			};

			res["nu"] = [&params, size](const RowVectorNd &uv, const RowVectorNd &p, double t, int e) {
				double lambda, mu;

				params.lambda_mu(uv, p, e, lambda, mu);

				if (size == 3)
					return lambda / (2.0 * (lambda + mu));
				else
					return lambda / (lambda + 2.0 * mu);
			};

			return res;
		}
	} // namespace assembler
} // namespace polyfem<|MERGE_RESOLUTION|>--- conflicted
+++ resolved
@@ -10,21 +10,17 @@
 {
 	using namespace basis;
 
+	namespace
+	{
+		bool delta(int i, int j)
+		{
+			return (i == j) ? true : false;
+		}
+	} // namespace
+
 	namespace assembler
 	{
-<<<<<<< HEAD
 		void LinearElasticity::add_multimaterial(const int index, const json &params, const Units &units)
-=======
-		namespace
-		{
-			bool delta(int i, int j)
-			{
-				return (i == j) ? true : false;
-			}
-		} // namespace
-
-		void LinearElasticity::add_multimaterial(const int index, const json &params)
->>>>>>> c486ec1f
 		{
 			assert(size() == 2 || size() == 3);
 
