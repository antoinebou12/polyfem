--- conflicted
+++ resolved
@@ -18,38 +18,6 @@
 	{
 	public:
 		OgdenElasticity();
-<<<<<<< HEAD
-
-		Eigen::MatrixXd assemble_hessian(const NonLinearAssemblerData &data) const;
-		Eigen::VectorXd assemble_grad(const NonLinearAssemblerData &data) const;
-		double compute_energy(const NonLinearAssemblerData &data) const;
-
-		Eigen::Matrix<double, Eigen::Dynamic, 1, 0, 3, 1>
-		compute_rhs(const AutodiffHessianPt &pt) const;
-
-		inline int size() const { return size_; }
-		void set_size(const int size);
-
-		void set_stiffness_tensor(int i, int j, const double val);
-		double stifness_tensor(int i, int j) const;
-
-		void compute_von_mises_stresses(const int el_id, const basis::ElementBases &bs, const basis::ElementBases &gbs, const Eigen::MatrixXd &local_pts, const Eigen::MatrixXd &displacement, Eigen::MatrixXd &stresses) const;
-		void compute_stress_tensor(const int el_id, const basis::ElementBases &bs, const basis::ElementBases &gbs, const Eigen::MatrixXd &local_pts, const Eigen::MatrixXd &displacement, Eigen::MatrixXd &tensor) const;
-
-		void add_multimaterial(const int index, const json &params);
-
-	private:
-		int size_ = 2;
-
-		Eigen::VectorXd alphas_;
-		Eigen::VectorXd mus_;
-		Eigen::VectorXd Ds_;
-
-		template <typename T>
-		T compute_energy_aux(const NonLinearAssemblerData &data) const;
-
-		void assign_stress_tensor(const int el_id, const basis::ElementBases &bs, const basis::ElementBases &gbs, const Eigen::MatrixXd &local_pts, const Eigen::MatrixXd &displacement, const int all_size, Eigen::MatrixXd &all, const std::function<Eigen::MatrixXd(const Eigen::MatrixXd &)> &fun) const;
-=======
 
 		// sets material params
 		void add_multimaterial(const int index, const json &params);
@@ -116,6 +84,5 @@
 		Eigen::VectorXd alphas_;
 		Eigen::VectorXd mus_;
 		Eigen::VectorXd Ds_;
->>>>>>> 44992b3f
 	};
 } // namespace polyfem::assembler