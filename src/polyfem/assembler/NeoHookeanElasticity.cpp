#include "NeoHookeanElasticity.hpp"

#include <polyfem/basis/Basis.hpp>
#include <polyfem/autogen/auto_elasticity_rhs.hpp>

#include <polyfem/utils/MatrixUtils.hpp>
#include <igl/Timer.h>

<<<<<<< HEAD
#include <finitediff.hpp>
#include <polyfem/utils/Logger.hpp>

namespace polyfem::assembler
{
	namespace {
		bool delta(int i, int j)
		{
			return (i == j) ? true : false;
		}
	}

	NeoHookeanElasticity::NeoHookeanElasticity()
	{
	}

	void NeoHookeanElasticity::add_multimaterial(const int index, const json &params)
	{
		assert(size_ == 2 || size_ == 3);

		params_.add_multimaterial(index, params, size_ == 3);
	}

	void NeoHookeanElasticity::set_size(const int size)
	{
		size_ = size;
	}

	Eigen::Matrix<double, Eigen::Dynamic, 1, 0, 3, 1>
	NeoHookeanElasticity::compute_rhs(const AutodiffHessianPt &pt) const
	{
		assert(pt.size() == size());
		Eigen::Matrix<double, Eigen::Dynamic, 1, 0, 3, 1> res;

		double lambda, mu;
		// TODO!
		params_.lambda_mu(0, 0, 0, pt(0).getValue(), pt(1).getValue(), size_ == 2 ? 0. : pt(2).getValue(), 0, lambda, mu);

		if (size() == 2)
			autogen::neo_hookean_2d_function(pt, lambda, mu, res);
		else if (size() == 3)
			autogen::neo_hookean_3d_function(pt, lambda, mu, res);
		else
			assert(false);

		return res;
	}

	Eigen::VectorXd
	NeoHookeanElasticity::assemble_grad(const NonLinearAssemblerData &data) const
	{
		Eigen::Matrix<double, Eigen::Dynamic, 1> gradient;

=======
namespace polyfem::assembler
{
	NeoHookeanElasticity::NeoHookeanElasticity()
	{
	}

	void NeoHookeanElasticity::add_multimaterial(const int index, const json &params)
	{
		assert(size_ == 2 || size_ == 3);

		params_.add_multimaterial(index, params, size_ == 3);
	}

	void NeoHookeanElasticity::set_size(const int size)
	{
		size_ = size;
	}

	Eigen::Matrix<double, Eigen::Dynamic, 1, 0, 3, 1>
	NeoHookeanElasticity::compute_rhs(const AutodiffHessianPt &pt) const
	{
		assert(pt.size() == size());
		Eigen::Matrix<double, Eigen::Dynamic, 1, 0, 3, 1> res;

		double lambda, mu;
		// TODO!
		params_.lambda_mu(0, 0, 0, pt(0).getValue(), pt(1).getValue(), size_ == 2 ? 0. : pt(2).getValue(), 0, lambda, mu);

		if (size() == 2)
			autogen::neo_hookean_2d_function(pt, lambda, mu, res);
		else if (size() == 3)
			autogen::neo_hookean_3d_function(pt, lambda, mu, res);
		else
			assert(false);

		return res;
	}

	Eigen::VectorXd
	NeoHookeanElasticity::assemble_grad(const NonLinearAssemblerData &data) const
	{
		Eigen::Matrix<double, Eigen::Dynamic, 1> gradient;

>>>>>>> 44992b3f
		if (size() == 2)
		{
			switch (data.vals.basis_values.size())
			{
			case 3:
			{
				gradient.resize(6);
				compute_energy_aux_gradient_fast<3, 2>(data, gradient);
				break;
			}
			case 6:
			{
				gradient.resize(12);
				compute_energy_aux_gradient_fast<6, 2>(data, gradient);
				break;
			}
			case 10:
			{
				gradient.resize(20);
				compute_energy_aux_gradient_fast<10, 2>(data, gradient);
				break;
			}
			default:
			{
				gradient.resize(data.vals.basis_values.size() * 2);
				compute_energy_aux_gradient_fast<Eigen::Dynamic, 2>(data, gradient);
				break;
			}
			}
		}
		else // if (size() == 3)
		{
			assert(size() == 3);
			switch (data.vals.basis_values.size())
			{
			case 4:
			{
				gradient.resize(12);
				compute_energy_aux_gradient_fast<4, 3>(data, gradient);
				break;
			}
			case 10:
			{
				gradient.resize(30);
				compute_energy_aux_gradient_fast<10, 3>(data, gradient);
				break;
			}
			case 20:
			{
				gradient.resize(60);
				compute_energy_aux_gradient_fast<20, 3>(data, gradient);
				break;
			}
			default:
			{
				gradient.resize(data.vals.basis_values.size() * 3);
				compute_energy_aux_gradient_fast<Eigen::Dynamic, 3>(data, gradient);
				break;
			}
			}
		}

		return gradient;
	}

	Eigen::MatrixXd
	NeoHookeanElasticity::assemble_hessian(const NonLinearAssemblerData &data) const
	{
		Eigen::MatrixXd hessian;

		if (size() == 2)
<<<<<<< HEAD
		{
			switch (data.vals.basis_values.size())
			{
			case 3:
			{
				hessian.resize(6, 6);
				hessian.setZero();
				compute_energy_hessian_aux_fast<3, 2>(data, hessian);
				break;
			}
			case 6:
			{
				hessian.resize(12, 12);
				hessian.setZero();
				compute_energy_hessian_aux_fast<6, 2>(data, hessian);
				break;
			}
			case 10:
			{
				hessian.resize(20, 20);
				hessian.setZero();
				compute_energy_hessian_aux_fast<10, 2>(data, hessian);
				break;
			}
			default:
			{
				hessian.resize(data.vals.basis_values.size() * 2, data.vals.basis_values.size() * 2);
				hessian.setZero();
				compute_energy_hessian_aux_fast<Eigen::Dynamic, 2>(data, hessian);
				break;
			}
			}
		}
		else // if (size() == 3)
		{
			assert(size() == 3);
			switch (data.vals.basis_values.size())
			{
			case 4:
			{
				hessian.resize(12, 12);
				hessian.setZero();
				compute_energy_hessian_aux_fast<4, 3>(data, hessian);
				break;
			}
			case 10:
			{
				hessian.resize(30, 30);
				hessian.setZero();
				compute_energy_hessian_aux_fast<10, 3>(data, hessian);
				break;
			}
			case 20:
			{
				hessian.resize(60, 60);
				hessian.setZero();
				compute_energy_hessian_aux_fast<20, 3>(data, hessian);
=======
		{
			switch (data.vals.basis_values.size())
			{
			case 3:
			{
				hessian.resize(6, 6);
				hessian.setZero();
				compute_energy_hessian_aux_fast<3, 2>(data, hessian);
				break;
			}
			case 6:
			{
				hessian.resize(12, 12);
				hessian.setZero();
				compute_energy_hessian_aux_fast<6, 2>(data, hessian);
				break;
			}
			case 10:
			{
				hessian.resize(20, 20);
				hessian.setZero();
				compute_energy_hessian_aux_fast<10, 2>(data, hessian);
>>>>>>> 44992b3f
				break;
			}
			default:
			{
<<<<<<< HEAD
				hessian.resize(data.vals.basis_values.size() * 3, data.vals.basis_values.size() * 3);
				hessian.setZero();
				compute_energy_hessian_aux_fast<Eigen::Dynamic, 3>(data, hessian);
=======
				hessian.resize(data.vals.basis_values.size() * 2, data.vals.basis_values.size() * 2);
				hessian.setZero();
				compute_energy_hessian_aux_fast<Eigen::Dynamic, 2>(data, hessian);
>>>>>>> 44992b3f
				break;
			}
			}
		}
<<<<<<< HEAD

		return hessian;
	}
	
	void NeoHookeanElasticity::compute_stiffness_tensor(const assembler::ElementAssemblyValues &vals, const Eigen::MatrixXd &local_pts, const Eigen::MatrixXd &displacement, Eigen::MatrixXd &tensor) const
	{
		tensor.resize(local_pts.rows(), size() * size() * size() * size());
		assert(displacement.cols() == 1);

		Eigen::MatrixXd displacement_grad(size(), size());

		for (long p = 0; p < local_pts.rows(); ++p)
		{
			double lambda, mu;
			params_.lambda_mu(local_pts.row(p), vals.val.row(p), vals.element_id, lambda, mu);

			compute_diplacement_grad(size(), vals, local_pts, p, displacement, displacement_grad);
			const Eigen::MatrixXd def_grad = Eigen::MatrixXd::Identity(size(), size()) + displacement_grad;
			const Eigen::MatrixXd FmT = def_grad.inverse().transpose();
			const Eigen::VectorXd FmT_vec = utils::flatten(FmT);
			const double J = def_grad.determinant();
			const double tmp1 = mu - lambda * std::log(J);
			for (int i = 0, idx = 0; i < size(); i++)
			for (int j = 0; j < size(); j++)
			for (int k = 0; k < size(); k++)
			for (int l = 0; l < size(); l++)
			{
				tensor(p, idx) = mu * delta(i, k) * delta(j, l) + tmp1 * FmT(i, l) * FmT(k, j);
				idx++;
			}

			tensor.row(p) += lambda * utils::flatten(FmT_vec * FmT_vec.transpose());

			// {
			// 	Eigen::MatrixXd hess = utils::unflatten(tensor.row(p), size()*size());
			// 	Eigen::MatrixXd fhess;
			// 	Eigen::VectorXd x0 = utils::flatten(def_grad);
			// 	fd::finite_jacobian(
			// 		x0, [this, lambda, mu](const Eigen::VectorXd &x1) -> Eigen::VectorXd 
			// 		{ 
			// 			Eigen::MatrixXd def_grad = utils::unflatten(x1, this->size());
			// 			const Eigen::MatrixXd FmT = def_grad.inverse().transpose();
			// 			const double J = def_grad.determinant();
			// 			Eigen::MatrixXd stress_tensor = mu * (def_grad - FmT) + lambda * std::log(J) * FmT;
			// 			return utils::flatten(stress_tensor);
			// 		}, fhess);

			// 	if (!fd::compare_hessian(hess, fhess))
			// 	{
			// 		std::cout << "Hessian: " << hess << std::endl;
			// 		std::cout << "Finite hessian: " << fhess << std::endl;
			// 		log_and_throw_error("Hessian in Neohookean mismatch");
			// 	}
			// }
		}
	}

	void NeoHookeanElasticity::compute_stress_tensor(const int el_id, const basis::ElementBases &bs, const basis::ElementBases &gbs, const Eigen::MatrixXd &local_pts, const Eigen::MatrixXd &displacement, Eigen::MatrixXd &stresses) const
	{
		assign_stress_tensor(el_id, bs, gbs, local_pts, displacement, size() * size(), stresses, [&](const Eigen::MatrixXd &stress) {
			Eigen::MatrixXd tmp = stress;
			auto a = Eigen::Map<Eigen::MatrixXd>(tmp.data(), 1, size() * size());
			return Eigen::MatrixXd(a);
		});
	}

	void NeoHookeanElasticity::compute_von_mises_stresses(const int el_id, const basis::ElementBases &bs, const basis::ElementBases &gbs, const Eigen::MatrixXd &local_pts, const Eigen::MatrixXd &displacement, Eigen::MatrixXd &stresses) const
	{
		assign_stress_tensor(el_id, bs, gbs, local_pts, displacement, 1, stresses, [&](const Eigen::MatrixXd &stress) {
			Eigen::Matrix<double, 1, 1> res;
			res.setConstant(von_mises_stress_for_stress_tensor(stress));
			return res;
		});
	}

	void NeoHookeanElasticity::assign_stress_tensor(const int el_id, const basis::ElementBases &bs, const basis::ElementBases &gbs, const Eigen::MatrixXd &local_pts, const Eigen::MatrixXd &displacement, const int all_size, Eigen::MatrixXd &all, const std::function<Eigen::MatrixXd(const Eigen::MatrixXd &)> &fun) const
	{
		Eigen::MatrixXd displacement_grad(size(), size());

		assert(displacement.cols() == 1);

		all.resize(local_pts.rows(), all_size);

		ElementAssemblyValues vals;
		vals.compute(el_id, size() == 3, local_pts, bs, gbs);

		for (long p = 0; p < local_pts.rows(); ++p)
		{
			compute_diplacement_grad(size(), bs, vals, local_pts, p, displacement, displacement_grad);

			const Eigen::MatrixXd def_grad = Eigen::MatrixXd::Identity(size(), size()) + displacement_grad;
			const Eigen::MatrixXd FmT = def_grad.inverse().transpose();
			// const double J = def_grad.determinant();

			double lambda, mu;
			params_.lambda_mu(local_pts.row(p), vals.val.row(p), vals.element_id, lambda, mu);

			// stress = mu (F - F^{-T}) + lambda ln J F^{-T}
			// stress = mu * (def_grad - def_grad^{-T}) + lambda ln (det def_grad) def_grad^{-T}
			Eigen::MatrixXd stress_tensor = mu * (def_grad - FmT) + lambda * std::log(def_grad.determinant()) * FmT;

			// stess = (mu displacement_grad + lambda ln(J) I)/J
			//  Eigen::MatrixXd stress_tensor = (mu_/J) * displacement_grad + (lambda_/J) * std::log(J)  * Eigen::MatrixXd::Identity(size(), size());

			all.row(p) = fun(stress_tensor);
		}
	}

	double NeoHookeanElasticity::compute_energy(const NonLinearAssemblerData &data) const
	{
		return compute_energy_aux<double>(data);
	}

	// Compute ∫ ½μ (tr(FᵀF) - 3 - 2ln(J)) + ½λ ln²(J) du
	template <typename T>
	T NeoHookeanElasticity::compute_energy_aux(const NonLinearAssemblerData &data) const
	{
		typedef Eigen::Matrix<T, Eigen::Dynamic, 1> AutoDiffVect;
		typedef Eigen::Matrix<T, Eigen::Dynamic, Eigen::Dynamic, 0, 3, 3> AutoDiffGradMat;

		assert(data.x.cols() == 1);

		const int n_pts = data.da.size();

		Eigen::Matrix<double, Eigen::Dynamic, 1> local_dispv(data.vals.basis_values.size() * size(), 1);
		local_dispv.setZero();
		for (size_t i = 0; i < data.vals.basis_values.size(); ++i)
		{
			const auto &bs = data.vals.basis_values[i];
			for (size_t ii = 0; ii < bs.global.size(); ++ii)
			{
				for (int d = 0; d < size(); ++d)
				{
					local_dispv(i * size() + d) += bs.global[ii].val * data.x(bs.global[ii].index * size() + d);
				}
			}
		}

		DiffScalarBase::setVariableCount(local_dispv.rows());
		AutoDiffVect local_disp(local_dispv.rows(), 1);
		T energy = T(0.0);

		const AutoDiffAllocator<T> allocate_auto_diff_scalar;

		for (long i = 0; i < local_dispv.rows(); ++i)
		{
			local_disp(i) = allocate_auto_diff_scalar(i, local_dispv(i));
		}

		AutoDiffGradMat def_grad(size(), size());

		for (long p = 0; p < n_pts; ++p)
		{
			for (long k = 0; k < def_grad.size(); ++k)
				def_grad(k) = T(0);

			for (size_t i = 0; i < data.vals.basis_values.size(); ++i)
			{
				const auto &bs = data.vals.basis_values[i];
				const Eigen::Matrix<double, Eigen::Dynamic, 1, 0, 3, 1> grad = bs.grad.row(p);
				assert(grad.size() == size());

				for (int d = 0; d < size(); ++d)
				{
					for (int c = 0; c < size(); ++c)
					{
						def_grad(d, c) += grad(c) * local_disp(i * size() + d);
					}
				}
			}

			AutoDiffGradMat jac_it(size(), size());
			for (long k = 0; k < jac_it.size(); ++k)
				jac_it(k) = T(data.vals.jac_it[p](k));
			def_grad = def_grad * jac_it;

			// Id + grad d
			for (int d = 0; d < size(); ++d)
				def_grad(d, d) += T(1);

			double lambda, mu;
			params_.lambda_mu(data.vals.quadrature.points.row(p), data.vals.val.row(p), data.vals.element_id, lambda, mu);

			const T log_det_j = log(polyfem::utils::determinant(def_grad));
			const T val = mu / 2 * ((def_grad.transpose() * def_grad).trace() - size() - 2 * log_det_j) + lambda / 2 * log_det_j * log_det_j;

			energy += val * data.da(p);
		}
		return energy;
	}

	template <int dim>
	Eigen::Matrix<double, dim, dim> hat(const Eigen::Matrix<double, dim, 1> &x)
	{

		Eigen::Matrix<double, dim, dim> prod;
		prod.setZero();

		prod(0, 1) = -x(2);
		prod(0, 2) = x(1);
		prod(1, 0) = x(2);
		prod(1, 2) = -x(0);
		prod(2, 0) = -x(1);
		prod(2, 1) = x(0);

		return prod;
	}

	template <int dim>
	Eigen::Matrix<double, dim, 1> cross(const Eigen::Matrix<double, dim, 1> &x, const Eigen::Matrix<double, dim, 1> &y)
	{

		Eigen::Matrix<double, dim, 1> z;
		z.setZero();

		z(0) = x(1) * y(2) - x(2) * y(1);
		z(1) = x(2) * y(0) - x(0) * y(2);
		z(2) = x(0) * y(1) - x(1) * y(0);

		return z;
	}

=======
		else // if (size() == 3)
		{
			assert(size() == 3);
			switch (data.vals.basis_values.size())
			{
			case 4:
			{
				hessian.resize(12, 12);
				hessian.setZero();
				compute_energy_hessian_aux_fast<4, 3>(data, hessian);
				break;
			}
			case 10:
			{
				hessian.resize(30, 30);
				hessian.setZero();
				compute_energy_hessian_aux_fast<10, 3>(data, hessian);
				break;
			}
			case 20:
			{
				hessian.resize(60, 60);
				hessian.setZero();
				compute_energy_hessian_aux_fast<20, 3>(data, hessian);
				break;
			}
			default:
			{
				hessian.resize(data.vals.basis_values.size() * 3, data.vals.basis_values.size() * 3);
				hessian.setZero();
				compute_energy_hessian_aux_fast<Eigen::Dynamic, 3>(data, hessian);
				break;
			}
			}
		}

		return hessian;
	}

	void NeoHookeanElasticity::compute_stress_tensor(const int el_id, const basis::ElementBases &bs, const basis::ElementBases &gbs, const Eigen::MatrixXd &local_pts, const Eigen::MatrixXd &displacement, Eigen::MatrixXd &stresses) const
	{
		assign_stress_tensor(el_id, bs, gbs, local_pts, displacement, size() * size(), stresses, [&](const Eigen::MatrixXd &stress) {
			Eigen::MatrixXd tmp = stress;
			auto a = Eigen::Map<Eigen::MatrixXd>(tmp.data(), 1, size() * size());
			return Eigen::MatrixXd(a);
		});
	}

	void NeoHookeanElasticity::compute_von_mises_stresses(const int el_id, const basis::ElementBases &bs, const basis::ElementBases &gbs, const Eigen::MatrixXd &local_pts, const Eigen::MatrixXd &displacement, Eigen::MatrixXd &stresses) const
	{
		assign_stress_tensor(el_id, bs, gbs, local_pts, displacement, 1, stresses, [&](const Eigen::MatrixXd &stress) {
			Eigen::Matrix<double, 1, 1> res;
			res.setConstant(von_mises_stress_for_stress_tensor(stress));
			return res;
		});
	}

	void NeoHookeanElasticity::assign_stress_tensor(const int el_id, const basis::ElementBases &bs, const basis::ElementBases &gbs, const Eigen::MatrixXd &local_pts, const Eigen::MatrixXd &displacement, const int all_size, Eigen::MatrixXd &all, const std::function<Eigen::MatrixXd(const Eigen::MatrixXd &)> &fun) const
	{
		Eigen::MatrixXd displacement_grad(size(), size());

		assert(displacement.cols() == 1);

		all.resize(local_pts.rows(), all_size);

		ElementAssemblyValues vals;
		vals.compute(el_id, size() == 3, local_pts, bs, gbs);

		for (long p = 0; p < local_pts.rows(); ++p)
		{
			compute_diplacement_grad(size(), bs, vals, local_pts, p, displacement, displacement_grad);

			const Eigen::MatrixXd def_grad = Eigen::MatrixXd::Identity(size(), size()) + displacement_grad;
			const Eigen::MatrixXd FmT = def_grad.inverse().transpose();
			// const double J = def_grad.determinant();

			double lambda, mu;
			params_.lambda_mu(local_pts.row(p), vals.val.row(p), vals.element_id, lambda, mu);

			// stress = mu (F - F^{-T}) + lambda ln J F^{-T}
			// stress = mu * (def_grad - def_grad^{-T}) + lambda ln (det def_grad) def_grad^{-T}
			Eigen::MatrixXd stress_tensor = mu * (def_grad - FmT) + lambda * std::log(def_grad.determinant()) * FmT;

			// stess = (mu displacement_grad + lambda ln(J) I)/J
			//  Eigen::MatrixXd stress_tensor = (mu_/J) * displacement_grad + (lambda_/J) * std::log(J)  * Eigen::MatrixXd::Identity(size(), size());

			all.row(p) = fun(stress_tensor);
		}
	}

	double NeoHookeanElasticity::compute_energy(const NonLinearAssemblerData &data) const
	{
		return compute_energy_aux<double>(data);
	}

	// Compute ∫ ½μ (tr(FᵀF) - 3 - 2ln(J)) + ½λ ln²(J) du
	template <typename T>
	T NeoHookeanElasticity::compute_energy_aux(const NonLinearAssemblerData &data) const
	{
		typedef Eigen::Matrix<T, Eigen::Dynamic, 1> AutoDiffVect;
		typedef Eigen::Matrix<T, Eigen::Dynamic, Eigen::Dynamic, 0, 3, 3> AutoDiffGradMat;

		AutoDiffVect local_disp;
		get_local_disp(data, size(), local_disp);

		AutoDiffGradMat def_grad(size(), size());

		T energy = T(0.0);

		const int n_pts = data.da.size();
		for (long p = 0; p < n_pts; ++p)
		{
			compute_disp_grad_at_quad(data, local_disp, p, size(), def_grad);

			// Id + grad d
			for (int d = 0; d < size(); ++d)
				def_grad(d, d) += T(1);

			double lambda, mu;
			params_.lambda_mu(data.vals.quadrature.points.row(p), data.vals.val.row(p), data.vals.element_id, lambda, mu);

			const T log_det_j = log(polyfem::utils::determinant(def_grad));
			const T val = mu / 2 * ((def_grad.transpose() * def_grad).trace() - size() - 2 * log_det_j) + lambda / 2 * log_det_j * log_det_j;

			energy += val * data.da(p);
		}
		return energy;
	}

	template <int dim>
	Eigen::Matrix<double, dim, dim> hat(const Eigen::Matrix<double, dim, 1> &x)
	{

		Eigen::Matrix<double, dim, dim> prod;
		prod.setZero();

		prod(0, 1) = -x(2);
		prod(0, 2) = x(1);
		prod(1, 0) = x(2);
		prod(1, 2) = -x(0);
		prod(2, 0) = -x(1);
		prod(2, 1) = x(0);

		return prod;
	}

	template <int dim>
	Eigen::Matrix<double, dim, 1> cross(const Eigen::Matrix<double, dim, 1> &x, const Eigen::Matrix<double, dim, 1> &y)
	{

		Eigen::Matrix<double, dim, 1> z;
		z.setZero();

		z(0) = x(1) * y(2) - x(2) * y(1);
		z(1) = x(2) * y(0) - x(0) * y(2);
		z(2) = x(0) * y(1) - x(1) * y(0);

		return z;
	}

>>>>>>> 44992b3f
	template <int n_basis, int dim>
	void NeoHookeanElasticity::compute_energy_aux_gradient_fast(const NonLinearAssemblerData &data, Eigen::Matrix<double, Eigen::Dynamic, 1> &G_flattened) const
	{
		assert(data.x.cols() == 1);

		const int n_pts = data.da.size();

		Eigen::Matrix<double, n_basis, dim> local_disp(data.vals.basis_values.size(), size());
		local_disp.setZero();
		for (size_t i = 0; i < data.vals.basis_values.size(); ++i)
		{
			const auto &bs = data.vals.basis_values[i];
			for (size_t ii = 0; ii < bs.global.size(); ++ii)
			{
				for (int d = 0; d < size(); ++d)
				{
					local_disp(i, d) += bs.global[ii].val * data.x(bs.global[ii].index * size() + d);
				}
			}
		}

		Eigen::Matrix<double, dim, dim> def_grad(size(), size());

		Eigen::Matrix<double, n_basis, dim> G(data.vals.basis_values.size(), size());
		G.setZero();

		for (long p = 0; p < n_pts; ++p)
		{
			Eigen::Matrix<double, n_basis, dim> grad(data.vals.basis_values.size(), size());

			for (size_t i = 0; i < data.vals.basis_values.size(); ++i)
			{
				grad.row(i) = data.vals.basis_values[i].grad.row(p);
			}

			Eigen::Matrix<double, dim, dim> jac_it = data.vals.jac_it[p];

			// Id + grad d
			def_grad = local_disp.transpose() * grad * jac_it + Eigen::Matrix<double, dim, dim>::Identity(size(), size());

			const double J = def_grad.determinant();
			const double log_det_j = log(J);

			Eigen::Matrix<double, dim, dim> delJ_delF(size(), size());
			delJ_delF.setZero();

			if (dim == 2)
			{

				delJ_delF(0, 0) = def_grad(1, 1);
				delJ_delF(0, 1) = -def_grad(1, 0);
				delJ_delF(1, 0) = -def_grad(0, 1);
				delJ_delF(1, 1) = def_grad(0, 0);
			}

			else if (dim == 3)
			{

				Eigen::Matrix<double, dim, 1> u(def_grad.rows());
				Eigen::Matrix<double, dim, 1> v(def_grad.rows());
				Eigen::Matrix<double, dim, 1> w(def_grad.rows());

				u = def_grad.col(0);
				v = def_grad.col(1);
				w = def_grad.col(2);

				delJ_delF.col(0) = cross<dim>(v, w);
				delJ_delF.col(1) = cross<dim>(w, u);
				delJ_delF.col(2) = cross<dim>(u, v);
			}

			double lambda, mu;
			params_.lambda_mu(data.vals.quadrature.points.row(p), data.vals.val.row(p), data.vals.element_id, lambda, mu);

			Eigen::Matrix<double, n_basis, dim> delF_delU = grad * jac_it;

			Eigen::Matrix<double, dim, dim> gradient_temp = mu * def_grad - mu * (1 / J) * delJ_delF + lambda * log_det_j * (1 / J) * delJ_delF;
			Eigen::Matrix<double, n_basis, dim> gradient = delF_delU * gradient_temp.transpose();

			double val = mu / 2 * ((def_grad.transpose() * def_grad).trace() - size() - 2 * log_det_j) + lambda / 2 * log_det_j * log_det_j;

			G.noalias() += gradient * data.da(p);
		}

		Eigen::Matrix<double, dim, n_basis> G_T = G.transpose();

		constexpr int N = (n_basis == Eigen::Dynamic) ? Eigen::Dynamic : n_basis * dim;
		Eigen::Matrix<double, N, 1> temp(Eigen::Map<Eigen::Matrix<double, N, 1>>(G_T.data(), G_T.size()));
		G_flattened = temp;
	}

	template <int n_basis, int dim>
	void NeoHookeanElasticity::compute_energy_hessian_aux_fast(const NonLinearAssemblerData &data, Eigen::MatrixXd &H) const
	{
		assert(data.x.cols() == 1);

		constexpr int N = (n_basis == Eigen::Dynamic) ? Eigen::Dynamic : n_basis * dim;
		const int n_pts = data.da.size();

		Eigen::Matrix<double, n_basis, dim> local_disp(data.vals.basis_values.size(), size());
		local_disp.setZero();
		for (size_t i = 0; i < data.vals.basis_values.size(); ++i)
		{
			const auto &bs = data.vals.basis_values[i];
			for (size_t ii = 0; ii < bs.global.size(); ++ii)
			{
				for (int d = 0; d < size(); ++d)
				{
					local_disp(i, d) += bs.global[ii].val * data.x(bs.global[ii].index * size() + d);
				}
			}
		}

		Eigen::Matrix<double, dim, dim> def_grad(size(), size());

		for (long p = 0; p < n_pts; ++p)
		{
			Eigen::Matrix<double, n_basis, dim> grad(data.vals.basis_values.size(), size());

			for (size_t i = 0; i < data.vals.basis_values.size(); ++i)
			{
				grad.row(i) = data.vals.basis_values[i].grad.row(p);
			}

			Eigen::Matrix<double, dim, dim> jac_it = data.vals.jac_it[p];

			// Id + grad d
			def_grad = local_disp.transpose() * grad * jac_it + Eigen::Matrix<double, dim, dim>::Identity(size(), size());

			const double J = def_grad.determinant();
			double log_det_j = log(J);

			Eigen::Matrix<double, dim, dim> delJ_delF(size(), size());
			delJ_delF.setZero();
			Eigen::Matrix<double, dim * dim, dim * dim> del2J_delF2(size() * size(), size() * size());
			del2J_delF2.setZero();

			if (dim == 2)
			{
				delJ_delF(0, 0) = def_grad(1, 1);
				delJ_delF(0, 1) = -def_grad(1, 0);
				delJ_delF(1, 0) = -def_grad(0, 1);
				delJ_delF(1, 1) = def_grad(0, 0);

				del2J_delF2(0, 3) = 1;
				del2J_delF2(1, 2) = -1;
				del2J_delF2(2, 1) = -1;
				del2J_delF2(3, 0) = 1;
			}
			else if (size() == 3)
			{
				Eigen::Matrix<double, dim, 1> u(def_grad.rows());
				Eigen::Matrix<double, dim, 1> v(def_grad.rows());
				Eigen::Matrix<double, dim, 1> w(def_grad.rows());

				u = def_grad.col(0);
				v = def_grad.col(1);
				w = def_grad.col(2);

				delJ_delF.col(0) = cross<dim>(v, w);
				delJ_delF.col(1) = cross<dim>(w, u);
				delJ_delF.col(2) = cross<dim>(u, v);

				del2J_delF2.template block<dim, dim>(0, 6) = hat<dim>(v);
				del2J_delF2.template block<dim, dim>(6, 0) = -hat<dim>(v);
				del2J_delF2.template block<dim, dim>(0, 3) = -hat<dim>(w);
				del2J_delF2.template block<dim, dim>(3, 0) = hat<dim>(w);
				del2J_delF2.template block<dim, dim>(3, 6) = -hat<dim>(u);
				del2J_delF2.template block<dim, dim>(6, 3) = hat<dim>(u);
			}

			double lambda, mu;
			params_.lambda_mu(data.vals.quadrature.points.row(p), data.vals.val.row(p), data.vals.element_id, lambda, mu);

			Eigen::Matrix<double, dim * dim, dim *dim> id = Eigen::Matrix<double, dim * dim, dim * dim>::Identity(size() * size(), size() * size());

			Eigen::Matrix<double, dim * dim, 1> g_j = Eigen::Map<const Eigen::Matrix<double, dim * dim, 1>>(delJ_delF.data(), delJ_delF.size());

			Eigen::Matrix<double, dim * dim, dim *dim> hessian_temp = (mu * id) + (((mu + lambda * (1 - log_det_j)) / (J * J)) * (g_j * g_j.transpose())) + (((lambda * log_det_j - mu) / (J)) * del2J_delF2);

			Eigen::Matrix<double, dim * dim, N> delF_delU_tensor(jac_it.size(), grad.size());

			for (size_t i = 0; i < local_disp.rows(); ++i)
			{
				for (size_t j = 0; j < local_disp.cols(); ++j)
				{
					Eigen::Matrix<double, dim, dim> temp(size(), size());
					temp.setZero();
					temp.row(j) = grad.row(i);
					temp = temp * jac_it;
					Eigen::Matrix<double, dim * dim, 1> temp_flattened(Eigen::Map<Eigen::Matrix<double, dim * dim, 1>>(temp.data(), temp.size()));
					delF_delU_tensor.col(i * size() + j) = temp_flattened;
				}
			}

			Eigen::Matrix<double, N, N> hessian = delF_delU_tensor.transpose() * hessian_temp * delF_delU_tensor;

			double val = mu / 2 * ((def_grad.transpose() * def_grad).trace() - size() - 2 * log_det_j) + lambda / 2 * log_det_j * log_det_j;

			H += hessian * data.da(p);
		}
	}

<<<<<<< HEAD
	void NeoHookeanElasticity::compute_stress_grad_multiply_mat(const int el_id, const Eigen::MatrixXd &local_pts, const Eigen::MatrixXd &global_pts, const Eigen::MatrixXd &grad_u_i, const Eigen::MatrixXd &mat, Eigen::MatrixXd &stress, Eigen::MatrixXd &result) const
=======
	void NeoHookeanElasticity::compute_dstress_dgradu_multiply_mat(const int el_id, const Eigen::MatrixXd &local_pts, const Eigen::MatrixXd &global_pts, const Eigen::MatrixXd &grad_u_i, const Eigen::MatrixXd &mat, Eigen::MatrixXd &stress, Eigen::MatrixXd &result) const
>>>>>>> 44992b3f
	{
		double lambda, mu;
		params_.lambda_mu(local_pts, global_pts, el_id, lambda, mu);

		Eigen::MatrixXd def_grad = Eigen::MatrixXd::Identity(grad_u_i.rows(), grad_u_i.cols()) + grad_u_i;
		Eigen::MatrixXd FmT = def_grad.inverse().transpose();

		stress = mu * (def_grad - FmT) + lambda * std::log(def_grad.determinant()) * FmT;
		result = mu * mat + FmT * mat.transpose() * FmT * (mu - lambda * std::log(def_grad.determinant())) + lambda * (FmT.array() * mat.array()).sum() * FmT;
	}

	void NeoHookeanElasticity::compute_dstress_dmu_dlambda(const int el_id, const Eigen::MatrixXd &local_pts, const Eigen::MatrixXd &global_pts, const Eigen::MatrixXd &grad_u_i, Eigen::MatrixXd &dstress_dmu, Eigen::MatrixXd &dstress_dlambda) const
	{
		Eigen::MatrixXd def_grad = Eigen::MatrixXd::Identity(grad_u_i.rows(), grad_u_i.cols()) + grad_u_i;
		Eigen::MatrixXd FmT = def_grad.inverse().transpose();
		dstress_dmu = def_grad - FmT;
		dstress_dlambda = std::log(def_grad.determinant()) * FmT;
	}

} // namespace polyfem::assembler<|MERGE_RESOLUTION|>--- conflicted
+++ resolved
@@ -5,10 +5,6 @@
 
 #include <polyfem/utils/MatrixUtils.hpp>
 #include <igl/Timer.h>
-
-<<<<<<< HEAD
-#include <finitediff.hpp>
-#include <polyfem/utils/Logger.hpp>
 
 namespace polyfem::assembler
 {
@@ -18,7 +14,7 @@
 			return (i == j) ? true : false;
 		}
 	}
-
+	
 	NeoHookeanElasticity::NeoHookeanElasticity()
 	{
 	}
@@ -60,51 +56,6 @@
 	{
 		Eigen::Matrix<double, Eigen::Dynamic, 1> gradient;
 
-=======
-namespace polyfem::assembler
-{
-	NeoHookeanElasticity::NeoHookeanElasticity()
-	{
-	}
-
-	void NeoHookeanElasticity::add_multimaterial(const int index, const json &params)
-	{
-		assert(size_ == 2 || size_ == 3);
-
-		params_.add_multimaterial(index, params, size_ == 3);
-	}
-
-	void NeoHookeanElasticity::set_size(const int size)
-	{
-		size_ = size;
-	}
-
-	Eigen::Matrix<double, Eigen::Dynamic, 1, 0, 3, 1>
-	NeoHookeanElasticity::compute_rhs(const AutodiffHessianPt &pt) const
-	{
-		assert(pt.size() == size());
-		Eigen::Matrix<double, Eigen::Dynamic, 1, 0, 3, 1> res;
-
-		double lambda, mu;
-		// TODO!
-		params_.lambda_mu(0, 0, 0, pt(0).getValue(), pt(1).getValue(), size_ == 2 ? 0. : pt(2).getValue(), 0, lambda, mu);
-
-		if (size() == 2)
-			autogen::neo_hookean_2d_function(pt, lambda, mu, res);
-		else if (size() == 3)
-			autogen::neo_hookean_3d_function(pt, lambda, mu, res);
-		else
-			assert(false);
-
-		return res;
-	}
-
-	Eigen::VectorXd
-	NeoHookeanElasticity::assemble_grad(const NonLinearAssemblerData &data) const
-	{
-		Eigen::Matrix<double, Eigen::Dynamic, 1> gradient;
-
->>>>>>> 44992b3f
 		if (size() == 2)
 		{
 			switch (data.vals.basis_values.size())
@@ -170,116 +121,6 @@
 		return gradient;
 	}
 
-	Eigen::MatrixXd
-	NeoHookeanElasticity::assemble_hessian(const NonLinearAssemblerData &data) const
-	{
-		Eigen::MatrixXd hessian;
-
-		if (size() == 2)
-<<<<<<< HEAD
-		{
-			switch (data.vals.basis_values.size())
-			{
-			case 3:
-			{
-				hessian.resize(6, 6);
-				hessian.setZero();
-				compute_energy_hessian_aux_fast<3, 2>(data, hessian);
-				break;
-			}
-			case 6:
-			{
-				hessian.resize(12, 12);
-				hessian.setZero();
-				compute_energy_hessian_aux_fast<6, 2>(data, hessian);
-				break;
-			}
-			case 10:
-			{
-				hessian.resize(20, 20);
-				hessian.setZero();
-				compute_energy_hessian_aux_fast<10, 2>(data, hessian);
-				break;
-			}
-			default:
-			{
-				hessian.resize(data.vals.basis_values.size() * 2, data.vals.basis_values.size() * 2);
-				hessian.setZero();
-				compute_energy_hessian_aux_fast<Eigen::Dynamic, 2>(data, hessian);
-				break;
-			}
-			}
-		}
-		else // if (size() == 3)
-		{
-			assert(size() == 3);
-			switch (data.vals.basis_values.size())
-			{
-			case 4:
-			{
-				hessian.resize(12, 12);
-				hessian.setZero();
-				compute_energy_hessian_aux_fast<4, 3>(data, hessian);
-				break;
-			}
-			case 10:
-			{
-				hessian.resize(30, 30);
-				hessian.setZero();
-				compute_energy_hessian_aux_fast<10, 3>(data, hessian);
-				break;
-			}
-			case 20:
-			{
-				hessian.resize(60, 60);
-				hessian.setZero();
-				compute_energy_hessian_aux_fast<20, 3>(data, hessian);
-=======
-		{
-			switch (data.vals.basis_values.size())
-			{
-			case 3:
-			{
-				hessian.resize(6, 6);
-				hessian.setZero();
-				compute_energy_hessian_aux_fast<3, 2>(data, hessian);
-				break;
-			}
-			case 6:
-			{
-				hessian.resize(12, 12);
-				hessian.setZero();
-				compute_energy_hessian_aux_fast<6, 2>(data, hessian);
-				break;
-			}
-			case 10:
-			{
-				hessian.resize(20, 20);
-				hessian.setZero();
-				compute_energy_hessian_aux_fast<10, 2>(data, hessian);
->>>>>>> 44992b3f
-				break;
-			}
-			default:
-			{
-<<<<<<< HEAD
-				hessian.resize(data.vals.basis_values.size() * 3, data.vals.basis_values.size() * 3);
-				hessian.setZero();
-				compute_energy_hessian_aux_fast<Eigen::Dynamic, 3>(data, hessian);
-=======
-				hessian.resize(data.vals.basis_values.size() * 2, data.vals.basis_values.size() * 2);
-				hessian.setZero();
-				compute_energy_hessian_aux_fast<Eigen::Dynamic, 2>(data, hessian);
->>>>>>> 44992b3f
-				break;
-			}
-			}
-		}
-<<<<<<< HEAD
-
-		return hessian;
-	}
-	
 	void NeoHookeanElasticity::compute_stiffness_tensor(const assembler::ElementAssemblyValues &vals, const Eigen::MatrixXd &local_pts, const Eigen::MatrixXd &displacement, Eigen::MatrixXd &tensor) const
 	{
 		tensor.resize(local_pts.rows(), size() * size() * size() * size());
@@ -332,6 +173,84 @@
 			// }
 		}
 	}
+	
+	Eigen::MatrixXd
+	NeoHookeanElasticity::assemble_hessian(const NonLinearAssemblerData &data) const
+	{
+		Eigen::MatrixXd hessian;
+
+		if (size() == 2)
+		{
+			switch (data.vals.basis_values.size())
+			{
+			case 3:
+			{
+				hessian.resize(6, 6);
+				hessian.setZero();
+				compute_energy_hessian_aux_fast<3, 2>(data, hessian);
+				break;
+			}
+			case 6:
+			{
+				hessian.resize(12, 12);
+				hessian.setZero();
+				compute_energy_hessian_aux_fast<6, 2>(data, hessian);
+				break;
+			}
+			case 10:
+			{
+				hessian.resize(20, 20);
+				hessian.setZero();
+				compute_energy_hessian_aux_fast<10, 2>(data, hessian);
+				break;
+			}
+			default:
+			{
+				hessian.resize(data.vals.basis_values.size() * 2, data.vals.basis_values.size() * 2);
+				hessian.setZero();
+				compute_energy_hessian_aux_fast<Eigen::Dynamic, 2>(data, hessian);
+				break;
+			}
+			}
+		}
+		else // if (size() == 3)
+		{
+			assert(size() == 3);
+			switch (data.vals.basis_values.size())
+			{
+			case 4:
+			{
+				hessian.resize(12, 12);
+				hessian.setZero();
+				compute_energy_hessian_aux_fast<4, 3>(data, hessian);
+				break;
+			}
+			case 10:
+			{
+				hessian.resize(30, 30);
+				hessian.setZero();
+				compute_energy_hessian_aux_fast<10, 3>(data, hessian);
+				break;
+			}
+			case 20:
+			{
+				hessian.resize(60, 60);
+				hessian.setZero();
+				compute_energy_hessian_aux_fast<20, 3>(data, hessian);
+				break;
+			}
+			default:
+			{
+				hessian.resize(data.vals.basis_values.size() * 3, data.vals.basis_values.size() * 3);
+				hessian.setZero();
+				compute_energy_hessian_aux_fast<Eigen::Dynamic, 3>(data, hessian);
+				break;
+			}
+			}
+		}
+
+		return hessian;
+	}
 
 	void NeoHookeanElasticity::compute_stress_tensor(const int el_id, const basis::ElementBases &bs, const basis::ElementBases &gbs, const Eigen::MatrixXd &local_pts, const Eigen::MatrixXd &displacement, Eigen::MatrixXd &stresses) const
 	{
@@ -396,61 +315,17 @@
 		typedef Eigen::Matrix<T, Eigen::Dynamic, 1> AutoDiffVect;
 		typedef Eigen::Matrix<T, Eigen::Dynamic, Eigen::Dynamic, 0, 3, 3> AutoDiffGradMat;
 
-		assert(data.x.cols() == 1);
+		AutoDiffVect local_disp;
+		get_local_disp(data, size(), local_disp);
+
+		AutoDiffGradMat def_grad(size(), size());
+
+		T energy = T(0.0);
 
 		const int n_pts = data.da.size();
-
-		Eigen::Matrix<double, Eigen::Dynamic, 1> local_dispv(data.vals.basis_values.size() * size(), 1);
-		local_dispv.setZero();
-		for (size_t i = 0; i < data.vals.basis_values.size(); ++i)
-		{
-			const auto &bs = data.vals.basis_values[i];
-			for (size_t ii = 0; ii < bs.global.size(); ++ii)
-			{
-				for (int d = 0; d < size(); ++d)
-				{
-					local_dispv(i * size() + d) += bs.global[ii].val * data.x(bs.global[ii].index * size() + d);
-				}
-			}
-		}
-
-		DiffScalarBase::setVariableCount(local_dispv.rows());
-		AutoDiffVect local_disp(local_dispv.rows(), 1);
-		T energy = T(0.0);
-
-		const AutoDiffAllocator<T> allocate_auto_diff_scalar;
-
-		for (long i = 0; i < local_dispv.rows(); ++i)
-		{
-			local_disp(i) = allocate_auto_diff_scalar(i, local_dispv(i));
-		}
-
-		AutoDiffGradMat def_grad(size(), size());
-
 		for (long p = 0; p < n_pts; ++p)
 		{
-			for (long k = 0; k < def_grad.size(); ++k)
-				def_grad(k) = T(0);
-
-			for (size_t i = 0; i < data.vals.basis_values.size(); ++i)
-			{
-				const auto &bs = data.vals.basis_values[i];
-				const Eigen::Matrix<double, Eigen::Dynamic, 1, 0, 3, 1> grad = bs.grad.row(p);
-				assert(grad.size() == size());
-
-				for (int d = 0; d < size(); ++d)
-				{
-					for (int c = 0; c < size(); ++c)
-					{
-						def_grad(d, c) += grad(c) * local_disp(i * size() + d);
-					}
-				}
-			}
-
-			AutoDiffGradMat jac_it(size(), size());
-			for (long k = 0; k < jac_it.size(); ++k)
-				jac_it(k) = T(data.vals.jac_it[p](k));
-			def_grad = def_grad * jac_it;
+			compute_disp_grad_at_quad(data, local_disp, p, size(), def_grad);
 
 			// Id + grad d
 			for (int d = 0; d < size(); ++d)
@@ -498,168 +373,6 @@
 		return z;
 	}
 
-=======
-		else // if (size() == 3)
-		{
-			assert(size() == 3);
-			switch (data.vals.basis_values.size())
-			{
-			case 4:
-			{
-				hessian.resize(12, 12);
-				hessian.setZero();
-				compute_energy_hessian_aux_fast<4, 3>(data, hessian);
-				break;
-			}
-			case 10:
-			{
-				hessian.resize(30, 30);
-				hessian.setZero();
-				compute_energy_hessian_aux_fast<10, 3>(data, hessian);
-				break;
-			}
-			case 20:
-			{
-				hessian.resize(60, 60);
-				hessian.setZero();
-				compute_energy_hessian_aux_fast<20, 3>(data, hessian);
-				break;
-			}
-			default:
-			{
-				hessian.resize(data.vals.basis_values.size() * 3, data.vals.basis_values.size() * 3);
-				hessian.setZero();
-				compute_energy_hessian_aux_fast<Eigen::Dynamic, 3>(data, hessian);
-				break;
-			}
-			}
-		}
-
-		return hessian;
-	}
-
-	void NeoHookeanElasticity::compute_stress_tensor(const int el_id, const basis::ElementBases &bs, const basis::ElementBases &gbs, const Eigen::MatrixXd &local_pts, const Eigen::MatrixXd &displacement, Eigen::MatrixXd &stresses) const
-	{
-		assign_stress_tensor(el_id, bs, gbs, local_pts, displacement, size() * size(), stresses, [&](const Eigen::MatrixXd &stress) {
-			Eigen::MatrixXd tmp = stress;
-			auto a = Eigen::Map<Eigen::MatrixXd>(tmp.data(), 1, size() * size());
-			return Eigen::MatrixXd(a);
-		});
-	}
-
-	void NeoHookeanElasticity::compute_von_mises_stresses(const int el_id, const basis::ElementBases &bs, const basis::ElementBases &gbs, const Eigen::MatrixXd &local_pts, const Eigen::MatrixXd &displacement, Eigen::MatrixXd &stresses) const
-	{
-		assign_stress_tensor(el_id, bs, gbs, local_pts, displacement, 1, stresses, [&](const Eigen::MatrixXd &stress) {
-			Eigen::Matrix<double, 1, 1> res;
-			res.setConstant(von_mises_stress_for_stress_tensor(stress));
-			return res;
-		});
-	}
-
-	void NeoHookeanElasticity::assign_stress_tensor(const int el_id, const basis::ElementBases &bs, const basis::ElementBases &gbs, const Eigen::MatrixXd &local_pts, const Eigen::MatrixXd &displacement, const int all_size, Eigen::MatrixXd &all, const std::function<Eigen::MatrixXd(const Eigen::MatrixXd &)> &fun) const
-	{
-		Eigen::MatrixXd displacement_grad(size(), size());
-
-		assert(displacement.cols() == 1);
-
-		all.resize(local_pts.rows(), all_size);
-
-		ElementAssemblyValues vals;
-		vals.compute(el_id, size() == 3, local_pts, bs, gbs);
-
-		for (long p = 0; p < local_pts.rows(); ++p)
-		{
-			compute_diplacement_grad(size(), bs, vals, local_pts, p, displacement, displacement_grad);
-
-			const Eigen::MatrixXd def_grad = Eigen::MatrixXd::Identity(size(), size()) + displacement_grad;
-			const Eigen::MatrixXd FmT = def_grad.inverse().transpose();
-			// const double J = def_grad.determinant();
-
-			double lambda, mu;
-			params_.lambda_mu(local_pts.row(p), vals.val.row(p), vals.element_id, lambda, mu);
-
-			// stress = mu (F - F^{-T}) + lambda ln J F^{-T}
-			// stress = mu * (def_grad - def_grad^{-T}) + lambda ln (det def_grad) def_grad^{-T}
-			Eigen::MatrixXd stress_tensor = mu * (def_grad - FmT) + lambda * std::log(def_grad.determinant()) * FmT;
-
-			// stess = (mu displacement_grad + lambda ln(J) I)/J
-			//  Eigen::MatrixXd stress_tensor = (mu_/J) * displacement_grad + (lambda_/J) * std::log(J)  * Eigen::MatrixXd::Identity(size(), size());
-
-			all.row(p) = fun(stress_tensor);
-		}
-	}
-
-	double NeoHookeanElasticity::compute_energy(const NonLinearAssemblerData &data) const
-	{
-		return compute_energy_aux<double>(data);
-	}
-
-	// Compute ∫ ½μ (tr(FᵀF) - 3 - 2ln(J)) + ½λ ln²(J) du
-	template <typename T>
-	T NeoHookeanElasticity::compute_energy_aux(const NonLinearAssemblerData &data) const
-	{
-		typedef Eigen::Matrix<T, Eigen::Dynamic, 1> AutoDiffVect;
-		typedef Eigen::Matrix<T, Eigen::Dynamic, Eigen::Dynamic, 0, 3, 3> AutoDiffGradMat;
-
-		AutoDiffVect local_disp;
-		get_local_disp(data, size(), local_disp);
-
-		AutoDiffGradMat def_grad(size(), size());
-
-		T energy = T(0.0);
-
-		const int n_pts = data.da.size();
-		for (long p = 0; p < n_pts; ++p)
-		{
-			compute_disp_grad_at_quad(data, local_disp, p, size(), def_grad);
-
-			// Id + grad d
-			for (int d = 0; d < size(); ++d)
-				def_grad(d, d) += T(1);
-
-			double lambda, mu;
-			params_.lambda_mu(data.vals.quadrature.points.row(p), data.vals.val.row(p), data.vals.element_id, lambda, mu);
-
-			const T log_det_j = log(polyfem::utils::determinant(def_grad));
-			const T val = mu / 2 * ((def_grad.transpose() * def_grad).trace() - size() - 2 * log_det_j) + lambda / 2 * log_det_j * log_det_j;
-
-			energy += val * data.da(p);
-		}
-		return energy;
-	}
-
-	template <int dim>
-	Eigen::Matrix<double, dim, dim> hat(const Eigen::Matrix<double, dim, 1> &x)
-	{
-
-		Eigen::Matrix<double, dim, dim> prod;
-		prod.setZero();
-
-		prod(0, 1) = -x(2);
-		prod(0, 2) = x(1);
-		prod(1, 0) = x(2);
-		prod(1, 2) = -x(0);
-		prod(2, 0) = -x(1);
-		prod(2, 1) = x(0);
-
-		return prod;
-	}
-
-	template <int dim>
-	Eigen::Matrix<double, dim, 1> cross(const Eigen::Matrix<double, dim, 1> &x, const Eigen::Matrix<double, dim, 1> &y)
-	{
-
-		Eigen::Matrix<double, dim, 1> z;
-		z.setZero();
-
-		z(0) = x(1) * y(2) - x(2) * y(1);
-		z(1) = x(2) * y(0) - x(0) * y(2);
-		z(2) = x(0) * y(1) - x(1) * y(0);
-
-		return z;
-	}
-
->>>>>>> 44992b3f
 	template <int n_basis, int dim>
 	void NeoHookeanElasticity::compute_energy_aux_gradient_fast(const NonLinearAssemblerData &data, Eigen::Matrix<double, Eigen::Dynamic, 1> &G_flattened) const
 	{
@@ -863,11 +576,7 @@
 		}
 	}
 
-<<<<<<< HEAD
 	void NeoHookeanElasticity::compute_stress_grad_multiply_mat(const int el_id, const Eigen::MatrixXd &local_pts, const Eigen::MatrixXd &global_pts, const Eigen::MatrixXd &grad_u_i, const Eigen::MatrixXd &mat, Eigen::MatrixXd &stress, Eigen::MatrixXd &result) const
-=======
-	void NeoHookeanElasticity::compute_dstress_dgradu_multiply_mat(const int el_id, const Eigen::MatrixXd &local_pts, const Eigen::MatrixXd &global_pts, const Eigen::MatrixXd &grad_u_i, const Eigen::MatrixXd &mat, Eigen::MatrixXd &stress, Eigen::MatrixXd &result) const
->>>>>>> 44992b3f
 	{
 		double lambda, mu;
 		params_.lambda_mu(local_pts, global_pts, el_id, lambda, mu);
