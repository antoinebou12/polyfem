--- conflicted
+++ resolved
@@ -6,17 +6,12 @@
 #include <polyfem/utils/ElasticityUtils.hpp>
 
 #include "LinearElasticity.hpp"
-<<<<<<< HEAD
-#include "SaintVenantElasticity.hpp"
-#include "NeoHookeanElasticity.hpp"
-=======
 //#include "HookeLinearElasticity.hpp"
 #include "SaintVenantElasticity.hpp"
 #include "NeoHookeanElasticity.hpp"
 #include "GenericElastic.hpp"
 #include "MooneyRivlinElasticity.hpp"
 #include "OgdenElasticity.hpp"
->>>>>>> 44992b3f
 
 #include <Eigen/Dense>
 #include <array>
@@ -59,10 +54,7 @@
 		{
 			neo_hookean_.set_params(params);
 			linear_elasticity_.set_params(params);
-<<<<<<< HEAD
-=======
 			// TODO set params
->>>>>>> 44992b3f
 		}
 
 	private:
@@ -72,11 +64,8 @@
 		SaintVenantElasticity saint_venant_;
 		NeoHookeanElasticity neo_hookean_;
 		LinearElasticity linear_elasticity_;
-<<<<<<< HEAD
-=======
 		// HookeLinearElasticity hooke_;
 		GenericElastic<MooneyRivlinElasticity> mooney_rivlin_elasticity_;
 		GenericElastic<OgdenElasticity> ogden_elasticity_;
->>>>>>> 44992b3f
 	};
 } // namespace polyfem::assembler