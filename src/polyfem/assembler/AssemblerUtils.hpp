#pragma once

#include <polyfem/Common.hpp>

#include "Assembler.hpp"

#include "Mass.hpp"

#include "Laplacian.hpp"
#include "Bilaplacian.hpp"
#include "Helmholtz.hpp"

#include "LinearElasticity.hpp"
#include "HookeLinearElasticity.hpp"
#include "SaintVenantElasticity.hpp"
#include "NeoHookeanElasticity.hpp"
#include "MultiscaleRB.hpp"
#include "Multiscale.hpp"
#include "GenericElastic.hpp"
#include "MooneyRivlinElasticity.hpp"
#include "MultiModel.hpp"
#include "ViscousDamping.hpp"
#include "OgdenElasticity.hpp"

#include "Stokes.hpp"
#include "NavierStokes.hpp"
#include "IncompressibleLinElast.hpp"

#include <polyfem/utils/MatrixUtils.hpp>

#include <vector>
#include <string>

namespace polyfem
{
	class State;
	
	namespace assembler
	{
		// factory class that dispaces call to the different assemblers
		// templated with differnt local assemblers
		class AssemblerUtils
		{
		public:
			enum class BasisType
			{
				SIMPLEX_LAGRANGE,
				CUBE_LAGRANGE,
				SPLINE,
				POLY
			};

			typedef std::function<double(const RowVectorNd &, const RowVectorNd &, double, int)> ParamFunc;

			AssemblerUtils();

			// Linear, assembler is the name of the formulation
			void assemble_problem(const std::string &assembler,
								  const bool is_volume,
								  const int n_basis,
								  const std::vector<basis::ElementBases> &bases,
								  const std::vector<basis::ElementBases> &gbases,
								  const AssemblyValsCache &cache,
								  StiffnessMatrix &stiffness) const;
			void assemble_problem(const std::string &assembler,
								  const bool is_volume,
								  const int n_basis,
								  const Density &density_,
								  const std::vector<basis::ElementBases> &bases,
								  const std::vector<basis::ElementBases> &gbases,
								  const AssemblyValsCache &cache,
								  StiffnessMatrix &stiffness) const;
			//mass matrix assembler, assembler is the name of the formulation
			void assemble_mass_matrix(const std::string &assembler,
									  const bool is_volume,
									  const int n_basis,
									  const Density &density,
									  const std::vector<basis::ElementBases> &bases,
									  const std::vector<basis::ElementBases> &gbases,
									  const AssemblyValsCache &cache,
									  StiffnessMatrix &mass) const;
			void assemble_mass_matrix(const std::string &assembler,
									  const bool is_volume,
									  const int n_basis,
									  const bool use_density,
									  const std::vector<basis::ElementBases> &bases,
									  const std::vector<basis::ElementBases> &gbases,
									  const AssemblyValsCache &cache,
									  StiffnessMatrix &mass) const;

			// mixed assembler phi is the tensor, psi the scalar, assembler is the name of the formulation
			void assemble_mixed_problem(const std::string &assembler,
										const bool is_volume,
										const int n_psi_basis,
										const int n_phi_basis,
										const std::vector<basis::ElementBases> &psi_bases,
										const std::vector<basis::ElementBases> &phi_bases,
										const std::vector<basis::ElementBases> &gbases,
										const AssemblyValsCache &psi_cache,
										const AssemblyValsCache &phi_cache,
										StiffnessMatrix &stiffness) const;
			void assemble_mixed_problem(const std::string &assembler,
										const bool is_volume,
										const int n_psi_basis,
										const int n_phi_basis,
										const Density &density_,
										const std::vector<basis::ElementBases> &psi_bases,
										const std::vector<basis::ElementBases> &phi_bases,
										const std::vector<basis::ElementBases> &gbases,
										const AssemblyValsCache &psi_cache,
										const AssemblyValsCache &phi_cache,
										StiffnessMatrix &stiffness) const;
			//pressure pressure assembler, assembler is the name of the formulation
			void assemble_pressure_problem(const std::string &assembler,
										   const bool is_volume,
										   const int n_basis,
										   const std::vector<basis::ElementBases> &bases,
										   const std::vector<basis::ElementBases> &gbases,
										   const AssemblyValsCache &cache,
										   StiffnessMatrix &stiffness) const;
			void assemble_pressure_problem(const std::string &assembler,
										   const bool is_volume,
										   const int n_basis,
										   const Density &density_,
										   const std::vector<basis::ElementBases> &bases,
										   const std::vector<basis::ElementBases> &gbases,
										   const AssemblyValsCache &cache,
										   StiffnessMatrix &stiffness) const;

			// Non linear energy, assembler is the name of the formulation
			double assemble_energy(const std::string &assembler,
								   const bool is_volume,
								   const std::vector<basis::ElementBases> &bases,
								   const std::vector<basis::ElementBases> &gbases,
								   const AssemblyValsCache &cache,
								   const double dt,
								   const Eigen::MatrixXd &displacement,
								   const Eigen::MatrixXd &displacement_prev,
								   bool serial = false) const;

			// non linear gradient, assembler is the name of the formulation
			void assemble_energy_gradient(const std::string &assembler,
										  const bool is_volume,
										  const int n_basis,
										  const std::vector<basis::ElementBases> &bases,
										  const std::vector<basis::ElementBases> &gbases,
										  const AssemblyValsCache &cache,
										  const double dt,
										  const Eigen::MatrixXd &displacement,
										  const Eigen::MatrixXd &displacement_prev,
										  Eigen::MatrixXd &grad) const;
			void assemble_energy_gradient(const std::string &assembler,
										  const bool is_volume,
										  const int n_basis,
										  const std::vector<basis::ElementBases> &bases,
										  const std::vector<basis::ElementBases> &gbases,
										  const AssemblyValsCache &cache,
										  const double dt,
										  const Eigen::MatrixXd &displacement,
										  const Eigen::MatrixXd &displacement_prev,
										  const Eigen::MatrixXd &projection,
										  Eigen::MatrixXd &grad) const;
			// non-linear hessian, assembler is the name of the formulation
			void assemble_energy_hessian(const std::string &assembler,
										 const bool is_volume,
										 const int n_basis,
										 const bool project_to_psd,
										 const std::vector<basis::ElementBases> &bases,
										 const std::vector<basis::ElementBases> &gbases,
										 const AssemblyValsCache &cache,
										 const double dt,
										 const Eigen::MatrixXd &displacement,
										 const Eigen::MatrixXd &displacement_prev,
										 utils::SpareMatrixCache &mat_cache,
										 StiffnessMatrix &hessian) const;
			void assemble_energy_hessian(const std::string &assembler,
										 const bool is_volume,
										 const int n_basis,
										 const bool project_to_psd,
										 const std::vector<basis::ElementBases> &bases,
										 const std::vector<basis::ElementBases> &gbases,
										 const AssemblyValsCache &cache,
										 const double dt,
										 const Eigen::MatrixXd &displacement,
										 const Eigen::MatrixXd &displacement_prev,
										 const Eigen::MatrixXd &projection,
										 Eigen::MatrixXd &hessian) const;

			// plotting (eg von mises), assembler is the name of the formulation
			void compute_scalar_value(const std::string &assembler,
									  const int el_id,
									  const basis::ElementBases &bs,
									  const basis::ElementBases &gbs,
									  const Eigen::MatrixXd &local_pts,
									  const Eigen::MatrixXd &fun,
									  Eigen::MatrixXd &result) const;
			// computes tensor, assembler is the name of the formulation
			void compute_tensor_value(const std::string &assembler,
									  const int el_id,
									  const basis::ElementBases &bs,
									  const basis::ElementBases &gbs,
									  const Eigen::MatrixXd &local_pts,
									  const Eigen::MatrixXd &fun,
									  Eigen::MatrixXd &result) const;
			// computes tensor, assembler is the name of the formulation
			void compute_stiffness_value(const std::string &assembler,
										const ElementAssemblyValues &vals,
										const Eigen::MatrixXd &local_pts,
										const Eigen::MatrixXd &fun,
										Eigen::MatrixXd &result) const;

			// for errors, uses the rhs methods inside local assemblers
			VectorNd compute_rhs(const std::string &assembler, const AutodiffHessianPt &pt) const;

			// for constraints in polygonal bases
			Eigen::Matrix<double, Eigen::Dynamic, 1, 0, 9, 1>
			local_assemble(const std::string &assembler,
						   const ElementAssemblyValues &vals,
						   const int i,
						   const int j,
						   const QuadratureVector &da) const;

			// returns the kernel of the assembler, if present
			Eigen::Matrix<AutodiffScalarGrad, Eigen::Dynamic, 1, 0, 3, 1> kernel(const std::string &assembler, const int dim, const AutodiffGradPt &rvect, const AutodiffScalarGrad &r) const;

			// dispaces to all set parameters of the local assemblers
			void set_materials(const std::vector<int> &body_ids, const json &body_params);
			void add_multimaterial(const int index, const json &params);
			void set_size(const std::string &assembler, const int dim);
			void init_multimodels(const std::vector<std::string> &materials);
<<<<<<< HEAD
			LameParameters &lame_params() { return linear_elasticity_.local_assembler().lame_params(); }
			const LameParameters &lame_params() const { return linear_elasticity_.local_assembler().lame_params(); }
			const DampingParameters &damping_params() const { return damping_.local_assembler().damping_params(); }
			void update_lame_params(const LameParameters &newParams);
			void update_lame_params(const Eigen::MatrixXd& lambdas, const Eigen::MatrixXd& mus);
			Multiscale& get_microstructure_local_assembler(const std::string &assembler);

			std::function<double(const Eigen::MatrixXd &, const double, const double)> get_elastic_energy_function(const std::string& assembler) const;
			std::function<void(const int, const Eigen::MatrixXd&, const Eigen::MatrixXd&, const Eigen::MatrixXd&, const Eigen::MatrixXd&, Eigen::MatrixXd&, Eigen::MatrixXd&)> get_stress_grad_multiply_mat_function(const std::string& assembler) const;
			std::function<void(const int, const double, const Eigen::MatrixXd&, const Eigen::MatrixXd&, const Eigen::MatrixXd&, const Eigen::MatrixXd&, Eigen::MatrixXd&, Eigen::MatrixXd&)> get_stress_grad_function(const std::string& assembler) const;
			std::function<void(const int, const double, const Eigen::MatrixXd&, const Eigen::MatrixXd&, const Eigen::MatrixXd&, const Eigen::MatrixXd&, Eigen::MatrixXd&)> get_stress_prev_grad_function(const std::string& assembler) const;
			std::function<void(const int, const Eigen::MatrixXd&, const Eigen::MatrixXd&, const Eigen::MatrixXd&, Eigen::MatrixXd&, Eigen::MatrixXd&)> get_dstress_dmu_dlambda_function(const std::string& assembler) const;

=======

			std::map<std::string, ParamFunc> parameters(const std::string &assembler) const;

			// const LameParameters &lame_params() const { return linear_elasticity_.local_assembler().lame_params(); }
>>>>>>> 4dedf048
			const Density &density() const { return mass_mat_.local_assembler().density(); }

			// checks if assembler is linear
			static bool is_linear(const std::string &assembler);

			// checks if assembler solution is displacement (true for elasticty)
			static bool is_solution_displacement(const std::string &assembler);

			// checks if assembler is scalar (Laplace and Helmolz)
			static bool is_scalar(const std::string &assembler);
			// checks if assembler is tensor (other)
			static bool is_tensor(const std::string &assembler);
			// checks if assembler is mixed (eg, stokes)
			static bool is_mixed(const std::string &assembler);
			// checks if it is a fluid simulation
			static bool is_fluid(const std::string &assembler);

			bool has_damping() const;

			// gets the names of all assemblers
			static std::vector<std::string> scalar_assemblers();
			static std::vector<std::string> tensor_assemblers();
			// const std::vector<std::string> &mixed_assemblers() const { return mixed_assemblers_; }

			// utility to merge 3 blocks of mixed matrices, A=velocity_stiffness, B=mixed_stiffness, and C=pressure_stiffness
			//  A   B
			//  B^T C
			static void merge_mixed_matrices(
				const int n_bases, const int n_pressure_bases, const int problem_dim, const bool add_average,
				const StiffnessMatrix &velocity_stiffness, const StiffnessMatrix &mixed_stiffness, const StiffnessMatrix &pressure_stiffness,
				StiffnessMatrix &stiffness);

			static int quadrature_order(const std::string &assembler, const int basis_degree, const BasisType &b_type, const int dim);

		private:
			// all assemblers
			Assembler<Mass> mass_mat_;
			Assembler<Mass> mass_mat_no_density_;

			Assembler<Laplacian> laplacian_;
			Assembler<Helmholtz> helmholtz_;

			Assembler<BilaplacianMain> bilaplacian_main_;
			MixedAssembler<BilaplacianMixed> bilaplacian_mixed_;
			Assembler<BilaplacianAux> bilaplacian_aux_;

			Assembler<LinearElasticity> linear_elasticity_;
			NLAssembler<LinearElasticity> linear_elasticity_energy_;
			Assembler<HookeLinearElasticity> hooke_linear_elasticity_;

			NLAssembler<SaintVenantElasticity> saint_venant_elasticity_;
			NLAssembler<NeoHookeanElasticity> neo_hookean_elasticity_;
			NLAssembler<MultiscaleRB> multiscale_reduced_basis_;
			NLAssembler<Multiscale>   multiscale_;
			NLAssembler<GenericElastic<MooneyRivlinElasticity>> mooney_rivlin_elasticity_;
			NLAssembler<MultiModel> multi_models_elasticity_;
			NLAssembler<GenericElastic<OgdenElasticity>> ogden_elasticity_;

			NLAssembler<ViscousDamping> damping_;
			NLAssembler<ViscousDampingPrev> damping_prev_;

			Assembler<StokesVelocity> stokes_velocity_;
			MixedAssembler<StokesMixed> stokes_mixed_;
			Assembler<StokesPressure> stokes_pressure_;

			NLAssembler<NavierStokesVelocity<false>> navier_stokes_velocity_picard_;
			NLAssembler<NavierStokesVelocity<true>> navier_stokes_velocity_;

			Assembler<IncompressibleLinearElasticityDispacement> incompressible_lin_elast_displacement_;
			MixedAssembler<IncompressibleLinearElasticityMixed> incompressible_lin_elast_mixed_;
			Assembler<IncompressibleLinearElasticityPressure> incompressible_lin_elast_pressure_;
		};
	} // namespace assembler
} // namespace polyfem<|MERGE_RESOLUTION|>--- conflicted
+++ resolved
@@ -228,7 +228,6 @@
 			void add_multimaterial(const int index, const json &params);
 			void set_size(const std::string &assembler, const int dim);
 			void init_multimodels(const std::vector<std::string> &materials);
-<<<<<<< HEAD
 			LameParameters &lame_params() { return linear_elasticity_.local_assembler().lame_params(); }
 			const LameParameters &lame_params() const { return linear_elasticity_.local_assembler().lame_params(); }
 			const DampingParameters &damping_params() const { return damping_.local_assembler().damping_params(); }
@@ -242,12 +241,8 @@
 			std::function<void(const int, const double, const Eigen::MatrixXd&, const Eigen::MatrixXd&, const Eigen::MatrixXd&, const Eigen::MatrixXd&, Eigen::MatrixXd&)> get_stress_prev_grad_function(const std::string& assembler) const;
 			std::function<void(const int, const Eigen::MatrixXd&, const Eigen::MatrixXd&, const Eigen::MatrixXd&, Eigen::MatrixXd&, Eigen::MatrixXd&)> get_dstress_dmu_dlambda_function(const std::string& assembler) const;
 
-=======
-
 			std::map<std::string, ParamFunc> parameters(const std::string &assembler) const;
 
-			// const LameParameters &lame_params() const { return linear_elasticity_.local_assembler().lame_params(); }
->>>>>>> 4dedf048
 			const Density &density() const { return mass_mat_.local_assembler().density(); }
 
 			// checks if assembler is linear
