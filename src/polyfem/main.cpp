--- conflicted
+++ resolved
@@ -38,9 +38,8 @@
 	return true;
 }
 
-<<<<<<< HEAD
 std::string hdf5_out = "";
-=======
+
 bool load_yaml(const std::string &yaml_file, json &out)
 {
 	try
@@ -55,7 +54,6 @@
 	}
 	return true;
 }
->>>>>>> 83808580
 
 int forward_simulation(const CLI::App &command_line,
 					   const std::string &hdf5_file,
