#pragma once

#include <polyfem/time_integrator/ImplicitTimeIntegrator.hpp>

namespace polyfem::time_integrator
{
	/// @brief Backward Differential Formulas
	/// \f[
	/// 	x^{t+1} = \left(\sum_{i=0}^{n-1} \alpha_{i} x^{t-i}\right)+ \Delta t \beta v^{t+1}\newline
	/// 	v^{t+1} = \left(\sum_{i=0}^{n-1} \alpha_{i} v^{t-i}\right)+ \Delta t \beta a^{t+1}
	/// \f]
	/// @see https://en.wikipedia.org/wiki/Backward_differentiation_formula
	class BDF : public ImplicitTimeIntegrator
	{
	public:
		BDF() {}

		/// @brief Set the number of steps parameters from a json object.
<<<<<<< HEAD
		/// @param params json containing `{"BDF": {"steps": 1}}`
=======
		/// @param params json containing `{"steps": 1}`
>>>>>>> 0f68584d
		void set_parameters(const nlohmann::json &params) override;

		using ImplicitTimeIntegrator::init;

		/// @brief Update the time integration quantaties (i.e., \f$x\f$, \f$v\f$, and \f$a\f$).
		/// @param x_prevs vector of previous solutions
		/// @param v_prevs vector of previous velocities
		/// @param a_prevs vector of previous accelerations
		/// @param dt time step
		void init(
			const std::vector<Eigen::VectorXd> &x_prevs,
			const std::vector<Eigen::VectorXd> &v_prevs,
			const std::vector<Eigen::VectorXd> &a_prevs,
			double dt);

		/// @brief Update the time integration quantaties (i.e., \f$x\f$, \f$v\f$, and \f$a\f$).
		/// @param x new solution vector
		void update_quantities(const Eigen::VectorXd &x) override;

		/// @brief Compute the predicted solution to be used in the inertia term \f$(x-\tilde{x})^TM(x-\tilde{x})\f$.
		/// \f[
		/// 	\tilde{x} = \left(\sum_{i=0}^{n-1} \alpha_i x^{t-i}\right) + \beta \Delta t \left(\sum_{i=0}^{n-1} \alpha_i v^{t-i}\right)
		/// \f]
		/// @return value for \f$\tilde{x}\f$
		Eigen::VectorXd x_tilde() const override;

		/// @brief Compute the current velocity given the current solution and using the stored previous solution(s).
		/// \f[
		/// 	v = \frac{x - \sum_{i=0}^{n-1} \alpha_i x^{t-i}}{\beta \Delta t}
		/// \f]
		/// @param x current solution vector
		/// @return value for \f$v\f$
		Eigen::VectorXd compute_velocity(const Eigen::VectorXd &x) const override;

		/// @brief Compute the current acceleration given the current velocity and using the stored previous velocity(s).
		/// \f[
		/// 	a = \frac{v - \sum_{i=0}^{n-1} \alpha_i v^{t-i}}{\beta \Delta t}
		/// \f]
		/// @param v current velocity
		/// @return value for \f$a\f$
		Eigen::VectorXd compute_acceleration(const Eigen::VectorXd &v) const override;

		/// @brief Compute the acceleration scaling used to scale forces when integrating a second order ODE.
		/// \f[
		/// 	\beta^2 \Delta t^2
		/// \f]
		double acceleration_scaling() const override;

		/// @brief Compute \f$\beta\Delta t\f$
		double beta_dt() const;

		/// @brief Compute the weighted sum of the previous solutions.
		/// \f[
		/// 	\sum_{i=0}^{n-1} \alpha_i x^{t-i}
		/// \f]
		Eigen::VectorXd weighted_sum_x_prevs() const;

		/// @brief Compute the weighted sum of the previous velocities.
		/// \f[
		/// 	\sum_{i=0}^{n-1} \alpha_i v^{t-i}
		/// \f]
		Eigen::VectorXd weighted_sum_v_prevs() const;

<<<<<<< HEAD
=======
	protected:
		int steps = 1;

>>>>>>> 0f68584d
		/// @brief Retrieve the alphas used for BDF with `i` steps.
		/// @param i number of steps
		/// @see https://en.wikipedia.org/wiki/Backward_differentiation_formula#General_formula
		static const std::vector<double> &alphas(const int i);

		/// @brief Retrieve the value of beta used for BDF with `i` steps.
		/// @param i number of steps
		/// @see https://en.wikipedia.org/wiki/Backward_differentiation_formula#General_formula
		static double betas(const int i);

	protected:
		int num_steps = 1;
	};
} // namespace polyfem::time_integrator<|MERGE_RESOLUTION|>--- conflicted
+++ resolved
@@ -16,11 +16,7 @@
 		BDF() {}
 
 		/// @brief Set the number of steps parameters from a json object.
-<<<<<<< HEAD
-		/// @param params json containing `{"BDF": {"steps": 1}}`
-=======
 		/// @param params json containing `{"steps": 1}`
->>>>>>> 0f68584d
 		void set_parameters(const nlohmann::json &params) override;
 
 		using ImplicitTimeIntegrator::init;
@@ -84,12 +80,6 @@
 		/// \f]
 		Eigen::VectorXd weighted_sum_v_prevs() const;
 
-<<<<<<< HEAD
-=======
-	protected:
-		int steps = 1;
-
->>>>>>> 0f68584d
 		/// @brief Retrieve the alphas used for BDF with `i` steps.
 		/// @param i number of steps
 		/// @see https://en.wikipedia.org/wiki/Backward_differentiation_formula#General_formula
@@ -101,6 +91,6 @@
 		static double betas(const int i);
 
 	protected:
-		int num_steps = 1;
+		int steps = 1;
 	};
 } // namespace polyfem::time_integrator