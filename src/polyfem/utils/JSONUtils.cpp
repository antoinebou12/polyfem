--- conflicted
+++ resolved
@@ -37,15 +37,12 @@
 				common_params["root_path"] = common_params_path;
 			apply_common_params(common_params);
 
-<<<<<<< HEAD
-=======
 			// If there is a root path in the common params, it overrides the one in the current params.
 			// This is somewhat backwards as normally current params override common params, but this is
 			// an easy way to make sure that the relative paths in common are correct.
 			if (has_root_path)
 				args["root_path"] = common_params["root_path"];
 
->>>>>>> 7f946696
 			json patch;
 			if (args.contains("patch"))
 			{
