--- conflicted
+++ resolved
@@ -47,15 +47,19 @@
 	void compute_diplacement_grad(const int size, const assembler::ElementAssemblyValues &vals, const Eigen::MatrixXd &local_pts, const int p, const Eigen::MatrixXd &displacement, Eigen::MatrixXd &displacement_grad);
 	void compute_diplacement_grad(const int size, const basis::ElementBases &bs, const assembler::ElementAssemblyValues &vals, const Eigen::MatrixXd &local_pts, const int p, const Eigen::MatrixXd &displacement, Eigen::MatrixXd &displacement_grad);
 
-<<<<<<< HEAD
-	class ElasticityTensor
-=======
+	double convert_to_lambda(const bool is_volume, const double E, const double nu);
+	double convert_to_mu(const double E, const double nu);
+	Eigen::Matrix2d d_lambda_mu_d_E_nu(const bool is_volume, const double E, const double nu);
+	double convert_to_E(const bool is_volume, const double lambda, const double mu);
+	double convert_to_nu(const bool is_volume, const double lambda, const double mu);
+
+	typedef std::array<double, 2> DampingParameters;
+
 	template <typename AutoDiffVect>
 	void get_local_disp(
 		const assembler::NonLinearAssemblerData &data,
 		const int size,
 		AutoDiffVect &local_disp)
->>>>>>> 44992b3f
 	{
 		typedef typename AutoDiffVect::Scalar T;
 
@@ -80,17 +84,6 @@
 
 		const AutoDiffAllocator<T> allocate_auto_diff_scalar;
 
-<<<<<<< HEAD
-	double convert_to_lambda(const bool is_volume, const double E, const double nu);
-	double convert_to_mu(const double E, const double nu);
-	Eigen::Matrix2d d_lambda_mu_d_E_nu(const bool is_volume, const double E, const double nu);
-	double convert_to_E(const bool is_volume, const double lambda, const double mu);
-	double convert_to_nu(const bool is_volume, const double lambda, const double mu);
-
-	typedef std::array<double, 2> DampingParameters;
-
-	class LameParameters
-=======
 		for (long i = 0; i < local_dispv.rows(); ++i)
 		{
 			local_disp(i) = allocate_auto_diff_scalar(i, local_dispv(i));
@@ -103,43 +96,12 @@
 		const AutoDiffVect &local_disp,
 		const int p, const int size,
 		AutoDiffGradMat &def_grad)
->>>>>>> 44992b3f
 	{
 		typedef typename AutoDiffVect::Scalar T;
 
 		for (long k = 0; k < def_grad.size(); ++k)
 			def_grad(k) = T(0);
 
-<<<<<<< HEAD
-		void lambda_mu(double px, double py, double pz, double x, double y, double z, int el_id, double &lambda, double &mu, bool has_density = true) const;
-		void lambda_mu(const Eigen::MatrixXd &param, const Eigen::MatrixXd &p, int el_id, double &lambda, double &mu, bool has_density = true) const
-		{
-			assert(param.size() == p.size());
-			lambda_mu(
-				param(0), param(1), param.size() == 2 ? 0. : param(2),
-				p(0), p(1), p.size() ? 0. : p(2),
-				el_id, lambda, mu, has_density);
-		}
-
-		double density(const int el_id) const
-		{
-			if (density_mat_.size() > 0)
-				return density_mat_(el_id);
-			else
-				return 0;
-		}
-
-		Eigen::MatrixXd lambda_mat_, mu_mat_, density_mat_;
-		double density_power_ = 1;
-
-	private:
-		void set_e_nu(const int index, const json &E, const json &nu);
-
-		int size_;
-		std::vector<utils::ExpressionValue> lambda_or_E_, mu_or_nu_;
-		bool is_lambda_mu_;
-	};
-=======
 		for (size_t i = 0; i < data.vals.basis_values.size(); ++i)
 		{
 			const auto &bs = data.vals.basis_values[i];
@@ -160,7 +122,6 @@
 			jac_it(k) = T(data.vals.jac_it[p](k));
 		def_grad = def_grad * jac_it;
 	}
->>>>>>> 44992b3f
 
 	// https://en.wikipedia.org/wiki/Invariants_of_tensors
 	template <typename AutoDiffGradMat>
@@ -169,35 +130,11 @@
 		return B.trace();
 	}
 
-<<<<<<< HEAD
-		void add_multimaterial(const int index, const json &params);
-		void init_multimaterial(const Eigen::MatrixXd &mat) { rho_[0].init(mat); }
-		void get_multimaterial(Eigen::MatrixXd &mat)
-		{
-			assert(is_mat());
-			mat = rho_[0].get_mat();
-		}
-
-		double operator()(double px, double py, double pz, double x, double y, double z, int el_id) const;
-		double operator()(const Eigen::MatrixXd &param, const Eigen::MatrixXd &p, int el_id) const
-		{
-			assert(param.size() == p.size());
-			return (*this)(param(0), param(1), param.size() == 2 ? 0. : param(2),
-						   p(0), p(1), p.size() ? 0. : p(2),
-						   el_id);
-		}
-
-		bool is_mat() const { return (rho_.size() == 1) && rho_[0].is_mat(); }
-
-	private:
-		void set_rho(const json &rho);
-=======
 	template <typename AutoDiffGradMat>
 	typename AutoDiffGradMat::Scalar second_invariant(const AutoDiffGradMat &B)
 	{
 		return 0.5 * (B.trace() * B.trace() - (B * B).trace());
 	}
->>>>>>> 44992b3f
 
 	template <typename AutoDiffGradMat>
 	typename AutoDiffGradMat::Scalar third_invariant(const AutoDiffGradMat &B)
