--- conflicted
+++ resolved
@@ -21,14 +21,11 @@
 		min_step_size = solver_params["min_step_size"];
 		max_step_size = solver_params["max_step_size"];
 		use_grad_norm_tol = solver_params["line_search"]["use_grad_norm_tol"];
-<<<<<<< HEAD
 		solver_info_log = solver_params["solver_info_log"];
 
 		export_energy_path = solver_params["export_energy"];
 		export_energy_components = solver_params["export_energy_components"];
 
-=======
->>>>>>> 4dedf048
 		first_grad_norm_tol = solver_params["first_grad_norm_tol"];
 
 		set_line_search(solver_params["line_search"]["method"]);
@@ -81,11 +78,7 @@
 		}
 		this->m_current.xDelta = std::nan(""); // we don't know the initial step size
 		this->m_current.fDelta = old_energy;
-<<<<<<< HEAD
-		this->m_current.xDelta = std::nan("");
-=======
 		this->m_current.gradNorm = first_grad_norm / (normalize_gradient ? first_grad_norm : 1);
->>>>>>> 4dedf048
 
 		const auto current_g_norm = this->m_stop.gradNorm;
 		this->m_stop.gradNorm = first_grad_norm_tol;
@@ -94,16 +87,10 @@
 		{
 			POLYFEM_SCOPED_TIMER("compute objective function", obj_fun_time);
 			this->m_current.fDelta = objFunc.value(x);
-<<<<<<< HEAD
 			if (!disable_log)
-				polyfem::logger().info(
-					"[{}] Not even starting, grad is small enough (f={} ||∇f||={} g={} tol={})",
-					name(), this->m_current.fDelta, first_grad_norm, this->m_current.gradNorm, this->m_stop.gradNorm);
-=======
-			logger().info(
+				logger().info(
 				"[{}] Not even starting, {} (f={:g} ‖∇f‖={:g} g={:g} tol={:g})",
 				name(), this->m_status, this->m_current.fDelta, first_grad_norm, this->m_current.gradNorm, this->m_stop.gradNorm);
->>>>>>> 4dedf048
 			update_solver_info();
 			return;
 		}
@@ -114,17 +101,16 @@
 
 		m_line_search->use_grad_norm_tol = use_grad_norm_tol;
 
-<<<<<<< HEAD
 		std::ofstream outfile;
 		if (export_energy_path != "")
 			outfile.open(export_energy_path);
-=======
-		logger().debug(
+		
+		if (!disable_log)
+			logger().debug(
 			"Starting {} solve f₀={:g} ‖∇f₀‖={:g} "
 			"(stopping criteria: max_iters={:d} Δf={:g} ‖∇f‖={:g} ‖Δx‖={:g})",
 			name(), objFunc.value(x), this->m_current.gradNorm, this->m_stop.iterations,
 			this->m_stop.fDelta, this->m_stop.gradNorm, this->m_stop.xDelta);
->>>>>>> 4dedf048
 
 		do
 		{
@@ -184,17 +170,10 @@
 			if (grad_norm != 0 && delta_x.dot(grad) >= 0 && name() != "MMA")
 			{
 				increase_descent_strategy();
-<<<<<<< HEAD
 				if (!disable_log)
-					polyfem::logger().log(
-						spdlog::level::debug,
-						"[{}] direction is not a descent direction (Δx⋅g={}≥0); reverting to {}",
-						name(), delta_x.dot(grad), descent_strategy_name());
-=======
-				logger().debug(
+					logger().debug(
 					"[{}] direction is not a descent direction (Δx⋅g={:g}≥0); reverting to {}",
 					name(), delta_x.dot(grad), descent_strategy_name());
->>>>>>> 4dedf048
 				this->m_status = Status::Continue;
 				continue;
 			}
@@ -261,13 +240,14 @@
 
 			objFunc.post_step(this->m_current.iterations, x);
 
-<<<<<<< HEAD
 			if (!disable_log)
-				polyfem::logger().debug(
-					"[{}] iter={:} f={} ‖∇f‖={} ‖Δx‖={} Δx⋅∇f(x)={} g={} gtol={} fdelta={} ftol={} rate={} ‖step‖={}",
-					name(), this->m_current.iterations, energy, grad_norm, delta_x_norm, delta_x.dot(grad),
-					this->m_current.gradNorm, this->m_stop.gradNorm, this->m_current.fDelta, this->m_stop.fDelta, rate, step);
-			++this->m_current.iterations;
+				logger().debug(
+					"[{}] iter={:d} f={:g} Δf={:g} ‖∇f‖={:g} ‖Δx‖={:g} Δx⋅∇f(x)={:g} rate={:g} ‖step‖={:g}",
+					name(), this->m_current.iterations, energy, this->m_current.fDelta,
+					this->m_current.gradNorm, this->m_current.xDelta, delta_x.dot(grad), rate, step);
+
+			if (++this->m_current.iterations >= this->m_stop.iterations)
+				this->m_status = Status::IterationLimit;
 
 			update_solver_info();
 			if (solver_info_log)
@@ -294,15 +274,6 @@
 				outfile << "\n";
 				outfile.flush();
 			}
-=======
-			logger().debug(
-				"[{}] iter={:d} f={:g} Δf={:g} ‖∇f‖={:g} ‖Δx‖={:g} Δx⋅∇f(x)={:g} rate={:g} ‖step‖={:g}",
-				name(), this->m_current.iterations, energy, this->m_current.fDelta,
-				this->m_current.gradNorm, this->m_current.xDelta, delta_x.dot(grad), rate, step);
-
-			if (++this->m_current.iterations >= this->m_stop.iterations)
-				this->m_status = Status::IterationLimit;
->>>>>>> 4dedf048
 
 		} while (objFunc.callback(this->m_current, x) && (this->m_status == Status::Continue));
 
@@ -313,46 +284,17 @@
 		// -----------
 
 		if (this->m_status == Status::IterationLimit)
-<<<<<<< HEAD
-		{
-			const std::string msg = fmt::format("[{}] Reached iteration limit", name());
-			polyfem::logger().error(msg);
-			throw std::runtime_error(msg);
-			level = spdlog::level::err;
-		}
-		else if (this->m_current.iterations == 0)
-		{
-			const std::string msg = fmt::format("[{}] Unable to take a step", name());
-			polyfem::logger().error(msg);
-			throw std::runtime_error(msg);
-			level = this->m_status == Status::UserDefined ? spdlog::level::err : spdlog::level::warn;
-		}
-		else if (this->m_status == Status::UserDefined)
-		{
-			const std::string msg = fmt::format("[{}] Failed to find minimizer", name());
-			polyfem::logger().error(msg);
-			throw std::runtime_error(msg);
-			level = spdlog::level::err;
-		}
-		if (!disable_log)
-		{
-			polyfem::logger().log(
-				level, "[{}] {}, took {}s (niters={} f={} ||∇f||={} ||Δx||={} Δx⋅∇f(x)={} g={} gtol={} fdelta={} ftol={})",
-				name(), msg, timer.getElapsedTimeInSec(), this->m_current.iterations, old_energy, grad.norm(), delta_x.norm(),
-				delta_x.dot(grad), this->m_current.gradNorm, this->m_stop.gradNorm, this->m_current.fDelta, this->m_stop.fDelta);
-		}
-=======
 			log_and_throw_error("[{}] Reached iteration limit (limit={})", name(), this->m_stop.iterations);
 		if (this->m_current.iterations == 0)
 			log_and_throw_error("[{}] Unable to take a step", name());
 		if (this->m_status == Status::UserDefined)
 			log_and_throw_error("[{}] Failed to find minimizer", name());
 
-		logger().info(
-			"[{}] Finished: {} Took {:g}s (niters={:d} f={:g} Δf={:g} ‖∇f‖={:g} ‖Δx‖={:g})",
-			name(), this->m_status, timer.getElapsedTimeInSec(), this->m_current.iterations,
-			old_energy, this->m_current.fDelta, this->m_current.gradNorm, this->m_current.xDelta);
->>>>>>> 4dedf048
+		if (!disable_log)
+			logger().info(
+				"[{}] Finished: {} Took {:g}s (niters={:d} f={:g} Δf={:g} ‖∇f‖={:g} ‖Δx‖={:g} fdelta={} ftol={})",
+				name(), this->m_status, timer.getElapsedTimeInSec(), this->m_current.iterations,
+				old_energy, this->m_current.fDelta, this->m_current.gradNorm, this->m_current.xDelta, this->m_current.fDelta, this->m_stop.fDelta);
 
 		log_times();
 		update_solver_info();
@@ -464,32 +406,18 @@
 	template <typename ProblemType>
 	void NonlinearSolver<ProblemType>::log_times()
 	{
-<<<<<<< HEAD
 		if (!disable_log)
 			polyfem::logger().debug(
-				"[timing] grad {:.3g}s, assembly {:.3g}s, inverting {:.3g}s, "
+				"[{}] grad {:.3g}s, assembly {:.3g}s, inverting {:.3g}s, "
 				"line_search {:.3g}s, constraint_set_update {:.3g}s, "
 				"obj_fun {:.3g}s, checking_for_nan_inf {:.3g}s, "
 				"broad_phase_ccd {:.3g}s, ccd {:.3g}s, "
 				"classical_line_search {:.3g}s",
+				fmt::format(fmt::fg(fmt::terminal_color::magenta), "timing"),
 				grad_time, assembly_time, inverting_time, line_search_time,
 				constraint_set_update_time + (m_line_search ? m_line_search->constraint_set_update_time : 0),
 				obj_fun_time, m_line_search ? m_line_search->checking_for_nan_inf_time : 0,
 				m_line_search ? m_line_search->broad_phase_ccd_time : 0, m_line_search ? m_line_search->ccd_time : 0,
 				m_line_search ? m_line_search->classical_line_search_time : 0);
-=======
-		polyfem::logger().debug(
-			"[{}] grad {:.3g}s, assembly {:.3g}s, inverting {:.3g}s, "
-			"line_search {:.3g}s, constraint_set_update {:.3g}s, "
-			"obj_fun {:.3g}s, checking_for_nan_inf {:.3g}s, "
-			"broad_phase_ccd {:.3g}s, ccd {:.3g}s, "
-			"classical_line_search {:.3g}s",
-			fmt::format(fmt::fg(fmt::terminal_color::magenta), "timing"),
-			grad_time, assembly_time, inverting_time, line_search_time,
-			constraint_set_update_time + (m_line_search ? m_line_search->constraint_set_update_time : 0),
-			obj_fun_time, m_line_search ? m_line_search->checking_for_nan_inf_time : 0,
-			m_line_search ? m_line_search->broad_phase_ccd_time : 0, m_line_search ? m_line_search->ccd_time : 0,
-			m_line_search ? m_line_search->classical_line_search_time : 0);
->>>>>>> 4dedf048
 	}
 } // namespace cppoptlib