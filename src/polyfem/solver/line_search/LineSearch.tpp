--- conflicted
+++ resolved
@@ -172,41 +172,6 @@
 				return step_size;
 			}
 
-<<<<<<< HEAD
-#ifndef NDEBUG
-			template <typename ProblemType>
-			double LineSearch<ProblemType>::compute_debug_collision_free_step_size(
-				const TVector &x,
-				const TVector &delta_x,
-				ProblemType &objFunc,
-				const double starting_step_size,
-				const double rate)
-			{
-				double step_size = starting_step_size;
-
-				TVector new_x = objFunc.force_inequality_constraint(x, step_size * delta_x);
-				{
-					POLYFEM_SCOPED_TIMER("constraint set update in LS", this->constraint_set_update_time);
-					objFunc.solution_changed(new_x);
-				}
-
-				// safe guard check
-				while (!objFunc.is_step_collision_free(x, new_x))
-				{
-					logger().error("step is not collision free!!");
-					step_size *= rate;
-					new_x = objFunc.force_inequality_constraint(x, step_size * delta_x);
-					{
-						POLYFEM_SCOPED_TIMER("constraint set update in LS", this->constraint_set_update_time);
-						objFunc.solution_changed(new_x);
-					}
-				}
-				assert(objFunc.is_step_collision_free(x, new_x));
-
-				return step_size;
-			}
-#endif
-=======
 			// #ifndef NDEBUG
 			// 			template <typename ProblemType>
 			// 			double LineSearch<ProblemType>::compute_debug_collision_free_step_size(
@@ -240,7 +205,6 @@
 			// 				return step_size;
 			// 			}
 			// #endif
->>>>>>> db9b471e
 		} // namespace line_search
 	}     // namespace solver
 } // namespace polyfem