// L-BFGS solver (Using the LBFGSpp under MIT License).

#pragma once

#include <polyfem/Common.hpp>
#include "NonlinearSolver.hpp"
#include <polysolve/LinearSolver.hpp>
#include <polyfem/utils/MatrixUtils.hpp>

#include <polyfem/utils/Logger.hpp>

#include <igl/Timer.h>

#include <LBFGSpp/BFGSMat.h>

namespace cppoptlib
{
	template <typename ProblemType>
	class LBFGSSolver : public NonlinearSolver<ProblemType>
	{
	public:
		using Superclass = NonlinearSolver<ProblemType>;
		using typename Superclass::Scalar;
		using typename Superclass::TVector;

		LBFGSSolver(const json &solver_params);

		std::string name() const override { return "L-BFGS"; }

	protected:
		virtual int default_descent_strategy() override { return 1; }

		using Superclass::descent_strategy_name;
		std::string descent_strategy_name(int descent_strategy) const override;

		void increase_descent_strategy() override;

		void reset(const int ndof) override;

		bool compute_update_direction(
			ProblemType &objFunc,
			const TVector &x,
			const TVector &grad,
			TVector &direction) override;

		LBFGSpp::BFGSMat<Scalar> m_bfgs; // Approximation to the Hessian matrix

		/// The number of corrections to approximate the inverse Hessian matrix.
		/// The L-BFGS routine stores the computation results of previous \ref m
		/// iterations to approximate the inverse Hessian matrix of the current
		/// iteration. This parameter controls the size of the limited memories
		/// (corrections). The default value is \c 6. Values less than \c 3 are
		/// not recommended. Large values will result in excessive computing time.
		int m_history_size = 6;

		TVector m_prev_x;    // Previous x
		TVector m_prev_grad; // Previous gradient
<<<<<<< HEAD

		void reset(const ProblemType &objFunc, const TVector &x) override
		{
			Superclass::reset(objFunc, x);

			if (x.size() < m_history_size)
			{
				m_history_size = x.size();
				polyfem::logger().warn("LBFGS history size larger than parameter dimension! Reduce it to parameter dimension!");
			}

			reset_history(objFunc, x);
		}

		void reset_history(const ProblemType &objFunc, const TVector &x)
		{
			m_bfgs.reset(x.size(), m_history_size);
			m_prev_x.resize(x.size());
			m_prev_grad.resize(x.size());

			// Use gradient descent for first iteration
			this->descent_strategy = 2;
		}

		void remesh_reset(const ProblemType &objFunc, const TVector &x) override
		{
			Superclass::remesh_reset(objFunc, x);

			reset_history(objFunc, x);
		}

		virtual bool compute_update_direction(
			ProblemType &objFunc,
			const TVector &x,
			const TVector &grad,
			TVector &direction) override
		{
			if (this->descent_strategy == 2)
			{
				// Use gradient descent in the first iteration or if the previous iteration failed
				direction = -grad;
			}
			else
			{
				// Update s and y
				// s_{i+1} = x_{i+1} - x_i
				// y_{i+1} = g_{i+1} - g_i
				m_bfgs.add_correction(x - m_prev_x, grad - m_prev_grad);

				// Recursive formula to compute d = -H * g
				m_bfgs.apply_Hv(grad, -Scalar(1), direction);
			}

			m_prev_x = x;
			m_prev_grad = grad;

			if (std::isnan(direction.squaredNorm()))
			{
				reset_history(objFunc, x);
				increase_descent_strategy();
				polyfem::logger().log(
					this->descent_strategy == 2 ? spdlog::level::warn : spdlog::level::debug,
					"nan in direction {} (||∇f||={}); reverting to {}",
					direction.dot(grad), this->descent_strategy_name());
				return compute_update_direction(objFunc, x, grad, direction);
			}
			else if (grad.squaredNorm() != 0 && direction.dot(grad) >= 0)
			{
				reset_history(objFunc, x);
				increase_descent_strategy();
				polyfem::logger().log(
					this->descent_strategy == 2 ? spdlog::level::warn : spdlog::level::debug,
					"L-BFGS direction is not a descent direction (Δx⋅g={}≥0); reverting to {}",
					direction.dot(grad), this->descent_strategy_name());
				return compute_update_direction(objFunc, x, grad, direction);
			}

			return true;
		}
=======
>>>>>>> db9b471e
	};
} // namespace cppoptlib

#include "LBFGSSolver.tpp"<|MERGE_RESOLUTION|>--- conflicted
+++ resolved
@@ -55,88 +55,6 @@
 
 		TVector m_prev_x;    // Previous x
 		TVector m_prev_grad; // Previous gradient
-<<<<<<< HEAD
-
-		void reset(const ProblemType &objFunc, const TVector &x) override
-		{
-			Superclass::reset(objFunc, x);
-
-			if (x.size() < m_history_size)
-			{
-				m_history_size = x.size();
-				polyfem::logger().warn("LBFGS history size larger than parameter dimension! Reduce it to parameter dimension!");
-			}
-
-			reset_history(objFunc, x);
-		}
-
-		void reset_history(const ProblemType &objFunc, const TVector &x)
-		{
-			m_bfgs.reset(x.size(), m_history_size);
-			m_prev_x.resize(x.size());
-			m_prev_grad.resize(x.size());
-
-			// Use gradient descent for first iteration
-			this->descent_strategy = 2;
-		}
-
-		void remesh_reset(const ProblemType &objFunc, const TVector &x) override
-		{
-			Superclass::remesh_reset(objFunc, x);
-
-			reset_history(objFunc, x);
-		}
-
-		virtual bool compute_update_direction(
-			ProblemType &objFunc,
-			const TVector &x,
-			const TVector &grad,
-			TVector &direction) override
-		{
-			if (this->descent_strategy == 2)
-			{
-				// Use gradient descent in the first iteration or if the previous iteration failed
-				direction = -grad;
-			}
-			else
-			{
-				// Update s and y
-				// s_{i+1} = x_{i+1} - x_i
-				// y_{i+1} = g_{i+1} - g_i
-				m_bfgs.add_correction(x - m_prev_x, grad - m_prev_grad);
-
-				// Recursive formula to compute d = -H * g
-				m_bfgs.apply_Hv(grad, -Scalar(1), direction);
-			}
-
-			m_prev_x = x;
-			m_prev_grad = grad;
-
-			if (std::isnan(direction.squaredNorm()))
-			{
-				reset_history(objFunc, x);
-				increase_descent_strategy();
-				polyfem::logger().log(
-					this->descent_strategy == 2 ? spdlog::level::warn : spdlog::level::debug,
-					"nan in direction {} (||∇f||={}); reverting to {}",
-					direction.dot(grad), this->descent_strategy_name());
-				return compute_update_direction(objFunc, x, grad, direction);
-			}
-			else if (grad.squaredNorm() != 0 && direction.dot(grad) >= 0)
-			{
-				reset_history(objFunc, x);
-				increase_descent_strategy();
-				polyfem::logger().log(
-					this->descent_strategy == 2 ? spdlog::level::warn : spdlog::level::debug,
-					"L-BFGS direction is not a descent direction (Δx⋅g={}≥0); reverting to {}",
-					direction.dot(grad), this->descent_strategy_name());
-				return compute_update_direction(objFunc, x, grad, direction);
-			}
-
-			return true;
-		}
-=======
->>>>>>> db9b471e
 	};
 } // namespace cppoptlib
 
