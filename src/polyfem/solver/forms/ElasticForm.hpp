#pragma once

#include "Form.hpp"

#include <polyfem/basis/ElementBases.hpp>
#include <polyfem/assembler/Assembler.hpp>
#include <polyfem/assembler/AssemblyValsCache.hpp>

#include <polyfem/utils/Jacobian.hpp>
#include <polyfem/utils/Types.hpp>

namespace polyfem::solver
{
	enum class ElementInversionCheck { Discrete, Conservative, Transient };
	/// @brief Form of the elasticity potential and forces
	class ElasticForm : public Form
	{
	public:
		/// @brief Construct a new Elastic Form object
		/// @param state Reference to the simulation state
		ElasticForm(const int n_bases,
					std::vector<basis::ElementBases> &bases,
					const std::vector<basis::ElementBases> &geom_bases,
					const assembler::Assembler &assembler,
					const assembler::AssemblyValsCache &ass_vals_cache,
<<<<<<< HEAD
					const double dt,
					const bool is_volume,
					const ElementInversionCheck check_inversion = ElementInversionCheck::Discrete);
=======
					const double t, const double dt,
					const bool is_volume);
>>>>>>> 83808580

		std::string name() const override { return "elastic"; }

	protected:
		/// @brief Compute the elastic potential value
		/// @param x Current solution
		/// @return Value of the elastic potential
		virtual double value_unweighted(const Eigen::VectorXd &x) const override;

		/// @brief Compute the value of the form multiplied with the weigth
		/// @param x Current solution
		/// @return Computed value
		Eigen::VectorXd value_per_element_unweighted(const Eigen::VectorXd &x) const override;

		/// @brief Compute the first derivative of the value wrt x
		/// @param[in] x Current solution
		/// @param[out] gradv Output gradient of the value wrt x
		virtual void first_derivative_unweighted(const Eigen::VectorXd &x, Eigen::VectorXd &gradv) const override;

		/// @brief Compute the second derivative of the value wrt x
		/// @param[in] x Current solution
		/// @param[out] hessian Output Hessian of the value wrt x
		void second_derivative_unweighted(const Eigen::VectorXd &x, StiffnessMatrix &hessian) const override;

	public:
		/// @brief Determine if a step from solution x0 to solution x1 is allowed
		/// @param x0 Current solution
		/// @param x1 Proposed next solution
		/// @return True if the step is allowed
		bool is_step_valid(const Eigen::VectorXd &x0, const Eigen::VectorXd &x1) const override;

		/// @brief Checks if the step is inversion free
		/// @return True if the step is inversion free else false
		bool is_step_collision_free(const Eigen::VectorXd &x0, const Eigen::VectorXd &x1) const override;

		/// @brief Update time-dependent fields
		/// @param t Current time
		/// @param x Current solution at time t
		void update_quantities(const double t, const Eigen::VectorXd &x) override
		{
			t_ = t;
			x_prev_ = x;
		}

		/// @brief Determine the maximum step size allowable between the current and next solution
		/// @param x0 Current solution (step size = 0)
		/// @param x1 Next solution (step size = 1)
		/// @return Maximum allowable step size
		double max_step_size(const Eigen::VectorXd &x0, const Eigen::VectorXd &x1) const override;

		/// @brief Compute the derivative of the force wrt lame/damping parameters, then multiply the resulting matrix with adjoint_sol.
		/// @param t Current time
		/// @param[in] x Current solution
		/// @param[in] adjoint Current adjoint solution
		/// @param[out] term Derivative of force multiplied by the adjoint
		void force_material_derivative(const double t, const Eigen::MatrixXd &x, const Eigen::MatrixXd &x_prev, const Eigen::MatrixXd &adjoint, Eigen::VectorXd &term);

		/// @brief Compute the derivative of the force wrt vertex positions, then multiply the resulting matrix with adjoint_sol.
		/// @param t Current time
		/// @param[in] n_verts Number of vertices
		/// @param[in] x Current solution
		/// @param[in] adjoint Current adjoint solution
		/// @param[out] term Derivative of force multiplied by the adjoint
		void force_shape_derivative(const double t, const int n_verts, const Eigen::MatrixXd &x, const Eigen::MatrixXd &x_prev, const Eigen::MatrixXd &adjoint, Eigen::VectorXd &term);

	private:
		const int n_bases_;
		std::vector<basis::ElementBases> &bases_;
		const std::vector<basis::ElementBases> &geom_bases_;

		const assembler::Assembler &assembler_; ///< Reference to the assembler
		const assembler::AssemblyValsCache &ass_vals_cache_;
<<<<<<< HEAD
		const ElementInversionCheck check_inversion_;
=======
		double t_;
>>>>>>> 83808580
		const double dt_;
		const bool is_volume_;

		StiffnessMatrix cached_stiffness_;                      ///< Cached stiffness matrix for linear elasticity
		mutable std::unique_ptr<utils::MatrixCache> mat_cache_; ///< Matrix cache (mutable because it is modified in second_derivative_unweighted)

		/// @brief Compute the stiffness matrix (cached)
		void compute_cached_stiffness();

		Eigen::VectorXd x_prev_;

		std::vector<utils::Tree> quadrature_hierarchy_;
	};
} // namespace polyfem::solver<|MERGE_RESOLUTION|>--- conflicted
+++ resolved
@@ -23,14 +23,9 @@
 					const std::vector<basis::ElementBases> &geom_bases,
 					const assembler::Assembler &assembler,
 					const assembler::AssemblyValsCache &ass_vals_cache,
-<<<<<<< HEAD
-					const double dt,
+					const double t, const double dt,
 					const bool is_volume,
 					const ElementInversionCheck check_inversion = ElementInversionCheck::Discrete);
-=======
-					const double t, const double dt,
-					const bool is_volume);
->>>>>>> 83808580
 
 		std::string name() const override { return "elastic"; }
 
@@ -103,11 +98,8 @@
 
 		const assembler::Assembler &assembler_; ///< Reference to the assembler
 		const assembler::AssemblyValsCache &ass_vals_cache_;
-<<<<<<< HEAD
 		const ElementInversionCheck check_inversion_;
-=======
 		double t_;
->>>>>>> 83808580
 		const double dt_;
 		const bool is_volume_;
 
