#include "ElasticForm.hpp"

#include <polyfem/quadrature/TriQuadrature.hpp>
#include <polyfem/assembler/AssemblerUtils.hpp>
#include <polyfem/io/Evaluator.hpp>
#include <polyfem/basis/ElementBases.hpp>
#include <polyfem/assembler/MatParams.hpp>
#include <polyfem/utils/Timer.hpp>
#include <polyfem/utils/MaybeParallelFor.hpp>
#include <polyfem/assembler/ViscousDamping.hpp>

using namespace polyfem::assembler;
using namespace polyfem::utils;

namespace polyfem::solver
{
	namespace
	{
		class LocalThreadVecStorage
		{
		public:
			Eigen::MatrixXd vec;
			assembler::ElementAssemblyValues vals;
			QuadratureVector da;

			LocalThreadVecStorage(const int size)
			{
				vec.resize(size, 1);
				vec.setZero();
			}
		};

		double dot(const Eigen::MatrixXd &A, const Eigen::MatrixXd &B) { return (A.array() * B.array()).sum(); }
	} // namespace

	ElasticForm::ElasticForm(const int n_bases,
							 std::vector<basis::ElementBases> &bases,
							 const std::vector<basis::ElementBases> &geom_bases,
							 const assembler::Assembler &assembler,
							 const assembler::AssemblyValsCache &ass_vals_cache,
<<<<<<< HEAD
							 const double dt,
							 const bool is_volume,
							 const ElementInversionCheck check_inversion)
=======
							 const double t, const double dt,
							 const bool is_volume)
>>>>>>> 83808580
		: n_bases_(n_bases),
		  bases_(bases),
		  geom_bases_(geom_bases),
		  assembler_(assembler),
		  ass_vals_cache_(ass_vals_cache),
<<<<<<< HEAD
		  check_inversion_(check_inversion),
=======
		  t_(t),
>>>>>>> 83808580
		  dt_(dt),
		  is_volume_(is_volume)
	{
		if (assembler_.is_linear())
			compute_cached_stiffness();
		// mat_cache_ = std::make_unique<utils::DenseMatrixCache>();
		mat_cache_ = std::make_unique<utils::SparseMatrixCache>();
	}

	double ElasticForm::value_unweighted(const Eigen::VectorXd &x) const
	{
		return assembler_.assemble_energy(
			is_volume_,
			bases_, geom_bases_, ass_vals_cache_, t_, dt_, x, x_prev_);
	}

	Eigen::VectorXd ElasticForm::value_per_element_unweighted(const Eigen::VectorXd &x) const
	{
		const Eigen::VectorXd out = assembler_.assemble_energy_per_element(
			is_volume_, bases_, geom_bases_, ass_vals_cache_, t_, dt_, x, x_prev_);
		assert(abs(out.sum() - value_unweighted(x)) < std::max(1e-10 * out.sum(), 1e-10));
		return out;
	}

	void ElasticForm::first_derivative_unweighted(const Eigen::VectorXd &x, Eigen::VectorXd &gradv) const
	{
		Eigen::MatrixXd grad;
		assembler_.assemble_gradient(is_volume_, n_bases_, bases_, geom_bases_,
									 ass_vals_cache_, t_, dt_, x, x_prev_, grad);
		gradv = grad;
	}

	void ElasticForm::second_derivative_unweighted(const Eigen::VectorXd &x, StiffnessMatrix &hessian) const
	{
		POLYFEM_SCOPED_TIMER("elastic hessian");

		hessian.resize(x.size(), x.size());

		if (assembler_.is_linear())
		{
			assert(cached_stiffness_.rows() == x.size() && cached_stiffness_.cols() == x.size());
			hessian = cached_stiffness_;
		}
		else
		{
			// NOTE: mat_cache_ is marked as mutable so we can modify it here
			assembler_.assemble_hessian(
				is_volume_, n_bases_, project_to_psd_, bases_,
				geom_bases_, ass_vals_cache_, t_, dt_, x, x_prev_, *mat_cache_, hessian);
		}
	}

	double ElasticForm::max_step_size(const Eigen::VectorXd &x0, const Eigen::VectorXd &x1) const
	{
		if (check_inversion_ == ElementInversionCheck::Transient)
		{
			POLYFEM_SCOPED_TIMER("Conservative Transient Jacobian Check");
			return maxTimeStep(is_volume_ ? 3 : 2, bases_, x0, x1, 1e-1);
		}
		else
			return 1.;
	}

	bool ElasticForm::is_step_collision_free(const Eigen::VectorXd &x0, const Eigen::VectorXd &x1) const
	{
		if (check_inversion_ == ElementInversionCheck::Discrete)
			return true;

		// TODO: handle polygon and quad
		bool flag;
		int invalidID;
		Tree subdivision_tree;
		{
			POLYFEM_SCOPED_TIMER("Conservative Jacobian Check");
			std::tie(flag, invalidID, subdivision_tree) = isValid(is_volume_ ? 3 : 2, bases_, x1);
		}

		if (!flag)
		{
			logger().debug("Conservative check did a good job!");
			// update quadrature to capture the point with negative jacobian
			// quadrature_hierarchy_[invalidID].merge(subdivision_tree);
			// const int real_order = AssemblerUtils::quadrature_order(assembler_, bases_[invalidID].bases[0].order(), AssemblerUtils::BasisType::SIMPLEX_LAGRANGE, 2);
			// bases_[invalidID].set_quadrature([real_order](quadrature::Quadrature &quadrature) {
			// 	TriQuadrature tri_quadrature;
			// 	tri_quadrature.get_quadrature(real_order, quad);
			// });
			return flag;
		}

		if (check_inversion_ == ElementInversionCheck::Conservative)
			return flag;

		{
			POLYFEM_SCOPED_TIMER("Transient Jacobian Check");
			flag = isValid(is_volume_ ? 3 : 2, bases_, x0, x1);
		}

		if (!flag)
			logger().debug("Transient check did a good job!");
		
		return flag;
	}

	bool ElasticForm::is_step_valid(const Eigen::VectorXd &x0, const Eigen::VectorXd &x1) const
	{
		// check inversion on quadrature points
		Eigen::VectorXd grad;
		first_derivative(x1, grad);
		if (grad.array().isNaN().any())
			return false;
		
		if (check_inversion_ == ElementInversionCheck::Conservative)
			return is_step_collision_free(x0, x1);
		
		return true;

		// Check the scalar field in the output does not contain NANs.
		// WARNING: Does not work because the energy is not evaluated at the same quadrature points.
		//          This causes small step lengths in the LS.
		// TVector x1_full;
		// reduced_to_full(x1, x1_full);
		// return state_.check_scalar_value(x1_full, true, false);
		// return true;
	}

	void ElasticForm::compute_cached_stiffness()
	{
		if (assembler_.is_linear() && cached_stiffness_.size() == 0)
		{
			assembler_.assemble(is_volume_, n_bases_, bases_, geom_bases_,
								ass_vals_cache_, t_, cached_stiffness_);
		}
	}

	void ElasticForm::force_material_derivative(const double t, const Eigen::MatrixXd &x, const Eigen::MatrixXd &x_prev, const Eigen::MatrixXd &adjoint, Eigen::VectorXd &term)
	{
		const int dim = is_volume_ ? 3 : 2;

		const int n_elements = int(bases_.size());

		if (assembler_.name() == "ViscousDamping")
		{
			term.setZero(2);

			auto storage = utils::create_thread_storage(LocalThreadVecStorage(term.size()));

			utils::maybe_parallel_for(n_elements, [&](int start, int end, int thread_id) {
				LocalThreadVecStorage &local_storage = utils::get_local_thread_storage(storage, thread_id);

				for (int e = start; e < end; ++e)
				{
					assembler::ElementAssemblyValues &vals = local_storage.vals;
					ass_vals_cache_.compute(e, is_volume_, bases_[e], geom_bases_[e], vals);

					const quadrature::Quadrature &quadrature = vals.quadrature;
					local_storage.da = vals.det.array() * quadrature.weights.array();

					Eigen::MatrixXd u, grad_u, prev_u, prev_grad_u, p, grad_p;
					io::Evaluator::interpolate_at_local_vals(e, dim, dim, vals, x, u, grad_u);
					io::Evaluator::interpolate_at_local_vals(e, dim, dim, vals, x_prev, prev_u, prev_grad_u);
					io::Evaluator::interpolate_at_local_vals(e, dim, dim, vals, adjoint, p, grad_p);

					for (int q = 0; q < local_storage.da.size(); ++q)
					{
						Eigen::MatrixXd grad_p_i, grad_u_i, prev_grad_u_i;
						vector2matrix(grad_p.row(q), grad_p_i);
						vector2matrix(grad_u.row(q), grad_u_i);
						vector2matrix(prev_grad_u.row(q), prev_grad_u_i);

						Eigen::MatrixXd f_prime_dpsi, f_prime_dphi;
						assembler::ViscousDamping::compute_dstress_dpsi_dphi(OptAssemblerData(t, dt_, e, quadrature.points.row(q), vals.val.row(q), grad_u_i), prev_grad_u_i, f_prime_dpsi, f_prime_dphi);

						// This needs to be a sum over material parameter basis.
						local_storage.vec(0) += -dot(f_prime_dpsi, grad_p_i) * local_storage.da(q);
						local_storage.vec(1) += -dot(f_prime_dphi, grad_p_i) * local_storage.da(q);
					}
				}
			});

			for (const LocalThreadVecStorage &local_storage : storage)
				term += local_storage.vec;
		}
		else
		{
			term.setZero(n_elements * 2, 1);

			auto storage = utils::create_thread_storage(LocalThreadVecStorage(term.size()));

			utils::maybe_parallel_for(n_elements, [&](int start, int end, int thread_id) {
				LocalThreadVecStorage &local_storage = utils::get_local_thread_storage(storage, thread_id);

				for (int e = start; e < end; ++e)
				{
					assembler::ElementAssemblyValues &vals = local_storage.vals;
					ass_vals_cache_.compute(e, is_volume_, bases_[e], geom_bases_[e], vals);

					const quadrature::Quadrature &quadrature = vals.quadrature;
					local_storage.da = vals.det.array() * quadrature.weights.array();

					Eigen::MatrixXd u, grad_u, p, grad_p;
					io::Evaluator::interpolate_at_local_vals(e, dim, dim, vals, x, u, grad_u);
					io::Evaluator::interpolate_at_local_vals(e, dim, dim, vals, adjoint, p, grad_p);

					for (int q = 0; q < local_storage.da.size(); ++q)
					{
						Eigen::MatrixXd grad_p_i, grad_u_i;
						vector2matrix(grad_p.row(q), grad_p_i);
						vector2matrix(grad_u.row(q), grad_u_i);

						Eigen::MatrixXd f_prime_dmu, f_prime_dlambda;
						assembler_.compute_dstress_dmu_dlambda(OptAssemblerData(t, dt_, e, quadrature.points.row(q), vals.val.row(q), grad_u_i), f_prime_dmu, f_prime_dlambda);

						// This needs to be a sum over material parameter basis.
						local_storage.vec(e + n_elements) += -dot(f_prime_dmu, grad_p_i) * local_storage.da(q);
						local_storage.vec(e) += -dot(f_prime_dlambda, grad_p_i) * local_storage.da(q);
					}
				}
			});

			for (const LocalThreadVecStorage &local_storage : storage)
				term += local_storage.vec;
		}
	}

	void ElasticForm::force_shape_derivative(const double t, const int n_verts, const Eigen::MatrixXd &x, const Eigen::MatrixXd &x_prev, const Eigen::MatrixXd &adjoint, Eigen::VectorXd &term)
	{
		const int dim = is_volume_ ? 3 : 2;
		const int actual_dim = (assembler_.name() == "Laplacian") ? 1 : dim;

		const int n_elements = int(bases_.size());
		term.setZero(n_verts * dim, 1);

		auto storage = utils::create_thread_storage(LocalThreadVecStorage(term.size()));

		if (assembler_.name() == "ViscousDamping")
		{
			utils::maybe_parallel_for(n_elements, [&](int start, int end, int thread_id) {
				LocalThreadVecStorage &local_storage = utils::get_local_thread_storage(storage, thread_id);

				for (int e = start; e < end; ++e)
				{
					assembler::ElementAssemblyValues &vals = local_storage.vals;
					ass_vals_cache_.compute(e, is_volume_, bases_[e], geom_bases_[e], vals);
					assembler::ElementAssemblyValues gvals;
					gvals.compute(e, is_volume_, vals.quadrature.points, geom_bases_[e], geom_bases_[e]);

					const quadrature::Quadrature &quadrature = vals.quadrature;
					local_storage.da = vals.det.array() * quadrature.weights.array();

					Eigen::MatrixXd u, grad_u, prev_u, prev_grad_u, p, grad_p;
					io::Evaluator::interpolate_at_local_vals(e, dim, dim, vals, x, u, grad_u);
					io::Evaluator::interpolate_at_local_vals(e, dim, dim, vals, x_prev, prev_u, prev_grad_u);
					io::Evaluator::interpolate_at_local_vals(e, dim, dim, vals, adjoint, p, grad_p);

					Eigen::MatrixXd grad_u_i, grad_p_i, prev_grad_u_i;
					Eigen::MatrixXd grad_v_i;
					Eigen::MatrixXd stress_tensor, f_prime_gradu_gradv;
					Eigen::MatrixXd f_prev_prime_prev_gradu_gradv;

					for (int q = 0; q < local_storage.da.size(); ++q)
					{
						vector2matrix(grad_u.row(q), grad_u_i);
						vector2matrix(grad_p.row(q), grad_p_i);
						vector2matrix(prev_grad_u.row(q), prev_grad_u_i);

						for (auto &v : gvals.basis_values)
						{
							Eigen::MatrixXd stress_grad, stress_prev_grad;
							assembler_.compute_stress_grad(OptAssemblerData(t, dt_, e, quadrature.points.row(q), vals.val.row(q), grad_u_i), prev_grad_u_i, stress_tensor, stress_grad);
							assembler_.compute_stress_prev_grad(OptAssemblerData(t, dt_, e, quadrature.points.row(q), vals.val.row(q), grad_u_i), prev_grad_u_i, stress_prev_grad);
							for (int d = 0; d < dim; d++)
							{
								grad_v_i.setZero(dim, dim);
								grad_v_i.row(d) = v.grad_t_m.row(q);

								f_prime_gradu_gradv.setZero(dim, dim);
								Eigen::MatrixXd tmp = grad_u_i * grad_v_i;
								for (int i = 0; i < f_prime_gradu_gradv.rows(); i++)
									for (int j = 0; j < f_prime_gradu_gradv.cols(); j++)
										for (int k = 0; k < tmp.rows(); k++)
											for (int l = 0; l < tmp.cols(); l++)
												f_prime_gradu_gradv(i, j) += stress_grad(i * dim + j, k * dim + l) * tmp(k, l);

								f_prev_prime_prev_gradu_gradv.setZero(dim, dim);
								tmp = prev_grad_u_i * grad_v_i;
								for (int i = 0; i < f_prev_prime_prev_gradu_gradv.rows(); i++)
									for (int j = 0; j < f_prev_prime_prev_gradu_gradv.cols(); j++)
										for (int k = 0; k < tmp.rows(); k++)
											for (int l = 0; l < tmp.cols(); l++)
												f_prev_prime_prev_gradu_gradv(i, j) += stress_prev_grad(i * dim + j, k * dim + l) * tmp(k, l);

								tmp = grad_v_i - grad_v_i.trace() * Eigen::MatrixXd::Identity(dim, dim);
								local_storage.vec(v.global[0].index * dim + d) -= dot(f_prime_gradu_gradv + f_prev_prime_prev_gradu_gradv + stress_tensor * tmp.transpose(), grad_p_i) * local_storage.da(q);
							}
						}
					}
				}
			});
		}
		else
		{
			utils::maybe_parallel_for(n_elements, [&](int start, int end, int thread_id) {
				LocalThreadVecStorage &local_storage = utils::get_local_thread_storage(storage, thread_id);

				for (int e = start; e < end; ++e)
				{
					assembler::ElementAssemblyValues &vals = local_storage.vals;
					ass_vals_cache_.compute(e, is_volume_, bases_[e], geom_bases_[e], vals);
					assembler::ElementAssemblyValues gvals;
					gvals.compute(e, is_volume_, vals.quadrature.points, geom_bases_[e], geom_bases_[e]);

					const quadrature::Quadrature &quadrature = vals.quadrature;
					local_storage.da = vals.det.array() * quadrature.weights.array();

					Eigen::MatrixXd u, grad_u, p, grad_p; //, stiffnesses;
					io::Evaluator::interpolate_at_local_vals(e, dim, actual_dim, vals, x, u, grad_u);
					io::Evaluator::interpolate_at_local_vals(e, dim, actual_dim, vals, adjoint, p, grad_p);
					// assembler_.compute_stiffness_value(formulation_, vals, quadrature.points, x, stiffnesses);

					for (int q = 0; q < local_storage.da.size(); ++q)
					{
						Eigen::MatrixXd grad_u_i, grad_p_i, stiffness_i;
						if (actual_dim == 1)
						{
							grad_u_i = grad_u.row(q);
							grad_p_i = grad_p.row(q);
						}
						else
						{
							vector2matrix(grad_u.row(q), grad_u_i);
							vector2matrix(grad_p.row(q), grad_p_i);
						}

						// stiffness_i = utils::unflatten(stiffnesses.row(q).transpose(), actual_dim * dim);

						for (auto &v : gvals.basis_values)
						{
							for (int d = 0; d < dim; d++)
							{
								Eigen::MatrixXd grad_v_i;
								grad_v_i.setZero(dim, dim);
								grad_v_i.row(d) = v.grad_t_m.row(q);

								Eigen::MatrixXd stress_tensor, f_prime_gradu_gradv;
								assembler_.compute_stress_grad_multiply_mat(OptAssemblerData(t, dt_, e, quadrature.points.row(q), vals.val.row(q), grad_u_i), grad_u_i * grad_v_i, stress_tensor, f_prime_gradu_gradv);
								// f_prime_gradu_gradv = utils::unflatten(stiffness_i * utils::flatten(grad_u_i * grad_v_i), dim);

								Eigen::MatrixXd tmp = grad_v_i - grad_v_i.trace() * Eigen::MatrixXd::Identity(dim, dim);
								local_storage.vec(v.global[0].index * dim + d) -= dot(f_prime_gradu_gradv + stress_tensor * tmp.transpose(), grad_p_i) * local_storage.da(q);
							}
						}
					}
				}
			});
		}

		for (const LocalThreadVecStorage &local_storage : storage)
			term += local_storage.vec;
	}
} // namespace polyfem::solver<|MERGE_RESOLUTION|>--- conflicted
+++ resolved
@@ -38,24 +38,16 @@
 							 const std::vector<basis::ElementBases> &geom_bases,
 							 const assembler::Assembler &assembler,
 							 const assembler::AssemblyValsCache &ass_vals_cache,
-<<<<<<< HEAD
-							 const double dt,
+							 const double t, const double dt,
 							 const bool is_volume,
 							 const ElementInversionCheck check_inversion)
-=======
-							 const double t, const double dt,
-							 const bool is_volume)
->>>>>>> 83808580
 		: n_bases_(n_bases),
 		  bases_(bases),
 		  geom_bases_(geom_bases),
 		  assembler_(assembler),
 		  ass_vals_cache_(ass_vals_cache),
-<<<<<<< HEAD
+		  t_(t),
 		  check_inversion_(check_inversion),
-=======
-		  t_(t),
->>>>>>> 83808580
 		  dt_(dt),
 		  is_volume_(is_volume)
 	{
