#include "BarrierForms.hpp"
#include <polyfem/State.hpp>

namespace polyfem::solver
{
<<<<<<< HEAD
	CollisionBarrierForm::CollisionBarrierForm(const std::vector<std::shared_ptr<VariableToSimulation>> variable_to_simulation, const State &state, const double dhat, const double dmin) : AdjointForm(variable_to_simulation), state_(state), dhat_(dhat), dmin_(dmin)
	{
		State::build_collision_mesh(
			*state_.mesh, state_.n_geom_bases, state_.geom_bases(), state_.geom_bases(),
			state_.total_local_boundary, state_.obstacle, state_.args,
			[this](const std::string &p) { return this->state_.resolve_input_path(p); },
			state_.in_node_to_node, collision_mesh_);

		Eigen::MatrixXd V;
		state_.get_vertices(V);
		X_init = utils::flatten(V);

		broad_phase_method_ = ipc::BroadPhaseMethod::HASH_GRID;
	}

	double CollisionBarrierForm::value_unweighted(const Eigen::VectorXd &x) const
	{
		const Eigen::MatrixXd displaced_surface = collision_mesh_.vertices(utils::unflatten(get_updated_mesh_nodes(x), state_.mesh->dimension()));

		return constraint_set.compute_potential(collision_mesh_, displaced_surface, dhat_);
	}

	void CollisionBarrierForm::compute_partial_gradient_unweighted(const Eigen::VectorXd &x, Eigen::VectorXd &gradv) const
	{
		const Eigen::MatrixXd displaced_surface = collision_mesh_.vertices(utils::unflatten(get_updated_mesh_nodes(x), state_.mesh->dimension()));

		Eigen::VectorXd grad = collision_mesh_.to_full_dof(constraint_set.compute_potential_gradient(collision_mesh_, displaced_surface, dhat_));

		grad = AdjointTools::map_node_to_primitive_order(state_, grad);

		gradv.setZero(x.size());
		for (auto &p : variable_to_simulations_)
		{
			for (const auto &state : p->get_states())
				if (state.get() != &state_)
					continue;
			if (p->get_parameter_type() != ParameterType::Shape)
				continue;
			gradv += p->apply_parametrization_jacobian(grad, x);
		}
	}

	void CollisionBarrierForm::solution_changed(const Eigen::VectorXd &x)
	{
		AdjointForm::solution_changed(x);

		const Eigen::MatrixXd displaced_surface = collision_mesh_.vertices(utils::unflatten(get_updated_mesh_nodes(x), state_.mesh->dimension()));
		build_constraint_set(displaced_surface);
	}

	Eigen::MatrixXd CollisionBarrierForm::compute_adjoint_rhs_unweighted(const Eigen::VectorXd &x, const State &state) const
	{
		return Eigen::MatrixXd::Zero(state.ndof(), state.diff_cached.size());
	}

	bool CollisionBarrierForm::is_step_collision_free(const Eigen::VectorXd &x0, const Eigen::VectorXd &x1) const
	{
		const Eigen::MatrixXd V0 = utils::unflatten(get_updated_mesh_nodes(x0), state_.mesh->dimension());
		const Eigen::MatrixXd V1 = utils::unflatten(get_updated_mesh_nodes(x1), state_.mesh->dimension());

		// Skip CCD if the displacement is zero.
		if ((V1 - V0).lpNorm<Eigen::Infinity>() == 0.0)
			return true;

		bool is_valid = ipc::is_step_collision_free(
			collision_mesh_,
			collision_mesh_.vertices(V0),
			collision_mesh_.vertices(V1),
			broad_phase_method_,
			dmin_,
			1e-6, 1e6);

		return is_valid;
	}

	double CollisionBarrierForm::max_step_size(const Eigen::VectorXd &x0, const Eigen::VectorXd &x1) const
	{
		const Eigen::MatrixXd V0 = utils::unflatten(get_updated_mesh_nodes(x0), state_.mesh->dimension());
		const Eigen::MatrixXd V1 = utils::unflatten(get_updated_mesh_nodes(x1), state_.mesh->dimension());

		double max_step = ipc::compute_collision_free_stepsize(
			collision_mesh_,
			collision_mesh_.vertices(V0),
			collision_mesh_.vertices(V1),
			broad_phase_method_, dmin_, 1e-6, 1e6);

		return max_step;
	}

	void CollisionBarrierForm::build_constraint_set(const Eigen::MatrixXd &displaced_surface)
	{
		static Eigen::MatrixXd cached_displaced_surface;
		if (cached_displaced_surface.size() == displaced_surface.size() && cached_displaced_surface == displaced_surface)
			return;

		constraint_set.build(collision_mesh_, displaced_surface, dhat_, dmin_, broad_phase_method_);

		cached_displaced_surface = displaced_surface;
	}

	Eigen::VectorXd CollisionBarrierForm::get_updated_mesh_nodes(const Eigen::VectorXd &x) const
	{
		Eigen::VectorXd X = X_init;

		for (auto &p : variable_to_simulations_)
		{
			for (const auto &state : p->get_states())
				if (state.get() != &state_)
					continue;
			if (p->get_parameter_type() != ParameterType::Shape)
				continue;
			auto state_variable = p->get_parametrization().eval(x);
			auto output_indexing = p->get_output_indexing(x);
			for (int i = 0; i < output_indexing.size(); ++i)
				X(output_indexing(i)) = state_variable(i);
		}

		return AdjointTools::map_primitive_to_node_order(state_, X);
	}

	DeformedCollisionBarrierForm::DeformedCollisionBarrierForm(const std::vector<std::shared_ptr<VariableToSimulation>> variable_to_simulation, const State &state, const double dhat) : AdjointForm(variable_to_simulation), state_(state), dhat_(dhat)
	{
		if (state_.n_bases != state_.n_geom_bases)
			log_and_throw_error("Should use linear FE basis!");

		State::build_collision_mesh(
			*state_.mesh, state_.n_geom_bases, state_.geom_bases(), state_.geom_bases(),
			state_.total_local_boundary, state_.obstacle, state_.args,
			[this](const std::string &p) { return this->state_.resolve_input_path(p); },
			state_.in_node_to_node, collision_mesh_);

		Eigen::MatrixXd V;
		state_.get_vertices(V);
		X_init = utils::flatten(V);

		broad_phase_method_ = ipc::BroadPhaseMethod::HASH_GRID;
	}

	double DeformedCollisionBarrierForm::value_unweighted(const Eigen::VectorXd &x) const
	{
		const Eigen::MatrixXd displaced_surface = collision_mesh_.vertices(utils::unflatten(get_updated_mesh_nodes(x), state_.mesh->dimension()));

		return constraint_set.compute_potential(collision_mesh_, displaced_surface, dhat_);
	}

	void DeformedCollisionBarrierForm::compute_partial_gradient_unweighted(const Eigen::VectorXd &x, Eigen::VectorXd &gradv) const
	{
		const Eigen::MatrixXd displaced_surface = collision_mesh_.vertices(utils::unflatten(get_updated_mesh_nodes(x), state_.mesh->dimension()));

		Eigen::VectorXd grad = collision_mesh_.to_full_dof(constraint_set.compute_potential_gradient(collision_mesh_, displaced_surface, dhat_));

		grad = AdjointTools::map_node_to_primitive_order(state_, grad);

		gradv.setZero(x.size());
		for (auto &p : variable_to_simulations_)
		{
			for (const auto &state : p->get_states())
				if (state.get() != &state_)
					continue;
			if (p->get_parameter_type() != ParameterType::Shape)
				continue;
			gradv += p->apply_parametrization_jacobian(grad, x);
		}
	}

	void DeformedCollisionBarrierForm::solution_changed(const Eigen::VectorXd &x)
	{
		AdjointForm::solution_changed(x);

		const Eigen::MatrixXd displaced_surface = collision_mesh_.vertices(utils::unflatten(get_updated_mesh_nodes(x), state_.mesh->dimension()));
		build_constraint_set(displaced_surface);
	}

	Eigen::MatrixXd DeformedCollisionBarrierForm::compute_adjoint_rhs_unweighted(const Eigen::VectorXd &x, const State &state) const
	{
		return Eigen::MatrixXd::Zero(state.ndof(), state.diff_cached.size());
	}

	bool DeformedCollisionBarrierForm::is_step_collision_free(const Eigen::VectorXd &x0, const Eigen::VectorXd &x1) const
	{
		// const Eigen::MatrixXd V0 = utils::unflatten(get_updated_mesh_nodes(x0), state_.mesh->dimension());
		// const Eigen::MatrixXd V1 = utils::unflatten(get_updated_mesh_nodes(x1), state_.mesh->dimension());

		// // Skip CCD if the displacement is zero.
		// if ((V1 - V0).lpNorm<Eigen::Infinity>() == 0.0)
		//     return true;

		// bool is_valid = ipc::is_step_collision_free(
		//     collision_mesh_,
		//     collision_mesh_.vertices(V0),
		//     collision_mesh_.vertices(V1),
		//     broad_phase_method_,
		//     1e-6, 1e6);

		return true; // is_valid;
	}

	double DeformedCollisionBarrierForm::max_step_size(const Eigen::VectorXd &x0, const Eigen::VectorXd &x1) const
	{
		// const Eigen::MatrixXd V0 = utils::unflatten(get_updated_mesh_nodes(x0), state_.mesh->dimension());
		// const Eigen::MatrixXd V1 = utils::unflatten(get_updated_mesh_nodes(x1), state_.mesh->dimension());

		// double max_step = ipc::compute_collision_free_stepsize(
		//     collision_mesh_,
		//     collision_mesh_.vertices(V0),
		//     collision_mesh_.vertices(V1),
		//     broad_phase_method_, 1e-6, 1e6);

		return 1; // max_step;
	}

	void DeformedCollisionBarrierForm::build_constraint_set(const Eigen::MatrixXd &displaced_surface)
	{
		static Eigen::MatrixXd cached_displaced_surface;
		if (cached_displaced_surface.size() == displaced_surface.size() && cached_displaced_surface == displaced_surface)
			return;

		constraint_set.build(collision_mesh_, displaced_surface, dhat_, 0, broad_phase_method_);

		cached_displaced_surface = displaced_surface;
	}

	Eigen::VectorXd DeformedCollisionBarrierForm::get_updated_mesh_nodes(const Eigen::VectorXd &x) const
	{
		Eigen::VectorXd X = X_init;

		for (auto &p : variable_to_simulations_)
		{
			for (const auto &state : p->get_states())
				if (state.get() != &state_)
					continue;
			if (p->get_parameter_type() != ParameterType::Shape)
				continue;
			auto state_variable = p->get_parametrization().eval(x);
			auto output_indexing = p->get_output_indexing(x);
			for (int i = 0; i < output_indexing.size(); ++i)
				X(output_indexing(i)) = state_variable(i);
		}

		return AdjointTools::map_primitive_to_node_order(state_, X) + state_.diff_cached.u(0);
	}

	LayerThicknessForm::LayerThicknessForm(const std::vector<std::shared_ptr<VariableToSimulation>> &variable_to_simulations,
										   const State &state,
										   const std::vector<int> &boundary_ids,
										   const double dhat,
										   const double dmin) : CollisionBarrierForm(variable_to_simulations, state, dhat, dmin),
																boundary_ids_(boundary_ids)
	{
		for (const auto &id : boundary_ids_)
			boundary_ids_to_dof_[id] = std::set<int>();

		build_collision_mesh();
	}

	void LayerThicknessForm::build_collision_mesh()
	{
		Eigen::MatrixXd node_positions;
		Eigen::MatrixXi boundary_edges, boundary_triangles;
		std::vector<Eigen::Triplet<double>> displacement_map_entries;
		io::OutGeometryData::extract_boundary_mesh(*state_.mesh, state_.n_geom_bases, state_.geom_bases(), state_.total_local_boundary,
												   node_positions, boundary_edges, boundary_triangles, displacement_map_entries);

		std::vector<bool> is_on_surface;
		is_on_surface.resize(node_positions.rows(), false);

		assembler::ElementAssemblyValues vals;
		Eigen::MatrixXd points, uv, normals;
		Eigen::VectorXd weights;
		Eigen::VectorXi global_primitive_ids;
		for (const auto &lb : state_.total_local_boundary)
		{
			const int e = lb.element_id();
			bool has_samples = utils::BoundarySampler::boundary_quadrature(lb, state_.n_boundary_samples(), *state_.mesh, false, uv, points, normals, weights, global_primitive_ids);

			if (!has_samples)
				continue;

			const basis::ElementBases &gbs = state_.geom_bases()[e];

			vals.compute(e, state_.mesh->is_volume(), points, gbs, gbs);

			for (int i = 0; i < lb.size(); ++i)
			{
				const int primitive_global_id = lb.global_primitive_id(i);
				const auto nodes = gbs.local_nodes_for_primitive(primitive_global_id, *state_.mesh);
				const int boundary_id = state_.mesh->get_boundary_id(primitive_global_id);

				if (!std::count(boundary_ids_.begin(), boundary_ids_.end(), boundary_id))
					continue;

				for (long n = 0; n < nodes.size(); ++n)
				{
					const assembler::AssemblyValues &v = vals.basis_values[nodes(n)];
					is_on_surface[v.global[0].index] = true;
					assert(v.global[0].index < node_positions.rows());
					boundary_ids_to_dof_[boundary_id].insert(v.global[0].index);
				}
			}
		}

		Eigen::SparseMatrix<double> displacement_map;
		if (!displacement_map_entries.empty())
		{
			displacement_map.resize(node_positions.rows(), state_.n_geom_bases);
			displacement_map.setFromTriplets(displacement_map_entries.begin(), displacement_map_entries.end());
		}

		// Fix boundary edges and boundary triangles to exclude vertices not on triangles
		Eigen::MatrixXi boundary_edges_alt(0, 2), boundary_triangles_alt(0, 3);
		{
			for (int i = 0; i < boundary_edges.rows(); ++i)
			{
				bool on_surface = true;
				for (int j = 0; j < boundary_edges.cols(); ++j)
					on_surface &= is_on_surface[boundary_edges(i, j)];
				if (on_surface)
				{
					boundary_edges_alt.conservativeResize(boundary_edges_alt.rows() + 1, 2);
					boundary_edges_alt.row(boundary_edges_alt.rows() - 1) = boundary_edges.row(i);
				}
			}

			if (state_.mesh->is_volume())
			{
				for (int i = 0; i < boundary_triangles.rows(); ++i)
				{
					bool on_surface = true;
					for (int j = 0; j < boundary_triangles.cols(); ++j)
						on_surface &= is_on_surface[boundary_triangles(i, j)];
					if (on_surface)
					{
						boundary_triangles_alt.conservativeResize(boundary_triangles_alt.rows() + 1, 3);
						boundary_triangles_alt.row(boundary_triangles_alt.rows() - 1) = boundary_triangles.row(i);
					}
				}
			}
			else
				boundary_triangles_alt.resize(0, 0);
		}

		collision_mesh_ = ipc::CollisionMesh(is_on_surface,
											 node_positions,
											 boundary_edges_alt,
											 boundary_triangles_alt,
											 displacement_map);

		can_collide_cache_.resize(collision_mesh_.num_vertices(), collision_mesh_.num_vertices());
		for (int i = 0; i < can_collide_cache_.rows(); ++i)
		{
			int dof_idx_i = collision_mesh_.to_full_vertex_id(i);
			if (!is_on_surface[dof_idx_i])
				continue;
			for (int j = 0; j < can_collide_cache_.cols(); ++j)
			{
				int dof_idx_j = collision_mesh_.to_full_vertex_id(j);
				if (!is_on_surface[dof_idx_j])
					continue;

				bool collision_allowed = true;
				for (const auto &id : boundary_ids_)
					if (boundary_ids_to_dof_[id].count(dof_idx_i) && boundary_ids_to_dof_[id].count(dof_idx_j))
						collision_allowed = false;
				can_collide_cache_(i, j) = collision_allowed;
			}
		}

		collision_mesh_.can_collide = [&](size_t vi, size_t vj) {
			return (bool)can_collide_cache_(vi, vj);
		};

		collision_mesh_.init_area_jacobians();
	}

} // namespace polyfem::solver
=======
    CollisionBarrierForm::CollisionBarrierForm(const std::vector<std::shared_ptr<VariableToSimulation>> variable_to_simulation, const State &state, const double dhat) : AdjointForm(variable_to_simulation), state_(state), dhat_(dhat)
    {
        State::build_collision_mesh(
            *state_.mesh, state_.n_geom_bases, state_.geom_bases(), state_.geom_bases(),
            state_.total_local_boundary, state_.obstacle, state_.args,
            [this](const std::string &p) { return this->state_.resolve_input_path(p); },
            state_.in_node_to_node, collision_mesh_);

        Eigen::MatrixXd V;
        state_.get_vertices(V);
        X_init = utils::flatten(V);

        broad_phase_method_ = ipc::BroadPhaseMethod::HASH_GRID;
    }

    double CollisionBarrierForm::value_unweighted(const Eigen::VectorXd &x) const 
    {
        const Eigen::MatrixXd displaced_surface = collision_mesh_.vertices(utils::unflatten(get_updated_mesh_nodes(x), state_.mesh->dimension()));

        return constraint_set.compute_potential(collision_mesh_, displaced_surface, dhat_);
    }

    void CollisionBarrierForm::compute_partial_gradient_unweighted(const Eigen::VectorXd &x, Eigen::VectorXd &gradv) const 
    {
        const Eigen::MatrixXd displaced_surface = collision_mesh_.vertices(utils::unflatten(get_updated_mesh_nodes(x), state_.mesh->dimension()));

        Eigen::VectorXd grad = collision_mesh_.to_full_dof(constraint_set.compute_potential_gradient(collision_mesh_, displaced_surface, dhat_));

        gradv.setZero(x.size());
        for (auto &p : variable_to_simulations_)
        {
            for (const auto &state : p->get_states())
                if (state.get() != &state_)
                    continue;
            if (p->get_parameter_type() != ParameterType::Shape)
                continue;
            gradv += p->apply_parametrization_jacobian(grad, x);
        }
    }

    void CollisionBarrierForm::solution_changed(const Eigen::VectorXd &x) 
    {
        AdjointForm::solution_changed(x);

        const Eigen::MatrixXd displaced_surface = collision_mesh_.vertices(utils::unflatten(get_updated_mesh_nodes(x), state_.mesh->dimension()));
        build_constraint_set(displaced_surface);
    }

    Eigen::MatrixXd CollisionBarrierForm::compute_adjoint_rhs_unweighted(const Eigen::VectorXd &x, const State &state) const 
    {
        return Eigen::MatrixXd::Zero(state.ndof(), state.diff_cached.size());
    }

    bool CollisionBarrierForm::is_step_collision_free(const Eigen::VectorXd &x0, const Eigen::VectorXd &x1) const 
    {
        const Eigen::MatrixXd V0 = utils::unflatten(get_updated_mesh_nodes(x0), state_.mesh->dimension());
        const Eigen::MatrixXd V1 = utils::unflatten(get_updated_mesh_nodes(x1), state_.mesh->dimension());

        // Skip CCD if the displacement is zero.
        if ((V1 - V0).lpNorm<Eigen::Infinity>() == 0.0)
            return true;

        bool is_valid = ipc::is_step_collision_free(
            collision_mesh_,
            collision_mesh_.vertices(V0),
            collision_mesh_.vertices(V1),
            broad_phase_method_,
            1e-6, 1e6);

        return is_valid;
    }

    double CollisionBarrierForm::max_step_size(const Eigen::VectorXd &x0, const Eigen::VectorXd &x1) const 
    {
        const Eigen::MatrixXd V0 = utils::unflatten(get_updated_mesh_nodes(x0), state_.mesh->dimension());
        const Eigen::MatrixXd V1 = utils::unflatten(get_updated_mesh_nodes(x1), state_.mesh->dimension());

        double max_step = ipc::compute_collision_free_stepsize(
            collision_mesh_,
            collision_mesh_.vertices(V0),
            collision_mesh_.vertices(V1),
            broad_phase_method_, 1e-6, 1e6);

        return max_step;
    }

    void CollisionBarrierForm::build_constraint_set(const Eigen::MatrixXd &displaced_surface)
    {
        static Eigen::MatrixXd cached_displaced_surface;
        if (cached_displaced_surface.size() == displaced_surface.size() && cached_displaced_surface == displaced_surface)
            return;

        constraint_set.build(collision_mesh_, displaced_surface, dhat_, 0, broad_phase_method_);

        cached_displaced_surface = displaced_surface;
    }

    Eigen::VectorXd CollisionBarrierForm::get_updated_mesh_nodes(const Eigen::VectorXd &x) const
    {
        Eigen::VectorXd X = X_init;

        for (auto &p : variable_to_simulations_)
        {
            for (const auto &state : p->get_states())
                if (state.get() != &state_)
                    continue;
            if (p->get_parameter_type() != ParameterType::Shape)
                continue;
            auto state_variable = p->get_parametrization().eval(x);
            auto output_indexing = p->get_output_indexing(x);
            for (int i = 0; i < output_indexing.size(); ++i)
                X(output_indexing(i)) = state_variable(i);
        }

        return AdjointTools::map_primitive_to_node_order(state_, X);
    }

    DeformedCollisionBarrierForm::DeformedCollisionBarrierForm(const std::vector<std::shared_ptr<VariableToSimulation>> variable_to_simulation, const State &state, const double dhat) : AdjointForm(variable_to_simulation), state_(state), dhat_(dhat)
    {
        if (state_.n_bases != state_.n_geom_bases)
            log_and_throw_adjoint_error("[{}] Should use linear FE basis!", name());

        State::build_collision_mesh(
            *state_.mesh, state_.n_geom_bases, state_.geom_bases(), state_.geom_bases(),
            state_.total_local_boundary, state_.obstacle, state_.args,
            [this](const std::string &p) { return this->state_.resolve_input_path(p); },
            state_.in_node_to_node, collision_mesh_);

        Eigen::MatrixXd V;
        state_.get_vertices(V);
        X_init = utils::flatten(V);

        broad_phase_method_ = ipc::BroadPhaseMethod::HASH_GRID;
    }

    double DeformedCollisionBarrierForm::value_unweighted(const Eigen::VectorXd &x) const 
    {
        const Eigen::MatrixXd displaced_surface = collision_mesh_.vertices(utils::unflatten(get_updated_mesh_nodes(x), state_.mesh->dimension()));

        return constraint_set.compute_potential(collision_mesh_, displaced_surface, dhat_);
    }

    void DeformedCollisionBarrierForm::compute_partial_gradient_unweighted(const Eigen::VectorXd &x, Eigen::VectorXd &gradv) const 
    {
        const Eigen::MatrixXd displaced_surface = collision_mesh_.vertices(utils::unflatten(get_updated_mesh_nodes(x), state_.mesh->dimension()));

        Eigen::VectorXd grad = collision_mesh_.to_full_dof(constraint_set.compute_potential_gradient(collision_mesh_, displaced_surface, dhat_));

        gradv.setZero(x.size());
        for (auto &p : variable_to_simulations_)
        {
            for (const auto &state : p->get_states())
                if (state.get() != &state_)
                    continue;
            if (p->get_parameter_type() != ParameterType::Shape)
                continue;
            gradv += p->apply_parametrization_jacobian(grad, x);
        }
    }

    void DeformedCollisionBarrierForm::solution_changed(const Eigen::VectorXd &x) 
    {
        AdjointForm::solution_changed(x);

        const Eigen::MatrixXd displaced_surface = collision_mesh_.vertices(utils::unflatten(get_updated_mesh_nodes(x), state_.mesh->dimension()));
        build_constraint_set(displaced_surface);
    }

    Eigen::MatrixXd DeformedCollisionBarrierForm::compute_adjoint_rhs_unweighted(const Eigen::VectorXd &x, const State &state) const 
    {
        return Eigen::MatrixXd::Zero(state.ndof(), state.diff_cached.size());
    }

    bool DeformedCollisionBarrierForm::is_step_collision_free(const Eigen::VectorXd &x0, const Eigen::VectorXd &x1) const 
    {
        // const Eigen::MatrixXd V0 = utils::unflatten(get_updated_mesh_nodes(x0), state_.mesh->dimension());
        // const Eigen::MatrixXd V1 = utils::unflatten(get_updated_mesh_nodes(x1), state_.mesh->dimension());

        // // Skip CCD if the displacement is zero.
        // if ((V1 - V0).lpNorm<Eigen::Infinity>() == 0.0)
        //     return true;

        // bool is_valid = ipc::is_step_collision_free(
        //     collision_mesh_,
        //     collision_mesh_.vertices(V0),
        //     collision_mesh_.vertices(V1),
        //     broad_phase_method_,
        //     1e-6, 1e6);

        return true; // is_valid;
    }

    double DeformedCollisionBarrierForm::max_step_size(const Eigen::VectorXd &x0, const Eigen::VectorXd &x1) const 
    {
        // const Eigen::MatrixXd V0 = utils::unflatten(get_updated_mesh_nodes(x0), state_.mesh->dimension());
        // const Eigen::MatrixXd V1 = utils::unflatten(get_updated_mesh_nodes(x1), state_.mesh->dimension());

        // double max_step = ipc::compute_collision_free_stepsize(
        //     collision_mesh_,
        //     collision_mesh_.vertices(V0),
        //     collision_mesh_.vertices(V1),
        //     broad_phase_method_, 1e-6, 1e6);

        return 1; // max_step;
    }

    void DeformedCollisionBarrierForm::build_constraint_set(const Eigen::MatrixXd &displaced_surface)
    {
        static Eigen::MatrixXd cached_displaced_surface;
        if (cached_displaced_surface.size() == displaced_surface.size() && cached_displaced_surface == displaced_surface)
            return;

        constraint_set.build(collision_mesh_, displaced_surface, dhat_, 0, broad_phase_method_);

        cached_displaced_surface = displaced_surface;
    }

    Eigen::VectorXd DeformedCollisionBarrierForm::get_updated_mesh_nodes(const Eigen::VectorXd &x) const
    {
        Eigen::VectorXd X = X_init;

        for (auto &p : variable_to_simulations_)
        {
            for (const auto &state : p->get_states())
                if (state.get() != &state_)
                    continue;
            if (p->get_parameter_type() != ParameterType::Shape)
                continue;
            auto state_variable = p->get_parametrization().eval(x);
            auto output_indexing = p->get_output_indexing(x);
            for (int i = 0; i < output_indexing.size(); ++i)
                X(output_indexing(i)) = state_variable(i);
        }

        return AdjointTools::map_primitive_to_node_order(state_, X) + state_.diff_cached.u(0);
    }
}
>>>>>>> 076bf15d
<|MERGE_RESOLUTION|>--- conflicted
+++ resolved
@@ -3,7 +3,6 @@
 
 namespace polyfem::solver
 {
-<<<<<<< HEAD
 	CollisionBarrierForm::CollisionBarrierForm(const std::vector<std::shared_ptr<VariableToSimulation>> variable_to_simulation, const State &state, const double dhat, const double dmin) : AdjointForm(variable_to_simulation), state_(state), dhat_(dhat), dmin_(dmin)
 	{
 		State::build_collision_mesh(
@@ -127,7 +126,7 @@
 	DeformedCollisionBarrierForm::DeformedCollisionBarrierForm(const std::vector<std::shared_ptr<VariableToSimulation>> variable_to_simulation, const State &state, const double dhat) : AdjointForm(variable_to_simulation), state_(state), dhat_(dhat)
 	{
 		if (state_.n_bases != state_.n_geom_bases)
-			log_and_throw_error("Should use linear FE basis!");
+			log_and_throw_adjoint_error("[{}] Should use linear FE basis!", name());
 
 		State::build_collision_mesh(
 			*state_.mesh, state_.n_geom_bases, state_.geom_bases(), state_.geom_bases(),
@@ -378,243 +377,4 @@
 		collision_mesh_.init_area_jacobians();
 	}
 
-} // namespace polyfem::solver
-=======
-    CollisionBarrierForm::CollisionBarrierForm(const std::vector<std::shared_ptr<VariableToSimulation>> variable_to_simulation, const State &state, const double dhat) : AdjointForm(variable_to_simulation), state_(state), dhat_(dhat)
-    {
-        State::build_collision_mesh(
-            *state_.mesh, state_.n_geom_bases, state_.geom_bases(), state_.geom_bases(),
-            state_.total_local_boundary, state_.obstacle, state_.args,
-            [this](const std::string &p) { return this->state_.resolve_input_path(p); },
-            state_.in_node_to_node, collision_mesh_);
-
-        Eigen::MatrixXd V;
-        state_.get_vertices(V);
-        X_init = utils::flatten(V);
-
-        broad_phase_method_ = ipc::BroadPhaseMethod::HASH_GRID;
-    }
-
-    double CollisionBarrierForm::value_unweighted(const Eigen::VectorXd &x) const 
-    {
-        const Eigen::MatrixXd displaced_surface = collision_mesh_.vertices(utils::unflatten(get_updated_mesh_nodes(x), state_.mesh->dimension()));
-
-        return constraint_set.compute_potential(collision_mesh_, displaced_surface, dhat_);
-    }
-
-    void CollisionBarrierForm::compute_partial_gradient_unweighted(const Eigen::VectorXd &x, Eigen::VectorXd &gradv) const 
-    {
-        const Eigen::MatrixXd displaced_surface = collision_mesh_.vertices(utils::unflatten(get_updated_mesh_nodes(x), state_.mesh->dimension()));
-
-        Eigen::VectorXd grad = collision_mesh_.to_full_dof(constraint_set.compute_potential_gradient(collision_mesh_, displaced_surface, dhat_));
-
-        gradv.setZero(x.size());
-        for (auto &p : variable_to_simulations_)
-        {
-            for (const auto &state : p->get_states())
-                if (state.get() != &state_)
-                    continue;
-            if (p->get_parameter_type() != ParameterType::Shape)
-                continue;
-            gradv += p->apply_parametrization_jacobian(grad, x);
-        }
-    }
-
-    void CollisionBarrierForm::solution_changed(const Eigen::VectorXd &x) 
-    {
-        AdjointForm::solution_changed(x);
-
-        const Eigen::MatrixXd displaced_surface = collision_mesh_.vertices(utils::unflatten(get_updated_mesh_nodes(x), state_.mesh->dimension()));
-        build_constraint_set(displaced_surface);
-    }
-
-    Eigen::MatrixXd CollisionBarrierForm::compute_adjoint_rhs_unweighted(const Eigen::VectorXd &x, const State &state) const 
-    {
-        return Eigen::MatrixXd::Zero(state.ndof(), state.diff_cached.size());
-    }
-
-    bool CollisionBarrierForm::is_step_collision_free(const Eigen::VectorXd &x0, const Eigen::VectorXd &x1) const 
-    {
-        const Eigen::MatrixXd V0 = utils::unflatten(get_updated_mesh_nodes(x0), state_.mesh->dimension());
-        const Eigen::MatrixXd V1 = utils::unflatten(get_updated_mesh_nodes(x1), state_.mesh->dimension());
-
-        // Skip CCD if the displacement is zero.
-        if ((V1 - V0).lpNorm<Eigen::Infinity>() == 0.0)
-            return true;
-
-        bool is_valid = ipc::is_step_collision_free(
-            collision_mesh_,
-            collision_mesh_.vertices(V0),
-            collision_mesh_.vertices(V1),
-            broad_phase_method_,
-            1e-6, 1e6);
-
-        return is_valid;
-    }
-
-    double CollisionBarrierForm::max_step_size(const Eigen::VectorXd &x0, const Eigen::VectorXd &x1) const 
-    {
-        const Eigen::MatrixXd V0 = utils::unflatten(get_updated_mesh_nodes(x0), state_.mesh->dimension());
-        const Eigen::MatrixXd V1 = utils::unflatten(get_updated_mesh_nodes(x1), state_.mesh->dimension());
-
-        double max_step = ipc::compute_collision_free_stepsize(
-            collision_mesh_,
-            collision_mesh_.vertices(V0),
-            collision_mesh_.vertices(V1),
-            broad_phase_method_, 1e-6, 1e6);
-
-        return max_step;
-    }
-
-    void CollisionBarrierForm::build_constraint_set(const Eigen::MatrixXd &displaced_surface)
-    {
-        static Eigen::MatrixXd cached_displaced_surface;
-        if (cached_displaced_surface.size() == displaced_surface.size() && cached_displaced_surface == displaced_surface)
-            return;
-
-        constraint_set.build(collision_mesh_, displaced_surface, dhat_, 0, broad_phase_method_);
-
-        cached_displaced_surface = displaced_surface;
-    }
-
-    Eigen::VectorXd CollisionBarrierForm::get_updated_mesh_nodes(const Eigen::VectorXd &x) const
-    {
-        Eigen::VectorXd X = X_init;
-
-        for (auto &p : variable_to_simulations_)
-        {
-            for (const auto &state : p->get_states())
-                if (state.get() != &state_)
-                    continue;
-            if (p->get_parameter_type() != ParameterType::Shape)
-                continue;
-            auto state_variable = p->get_parametrization().eval(x);
-            auto output_indexing = p->get_output_indexing(x);
-            for (int i = 0; i < output_indexing.size(); ++i)
-                X(output_indexing(i)) = state_variable(i);
-        }
-
-        return AdjointTools::map_primitive_to_node_order(state_, X);
-    }
-
-    DeformedCollisionBarrierForm::DeformedCollisionBarrierForm(const std::vector<std::shared_ptr<VariableToSimulation>> variable_to_simulation, const State &state, const double dhat) : AdjointForm(variable_to_simulation), state_(state), dhat_(dhat)
-    {
-        if (state_.n_bases != state_.n_geom_bases)
-            log_and_throw_adjoint_error("[{}] Should use linear FE basis!", name());
-
-        State::build_collision_mesh(
-            *state_.mesh, state_.n_geom_bases, state_.geom_bases(), state_.geom_bases(),
-            state_.total_local_boundary, state_.obstacle, state_.args,
-            [this](const std::string &p) { return this->state_.resolve_input_path(p); },
-            state_.in_node_to_node, collision_mesh_);
-
-        Eigen::MatrixXd V;
-        state_.get_vertices(V);
-        X_init = utils::flatten(V);
-
-        broad_phase_method_ = ipc::BroadPhaseMethod::HASH_GRID;
-    }
-
-    double DeformedCollisionBarrierForm::value_unweighted(const Eigen::VectorXd &x) const 
-    {
-        const Eigen::MatrixXd displaced_surface = collision_mesh_.vertices(utils::unflatten(get_updated_mesh_nodes(x), state_.mesh->dimension()));
-
-        return constraint_set.compute_potential(collision_mesh_, displaced_surface, dhat_);
-    }
-
-    void DeformedCollisionBarrierForm::compute_partial_gradient_unweighted(const Eigen::VectorXd &x, Eigen::VectorXd &gradv) const 
-    {
-        const Eigen::MatrixXd displaced_surface = collision_mesh_.vertices(utils::unflatten(get_updated_mesh_nodes(x), state_.mesh->dimension()));
-
-        Eigen::VectorXd grad = collision_mesh_.to_full_dof(constraint_set.compute_potential_gradient(collision_mesh_, displaced_surface, dhat_));
-
-        gradv.setZero(x.size());
-        for (auto &p : variable_to_simulations_)
-        {
-            for (const auto &state : p->get_states())
-                if (state.get() != &state_)
-                    continue;
-            if (p->get_parameter_type() != ParameterType::Shape)
-                continue;
-            gradv += p->apply_parametrization_jacobian(grad, x);
-        }
-    }
-
-    void DeformedCollisionBarrierForm::solution_changed(const Eigen::VectorXd &x) 
-    {
-        AdjointForm::solution_changed(x);
-
-        const Eigen::MatrixXd displaced_surface = collision_mesh_.vertices(utils::unflatten(get_updated_mesh_nodes(x), state_.mesh->dimension()));
-        build_constraint_set(displaced_surface);
-    }
-
-    Eigen::MatrixXd DeformedCollisionBarrierForm::compute_adjoint_rhs_unweighted(const Eigen::VectorXd &x, const State &state) const 
-    {
-        return Eigen::MatrixXd::Zero(state.ndof(), state.diff_cached.size());
-    }
-
-    bool DeformedCollisionBarrierForm::is_step_collision_free(const Eigen::VectorXd &x0, const Eigen::VectorXd &x1) const 
-    {
-        // const Eigen::MatrixXd V0 = utils::unflatten(get_updated_mesh_nodes(x0), state_.mesh->dimension());
-        // const Eigen::MatrixXd V1 = utils::unflatten(get_updated_mesh_nodes(x1), state_.mesh->dimension());
-
-        // // Skip CCD if the displacement is zero.
-        // if ((V1 - V0).lpNorm<Eigen::Infinity>() == 0.0)
-        //     return true;
-
-        // bool is_valid = ipc::is_step_collision_free(
-        //     collision_mesh_,
-        //     collision_mesh_.vertices(V0),
-        //     collision_mesh_.vertices(V1),
-        //     broad_phase_method_,
-        //     1e-6, 1e6);
-
-        return true; // is_valid;
-    }
-
-    double DeformedCollisionBarrierForm::max_step_size(const Eigen::VectorXd &x0, const Eigen::VectorXd &x1) const 
-    {
-        // const Eigen::MatrixXd V0 = utils::unflatten(get_updated_mesh_nodes(x0), state_.mesh->dimension());
-        // const Eigen::MatrixXd V1 = utils::unflatten(get_updated_mesh_nodes(x1), state_.mesh->dimension());
-
-        // double max_step = ipc::compute_collision_free_stepsize(
-        //     collision_mesh_,
-        //     collision_mesh_.vertices(V0),
-        //     collision_mesh_.vertices(V1),
-        //     broad_phase_method_, 1e-6, 1e6);
-
-        return 1; // max_step;
-    }
-
-    void DeformedCollisionBarrierForm::build_constraint_set(const Eigen::MatrixXd &displaced_surface)
-    {
-        static Eigen::MatrixXd cached_displaced_surface;
-        if (cached_displaced_surface.size() == displaced_surface.size() && cached_displaced_surface == displaced_surface)
-            return;
-
-        constraint_set.build(collision_mesh_, displaced_surface, dhat_, 0, broad_phase_method_);
-
-        cached_displaced_surface = displaced_surface;
-    }
-
-    Eigen::VectorXd DeformedCollisionBarrierForm::get_updated_mesh_nodes(const Eigen::VectorXd &x) const
-    {
-        Eigen::VectorXd X = X_init;
-
-        for (auto &p : variable_to_simulations_)
-        {
-            for (const auto &state : p->get_states())
-                if (state.get() != &state_)
-                    continue;
-            if (p->get_parameter_type() != ParameterType::Shape)
-                continue;
-            auto state_variable = p->get_parametrization().eval(x);
-            auto output_indexing = p->get_output_indexing(x);
-            for (int i = 0; i < output_indexing.size(); ++i)
-                X(output_indexing(i)) = state_variable(i);
-        }
-
-        return AdjointTools::map_primitive_to_node_order(state_, X) + state_.diff_cached.u(0);
-    }
-}
->>>>>>> 076bf15d
+} // namespace polyfem::solver