--- conflicted
+++ resolved
@@ -115,7 +115,7 @@
 	class AMIPSForm : public AdjointForm
 	{
 	public:
-		AMIPSForm(const VariableToSimulationGroup& variable_to_simulation, const State &state)
+		AMIPSForm(const VariableToSimulationGroup &variable_to_simulation, const State &state)
 			: AdjointForm(variable_to_simulation),
 			  state_(state)
 		{
@@ -203,35 +203,7 @@
 		{
 			Eigen::VectorXd X = get_updated_mesh_nodes(x);
 
-<<<<<<< HEAD
-			double energy = amips_energy_->assemble_energy(state_.mesh->is_volume(), rest_geom_bases_, rest_geom_bases_, rest_ass_vals_cache_, 0, 0, AdjointTools::map_primitive_to_node_order(state_, X - X_rest), Eigen::VectorXd());
-
-			return energy;
-		}
-
-		void compute_partial_gradient_unweighted(const Eigen::VectorXd &x, Eigen::VectorXd &gradv) const override
-		{
-			Eigen::VectorXd X = get_updated_mesh_nodes(x);
-
-			Eigen::MatrixXd grad;
-			amips_energy_->assemble_gradient(state_.mesh->is_volume(), state_.n_geom_bases, rest_geom_bases_, rest_geom_bases_, rest_ass_vals_cache_, 0, 0, AdjointTools::map_primitive_to_node_order(state_, X - X_rest), Eigen::VectorXd(), grad); // grad wrt. gbases
-			grad = AdjointTools::map_node_to_primitive_order(state_, grad);                                                                                                                                                                          // grad wrt. vertices
-
-			assert(grad.cols() == 1);
-
-			gradv.setZero(x.size());
-			for (auto &p : variable_to_simulations_)
-			{
-				for (const auto &state : p->get_states())
-					if (state.get() != &state_)
-						continue;
-				if (p->get_parameter_type() != ParameterType::Shape)
-					continue;
-				gradv += p->apply_parametrization_jacobian(grad, x);
-			}
-=======
-			return amips_energy_->assemble_energy(state_.mesh->is_volume(), init_geom_bases_, init_geom_bases_, init_ass_vals_cache_, 0, 0, AdjointTools::map_primitive_to_node_order(state_, X - X_init), Eigen::VectorXd());
->>>>>>> 0804e645
+			return amips_energy_->assemble_energy(state_.mesh->is_volume(), rest_geom_bases_, rest_geom_bases_, rest_ass_vals_cache_, 0, 0, AdjointTools::map_primitive_to_node_order(state_, X - X_rest), Eigen::VectorXd());
 		}
 
 		void compute_partial_gradient(const Eigen::VectorXd &x, Eigen::VectorXd &gradv) const override
@@ -239,7 +211,7 @@
 			gradv = weight() * variable_to_simulations_.apply_parametrization_jacobian(ParameterType::Shape, &state_, x, [this, &x]() {
 				const Eigen::VectorXd X = get_updated_mesh_nodes(x);
 				Eigen::MatrixXd grad;
-				amips_energy_->assemble_gradient(state_.mesh->is_volume(), state_.n_geom_bases, init_geom_bases_, init_geom_bases_, init_ass_vals_cache_, 0, 0, AdjointTools::map_primitive_to_node_order(state_, X - X_init), Eigen::VectorXd(), grad); // grad wrt. gbases
+				amips_energy_->assemble_gradient(state_.mesh->is_volume(), state_.n_geom_bases, rest_geom_bases_, rest_geom_bases_, rest_ass_vals_cache_, 0, 0, AdjointTools::map_primitive_to_node_order(state_, X - X_rest), Eigen::VectorXd(), grad); // grad wrt. gbases
 				return AdjointTools::map_node_to_primitive_order(state_, grad);
 			});
 		}
@@ -270,26 +242,8 @@
 	private:
 		Eigen::VectorXd get_updated_mesh_nodes(const Eigen::VectorXd &x) const
 		{
-<<<<<<< HEAD
 			Eigen::VectorXd X = X_rest;
-
-			for (auto &p : variable_to_simulations_)
-			{
-				for (const auto &state : p->get_states())
-					if (state.get() != &state_)
-						continue;
-				if (p->get_parameter_type() != ParameterType::Shape)
-					continue;
-				auto state_variable = p->get_parametrization().eval(x);
-				auto output_indexing = p->get_output_indexing(x);
-				for (int i = 0; i < output_indexing.size(); ++i)
-					X(output_indexing(i)) = state_variable(i);
-			}
-
-=======
-			Eigen::VectorXd X = X_init;
 			variable_to_simulations_.compute_state_variable(ParameterType::Shape, &state_, x, X);
->>>>>>> 0804e645
 			return X;
 		}
 
