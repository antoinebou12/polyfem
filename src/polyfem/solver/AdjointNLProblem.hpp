#pragma once

#include <memory>
#include <polyfem/Common.hpp>
#include "FullNLProblem.hpp"
#include <polyfem/solver/forms/adjoint_forms/VariableToSimulation.hpp>
#include <fstream>

namespace polyfem
{
	class State;
}

namespace polyfem::solver
{
	class AdjointForm;

	class AdjointNLProblem : public FullNLProblem
	{
	public:
		AdjointNLProblem(std::shared_ptr<AdjointForm> form, const VariableToSimulationGroup &variables_to_simulation, const std::vector<std::shared_ptr<State>> &all_states, const json &args);
		AdjointNLProblem(std::shared_ptr<AdjointForm> form, const std::vector<std::shared_ptr<AdjointForm>> &stopping_conditions, const VariableToSimulationGroup &variables_to_simulation, const std::vector<std::shared_ptr<State>> &all_states, const json &args);
		virtual ~AdjointNLProblem() = default;

		double value(const Eigen::VectorXd &x) override;

		void gradient(const Eigen::VectorXd &x, Eigen::VectorXd &gradv) override;
		void hessian(const Eigen::VectorXd &x, StiffnessMatrix &hessian) override;
		void save_to_file(const int iter_num, const Eigen::VectorXd &x0);
		bool is_step_valid(const Eigen::VectorXd &x0, const Eigen::VectorXd &x1) override;
		bool is_step_collision_free(const Eigen::VectorXd &x0, const Eigen::VectorXd &x1) override;
		double max_step_size(const Eigen::VectorXd &x0, const Eigen::VectorXd &x1) override;

		void line_search_begin(const Eigen::VectorXd &x0, const Eigen::VectorXd &x1) override;
		void line_search_end() override;
		void post_step(const polysolve::nonlinear::PostStepData &data) override;
		bool stop(const TVector &x) override;

		void solution_changed(const Eigen::VectorXd &new_x) override;
		bool smooth_step(const Eigen::VectorXd &x0, const Eigen::VectorXd &x1) override;
		void solve_pde();

	private:
		std::shared_ptr<AdjointForm> form_;
		const VariableToSimulationGroup variables_to_simulation_;
		std::vector<std::shared_ptr<State>> all_states_;
		std::vector<bool> active_state_mask;
		Eigen::VectorXd cur_grad;
		Eigen::VectorXd curr_x;

		const int save_freq;
		std::ofstream solution_ostream;

		const bool enable_slim;
<<<<<<< HEAD
=======
		const bool smooth_line_search;
>>>>>>> ee2aa69f

		const bool solve_in_parallel;
		std::vector<int> solve_in_order;

		int save_iter = 0;

		std::vector<std::shared_ptr<AdjointForm>> stopping_conditions_; // if all the stopping conditions are non-positive, stop the optimization
	};
} // namespace polyfem::solver<|MERGE_RESOLUTION|>--- conflicted
+++ resolved
@@ -52,10 +52,7 @@
 		std::ofstream solution_ostream;
 
 		const bool enable_slim;
-<<<<<<< HEAD
-=======
 		const bool smooth_line_search;
->>>>>>> ee2aa69f
 
 		const bool solve_in_parallel;
 		std::vector<int> solve_in_order;
