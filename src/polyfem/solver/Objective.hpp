--- conflicted
+++ resolved
@@ -461,13 +461,8 @@
 
 		double value() override;
 		Eigen::MatrixXd compute_adjoint_rhs(const State &state) override;
-<<<<<<< HEAD
 		Eigen::VectorXd compute_partial_gradient(const Parameter &param, const Eigen::VectorXd &param_value) override;
 	
-=======
-		Eigen::VectorXd compute_partial_gradient(const Parameter &param) override;
-
->>>>>>> c6536789
 	protected:
 		std::shared_ptr<const Parameter> shape_param_;
 
@@ -486,7 +481,7 @@
 		~ControlSmoothingObjective() = default;
 
 		double value() override;
-		Eigen::VectorXd compute_partial_gradient(const Parameter &param) override;
+		Eigen::VectorXd compute_partial_gradient(const Parameter &param, const Eigen::VectorXd &param_value) override;
 		Eigen::VectorXd compute_adjoint_rhs_step(const State &state) override;
 
 	protected:
