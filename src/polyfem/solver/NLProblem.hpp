--- conflicted
+++ resolved
@@ -61,241 +61,8 @@
 
 		enum CurrentSize
 		{
-<<<<<<< HEAD
-		public:
-			using typename cppoptlib::Problem<double>::Scalar;
-			using typename cppoptlib::Problem<double>::TVector;
-			typedef StiffnessMatrix THessian;
-
-			NLProblem(const State &state, const assembler::RhsAssembler &rhs_assembler, const double t, const double dhat, const bool no_reduced = false);
-			void init(const TVector &displacement);
-			void init_time_integrator(const TVector &x_prev, const TVector &v_prev, const TVector &a_prev, const double dt);
-
-			virtual double value(const TVector &x) override;
-			virtual double target_value(const TVector &x) { return value(x); }
-			virtual void gradient(const TVector &x, TVector &gradv) override;
-			virtual void target_gradient(const TVector &x, TVector &gradv) { gradient(x, gradv); }
-			virtual void gradient_no_rhs(const TVector &x, Eigen::MatrixXd &gradv, const bool only_elastic = false);
-
-			virtual double value(const TVector &x, const bool only_elastic);
-			void gradient(const TVector &x, TVector &gradv, const bool only_elastic);
-
-			void smoothing(const TVector &x, TVector &new_x){};
-			bool is_step_valid(const TVector &x0, const TVector &x1);
-			TVector force_inequality_constraint(const TVector &x0, const TVector &dx) { return x0 + dx; }
-			bool is_step_collision_free(const TVector &x0, const TVector &x1);
-			double max_step_size(const TVector &x0, const TVector &x1);
-			bool is_intersection_free(const TVector &x);
-
-			int n_inequality_constraints() { return 0; }
-			double inequality_constraint_val(const TVector &x, const int index) { assert(false); return std::nan(""); }
-			TVector inequality_constraint_grad(const TVector &x, const int index) { assert(false); return TVector(); }
-
-			TVector get_lower_bound(const TVector& x) 
-			{
-				TVector min(x.size());
-				min.setConstant(std::numeric_limits<double>::min());
-				return min; 
-			}
-			TVector get_upper_bound(const TVector& x) 
-			{
-				TVector max(x.size());
-				max.setConstant(std::numeric_limits<double>::max());
-				return max; 
-			}
-
-			void line_search_begin(const TVector &x0, const TVector &x1);
-			void line_search_end(bool failed);
-			void post_step(const int iter_num, const TVector &x);
-			void save_to_file(const TVector &x0){};
-			bool remesh(TVector &x) { return false; };
-
-#include <polyfem/utils/DisableWarnings.hpp>
-			virtual void hessian(const TVector &x, THessian &hessian);
-			virtual void hessian_full(const TVector &x, THessian &gradv);
-#include <polyfem/utils/EnableWarnings.hpp>
-
-			template <class FullMat, class ReducedMat>
-			static void full_to_reduced_aux(const State &state, const int full_size, const int reduced_size, const FullMat &full, ReducedMat &reduced)
-			{
-				using namespace polyfem;
-
-				// Reduced is already at the full size
-				if (full_size == reduced_size || full.size() == reduced_size)
-				{
-					reduced = full;
-					return;
-				}
-
-				assert(full.size() == full_size);
-				assert(full.cols() == 1);
-				reduced.resize(reduced_size, 1);
-
-				long j = 0;
-				size_t k = 0;
-				for (int i = 0; i < full.size(); ++i)
-				{
-					if (k < state.boundary_nodes.size() && state.boundary_nodes[k] == i)
-					{
-						++k;
-						continue;
-					}
-
-					reduced(j++) = full(i);
-				}
-				assert(j == reduced.size());
-			}
-
-			template <class ReducedMat, class FullMat>
-			static void reduced_to_full_aux(const State &state, const int full_size, const int reduced_size, const ReducedMat &reduced, const Eigen::MatrixXd &rhs, FullMat &full)
-			{
-				using namespace polyfem;
-
-				// Full is already at the reduced size
-				if (full_size == reduced_size || full_size == reduced.size())
-				{
-					full = reduced;
-					return;
-				}
-
-				assert(reduced.size() == reduced_size);
-				assert(reduced.cols() == 1);
-				full.resize(full_size, 1);
-
-				long j = 0;
-				size_t k = 0;
-				for (int i = 0; i < full.size(); ++i)
-				{
-					if (k < state.boundary_nodes.size() && state.boundary_nodes[k] == i)
-					{
-						++k;
-						full(i) = rhs(i);
-						continue;
-					}
-
-					full(i) = reduced(j++);
-				}
-
-				assert(j == reduced.size());
-			}
-
-			// Templated to allow VectorX* or MatrixX* input, but the size of full
-			// will always be (fullsize, 1)
-			template <class FullVector>
-			void full_to_reduced(const FullVector &full, TVector &reduced) const
-			{
-				full_to_reduced_aux(state, full_size, reduced_size, full, reduced);
-			}
-			template <class FullVector>
-			void reduced_to_full(const TVector &reduced, FullVector &full)
-			{
-				reduced_to_full_aux(state, full_size, reduced_size, reduced, current_rhs(), full);
-			}
-
-			void full_hessian_to_reduced_hessian(const THessian &full, THessian &reduced) const;
-
-			virtual void update_quantities(const double t, const TVector &x);
-			void substepping(const double t);
-			void solution_changed(const TVector &newX);
-
-			void init_lagging(const TVector &x);
-			void update_lagging(const TVector &x);
-			double compute_lagging_error(const TVector &x);
-			bool lagging_converged(const TVector &x);
-
-			const Eigen::MatrixXd &current_rhs();
-
-			virtual bool stop(const TVector &x) { return false; }
-
-			void save_raw(const std::string &x_path, const std::string &v_path, const std::string &a_path) const;
-
-			double heuristic_max_step(const TVector &dx);
-
-			inline void set_ccd_max_iterations(int v) { _ccd_max_iterations = v; }
-
-			void set_project_to_psd(bool val) { project_to_psd = val; }
-			bool is_project_to_psd() const { return project_to_psd; }
-
-			double &lagged_damping_weight() { return _lagged_damping_weight; }
-
-			void compute_displaced_points(const TVector &full, Eigen::MatrixXd &displaced);
-			void reduced_to_full_displaced_points(const TVector &reduced, Eigen::MatrixXd &displaced);
-
-			inline double barrier_stiffness() const { return _barrier_stiffness; }
-			inline double dhat() const { return _dhat; }
-			inline double epsv_dt() const { return _epsv * dt(); }
-			inline double mu() const { return _mu; }
-			inline bool get_is_time_dependent() const { return is_time_dependent; }
-			inline double get_full_size() const { return full_size; }
-			inline double get_reduced_size() const { return reduced_size; }
-			const ipc::Constraints &get_constraint_set() const { return _constraint_set; }
-			const ipc::FrictionConstraints& get_friction_constraint_set() const { return _friction_constraint_set; }
-			const Eigen::MatrixXd &displaced_prev() const { return _displaced_prev; }
-			const std::shared_ptr<const time_integrator::ImplicitTimeIntegrator> time_integrator() const { return _time_integrator; }
-
-			void compute_cached_stiffness();
-
-			utils::SpareMatrixCache mat_cache;
-
-			StiffnessMatrix cached_stiffness;
-			const assembler::RhsAssembler &rhs_assembler;
-
-			double dt() const
-			{
-				if (_time_integrator)
-				{
-					assert(time_integrator()->dt() > 0);
-					return time_integrator()->dt();
-				}
-				else
-					return 1;
-			}
-			
-		protected:
-			const State &state;
-			bool use_adaptive_barrier_stiffness;
-			double _barrier_stiffness;
-			bool is_time_dependent;
-
-		private:
-			const assembler::AssemblerUtils &assembler;
-			Eigen::MatrixXd _current_rhs;
-
-			bool ignore_inertia;
-
-			const int full_size, reduced_size;
-			double t;
-			bool rhs_computed;
-			bool project_to_psd;
-
-			double _dhat;
-			double _prev_distance;
-			double max_barrier_stiffness_;
-
-			// friction variables
-			double _epsv;                    ///< @brief The boundary between static and dynamic friction.
-			double _mu;                      ///< @brief Coefficient of friction.
-			Eigen::MatrixXd _displaced_prev; ///< @brief Displaced vertices at the start of the time-step.
-			double _lagged_damping_weight;   ///< @brief Weight for lagged damping (static solve).
-			TVector x_lagged;                ///< @brief The full variables from the previous lagging solve.
-
-			ipc::BroadPhaseMethod _broad_phase_method;
-			double _ccd_tolerance;
-			int _ccd_max_iterations;
-
-			ipc::Constraints _constraint_set;
-			ipc::FrictionConstraints _friction_constraint_set;
-			ipc::Candidates _candidates;
-			bool _use_cached_candidates = false;
-
-			std::shared_ptr<time_integrator::ImplicitTimeIntegrator> _time_integrator;
-
-			void update_barrier_stiffness(const TVector &full);
-			void update_constraint_set(const Eigen::MatrixXd &displaced_surface);
-=======
 			FULL_SIZE,
 			REDUCED_SIZE
->>>>>>> db9b471e
 		};
 		CurrentSize current_size_; ///< Current size of the problem (either full or reduced size)
 		int current_size() const
@@ -308,5 +75,7 @@
 
 		template <class ReducedMat, class FullMat>
 		static void reduced_to_full_aux(const State &state, const int full_size, const int reduced_size, const ReducedMat &reduced, const Eigen::MatrixXd &rhs, FullMat &full);
+
+		Eigen::MatrixXd lagrange_multipliers;
 	};
 } // namespace polyfem::solver