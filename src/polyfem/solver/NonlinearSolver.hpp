#pragma once

#include <polyfem/Common.hpp>

// Line search methods
#include "line_search/LineSearch.hpp"

#include <polyfem/utils/Logger.hpp>
#include <polyfem/utils/Timer.hpp>

#include <cppoptlib/solver/isolver.h>

extern "C" size_t getPeakRSS();

namespace cppoptlib
{
	enum class ErrorCode
	{
		NanEncountered = -10,
		StepTooSmall = -1,
		Success = 0,
	};

	template <typename ProblemType /*, int Ord*/>
	class NonlinearSolver : public ISolver<ProblemType, /*Ord=*/-1>
	{
	public:
		using Superclass = ISolver<ProblemType, /*Ord=*/-1>;
		using typename Superclass::Scalar;
		using typename Superclass::TVector;
<<<<<<< HEAD
		using json = nlohmann::json;
		
		enum class ErrorCode
		{
			NanEncountered = -10,
			StepTooSmall = -1,
			Success = 0,
		};

		NonlinearSolver(const polyfem::json &solver_params)
			: solver_params(solver_params)
		{
			auto criteria = this->criteria();
			criteria.fDelta = solver_params["f_delta"];
			criteria.xDelta = solver_params["x_delta"];
			criteria.gradNorm = solver_params["grad_norm"];
			criteria.iterations = solver_params["max_iterations"];

			use_gradient_norm = solver_params["use_grad_norm"];
			normalize_gradient = solver_params["relative_gradient"];
			use_grad_norm_tol = solver_params["line_search"]["use_grad_norm_tol"];
			solver_info_log = solver_params["solver_info_log"];
			this->setStopCriteria(criteria);

			solver_info = json({});

			setLineSearch("armijo");
		}

		virtual std::string name() const = 0;

		void setLineSearch(const std::string &line_search_name)
		{
			m_line_search = polyfem::solver::line_search::LineSearch<ProblemType>::construct_line_search(line_search_name);
			solver_info["line_search"] = line_search_name;

			m_line_search->set_min_step_size(solver_params["min_step_size"]);
		}

		void minimize(ProblemType &objFunc, TVector &x)
		{
			using namespace polyfem;

			// ---------------------------
			// Initialize the minimization
			// ---------------------------

			reset(objFunc, x); // place for children to initialize their fields

			TVector grad = TVector::Zero(x.rows());
			TVector delta_x = TVector::Zero(x.rows());

			// double factor = 1e-5;

			// Set these to nan to indicate they have not been computed yet
			double old_energy = std::nan("");

			utils::Timer timer("non-linear solver", this->total_time);
			timer.start();

			utils::Timer timer_cumulative;
			timer_cumulative.start();

			{
				POLYFEM_SCOPED_TIMER("solution changed - constraint set update in LS", constraint_set_update_time);
				objFunc.solution_changed(x);
			}

			{
				POLYFEM_SCOPED_TIMER("compute gradient", grad_time);
				objFunc.gradient(x, grad);
			}
			// double first_grad_norm = grad.norm();
			const double first_grad_norm = objFunc.n_inequality_constraints() > 0 ? (objFunc.force_inequality_constraint(x, -grad) - x).norm() : grad.norm();
			if (std::isnan(first_grad_norm))
			{
				this->m_status = Status::UserDefined;
				polyfem::logger().error("[{}] Initial gradient is nan; stopping", name());
				m_error_code = ErrorCode::NanEncountered;
				throw std::runtime_error("Gradient is nan; stopping");
				return;
			}
			this->m_current.gradNorm = first_grad_norm / (normalize_gradient ? first_grad_norm : 1);
			this->m_current.fDelta = old_energy;
			this->m_current.xDelta = 1;

			this->m_status = checkConvergence(this->m_stop, this->m_current);
			if (this->m_status != Status::Continue)
			{
				POLYFEM_SCOPED_TIMER("compute objective function", obj_fun_time);
				this->m_current.fDelta = objFunc.value(x);
				this->m_current.xDelta = x.norm();
				polyfem::logger().log(
					spdlog::level::info, "[{}] {} (f={} ||∇f||={} g={} tol={})",
					name(), "Not even starting, grad is small enough", this->m_current.fDelta, first_grad_norm,
					this->m_current.gradNorm, this->m_stop.gradNorm);
				update_solver_info();
				return;
			}

			m_line_search->use_grad_norm_tol = use_grad_norm_tol;

			std::ofstream outfile;
			if (solver_params["export_energy"].template get<std::string>() != "")
				outfile.open(solver_params["export_energy"].template get<std::string>());

			do
			{
				{
					POLYFEM_SCOPED_TIMER("solution changed - constraint set update in LS", constraint_set_update_time);
					objFunc.solution_changed(x);
				}

				double energy;
				{
					POLYFEM_SCOPED_TIMER("compute objective function", obj_fun_time);
					energy = objFunc.value(x);
				}
				// logger().debug("energy: {}", energy);
				if (!std::isfinite(energy))
				{
					this->m_status = Status::UserDefined;
					polyfem::logger().error("[{}] f(x) is nan or inf; stopping", name());
					m_error_code = ErrorCode::NanEncountered;
					throw std::runtime_error("f(x) is nan or inf; stopping");
					break;
				}

				{
					POLYFEM_SCOPED_TIMER("compute gradient", grad_time);
					objFunc.gradient(x, grad);
				}

				const double grad_norm = objFunc.n_inequality_constraints() > 0 ? (objFunc.force_inequality_constraint(x, -grad) - x).norm() : grad.norm();
				logger().debug("grad norm: {}", grad_norm);
				if (std::isnan(grad_norm))
				{
					this->m_status = Status::UserDefined;
					polyfem::logger().error("[{}] Gradient is nan; stopping", name());
					m_error_code = ErrorCode::NanEncountered;
					throw std::runtime_error("Gradient is nan; stopping");
					break;
				}

				objFunc.save_to_file(x);
				if (outfile.is_open())
				{
					TVector target_grad;
					objFunc.target_gradient(x, target_grad);
					outfile << objFunc.target_value(x) << "," << energy << "," << target_grad.norm() << "," << grad_norm << "\n";
					outfile.flush();
				}

				// ------------------------
				// Compute update direction
				// ------------------------

				// Compute a Δx to update the variable
				if (!compute_update_direction(objFunc, x, grad, delta_x))
				{
					this->m_status = Status::Continue;
					continue;
				}

				// if (grad_norm != 0 && delta_x.dot(grad) > 0)
				// {
				// 	increase_descent_strategy();
				// 	polyfem::logger().log(
				// 		spdlog::level::debug,
				// 		"[{}] direction is not a descent direction (Δx⋅g={}≥0); reverting to {}",
				// 		name(), delta_x.dot(grad), descent_strategy_name());
				// 	this->m_status = Status::Continue;
				// 	continue;
				// }

				const double delta_x_norm = delta_x.norm();
				// logger().debug("descent direction norm: {}", delta_x_norm);
				if (std::isnan(delta_x_norm))
				{
					increase_descent_strategy();
					this->m_status = Status::UserDefined;
					polyfem::logger().debug("[{}] Δx is nan; reverting to {}", name(), descent_strategy_name());
					this->m_status = Status::Continue;
					continue;
				}

				if (!use_gradient_norm)
				{
					// TODO: shold we remove this?
					// Use the maximum absolute displacement value divided by the timestep,
					// so the units are in velocity units.
					// TODO: Set this to the actual timestep
					double dt = 1;
					// TODO: Also divide by the world scale to make this criteria scale invariant.
					this->m_current.gradNorm = delta_x.template lpNorm<Eigen::Infinity>() / dt;
				}
				else
				{
					// if normalize_gradient, use relative to first norm
					this->m_current.gradNorm = grad_norm / (normalize_gradient ? first_grad_norm : 1);
				}
				this->m_current.fDelta = std::abs(old_energy - energy); // / std::abs(old_energy);
				this->m_current.xDelta = delta_x_norm;

				this->m_status = checkConvergence(this->m_stop, this->m_current);

				old_energy = energy;

				// ---------------
				// Variable update
				// ---------------

				// Perform a line_search to compute step scale
				double rate = (name() == "MMA") ? 1.0 : line_search(x, delta_x, objFunc);
				if (std::isnan(rate))
				{
					// descent_strategy set by line_search upon failure
					if (this->m_status == Status::Continue)
						continue;
					else
						break;
				}
				auto old_x = x;
				x = objFunc.force_inequality_constraint(old_x, rate * delta_x);
				objFunc.smoothing(old_x, x);

				this->m_current.xDelta = (x - old_x).array().abs().maxCoeff();
				objFunc.solution_changed(x);

				// -----------
				// Post update
				// -----------
=======

		NonlinearSolver(const polyfem::json &solver_params);

		virtual std::string name() const = 0;

		void set_line_search(const std::string &line_search_name);
>>>>>>> db9b471e

		void minimize(ProblemType &objFunc, TVector &x);

<<<<<<< HEAD
				const double step = (x - old_x).norm();
=======
		double line_search(const TVector &x, const TVector &delta_x, ProblemType &objFunc);
>>>>>>> db9b471e

		void get_info(polyfem::json &params) { params = solver_info; }

<<<<<<< HEAD
				objFunc.post_step(this->m_current.iterations, x);

				polyfem::logger().debug(
					"[{}] iter={:} f={} ‖∇f‖={} ‖Δx‖={} Δx⋅∇f(x)={} g={} tol={} rate={} ‖step‖={}",
					name(), this->m_current.iterations, energy, grad_norm, delta_x_norm, delta_x.dot(grad),
					this->m_current.gradNorm, this->m_stop.gradNorm, rate, step);
				++this->m_current.iterations;

				timer_cumulative.stop();
				this->cumulative_total_time += timer_cumulative.getElapsedTimeInSec();

				update_solver_info();
				if (solver_info_log)
					std::cout << solver_info << std::endl;

				timer_cumulative.start();

				if (objFunc.remesh(x))
					remesh_reset(objFunc, x);

			} while (objFunc.callback(this->m_current, x) && (this->m_status == Status::Continue));

			timer.stop();

			// -----------
			// Log results
			// -----------

			std::string msg = "Finished";
			spdlog::level::level_enum level = spdlog::level::info;
			if (this->m_status == Status::IterationLimit)
			{
				const std::string msg = fmt::format("[{}] Reached iteration limit", name());
				polyfem::logger().error(msg);
				throw std::runtime_error(msg);
				level = spdlog::level::err;
			}
			else if (this->m_current.iterations == 0)
			{
				const std::string msg = fmt::format("[{}] Unable to take a step", name());
				polyfem::logger().error(msg);
				throw std::runtime_error(msg);
				level = this->m_status == Status::UserDefined ? spdlog::level::err : spdlog::level::warn;
			}
			else if (this->m_status == Status::UserDefined)
			{
				const std::string msg = fmt::format("[{}] Failed to find minimizer", name());
				polyfem::logger().error(msg);
				throw std::runtime_error(msg);
				level = spdlog::level::err;
			}
			polyfem::logger().log(
				level, "[{}] {}, took {}s (niters={} f={} ||∇f||={} ||Δx||={} Δx⋅∇f(x)={} g={} tol={})",
				name(), msg, timer.getElapsedTimeInSec(), this->m_current.iterations, old_energy, grad.norm(), delta_x.norm(),
				delta_x.dot(grad), this->m_current.gradNorm, this->m_stop.gradNorm);

			log_times();
			update_solver_info();
		}

		double line_search(const TVector &x, const TVector &delta_x, ProblemType &objFunc)
		{
			POLYFEM_SCOPED_TIMER("line search", line_search_time);

			if (!m_line_search)
				return 1; // no linesearch

			double rate = m_line_search->line_search(x, delta_x, objFunc);

			if (std::isnan(rate) && descent_strategy < 2) // 2 is the max, grad descent
			{
				increase_descent_strategy();
				polyfem::logger().warn(
					"[{}] Line search failed; reverting to {}", name(), descent_strategy_name());
				this->m_status = Status::Continue; // Try the step again with gradient descent
			}
			else if (std::isnan(rate))
			{
				assert(descent_strategy == 2); // failed on gradient descent
				polyfem::logger().error("[{}] Line search failed on gradient descent; stopping", name());
				this->m_status = Status::UserDefined; // Line search failed on gradient descent, so quit!
				throw std::runtime_error("Line search failed on gradient descent");
			}
=======
		ErrorCode error_code() const { return m_error_code; }
>>>>>>> db9b471e

	protected:
		// ====================================================================
		//                        Solver parameters
		// ====================================================================

<<<<<<< HEAD
		void getInfo(polyfem::json &params) { params = solver_info; }
=======
		bool use_gradient_norm;
		bool normalize_gradient;
		double use_grad_norm_tol;
		double first_grad_norm_tol;
>>>>>>> db9b471e

		// ====================================================================
		//                           Solver state
		// ====================================================================

		// Reset the solver at the start of a minimization
		virtual void reset(const int ndof);

		virtual void remesh_reset(const ProblemType &objFunc, const TVector &x)
		{
			m_error_code = ErrorCode::Success;
			descent_strategy = default_descent_strategy();
		}

		// Compute the search/update direction
		virtual bool compute_update_direction(
			ProblemType &objFunc, const TVector &x_vec, const TVector &grad, TVector &direction) = 0;

<<<<<<< HEAD
	protected:
		const polyfem::json solver_params;

=======
>>>>>>> db9b471e
		virtual int default_descent_strategy() = 0;
		virtual void increase_descent_strategy() = 0;

		virtual std::string descent_strategy_name(int descent_strategy) const = 0;
		virtual std::string descent_strategy_name() const { return descent_strategy_name(descent_strategy); };

		std::shared_ptr<polyfem::solver::line_search::LineSearch<ProblemType>> m_line_search;

		int descent_strategy; // 0, newton, 1 spd, 2 gradiant

<<<<<<< HEAD
		ErrorCode m_error_code;
		bool use_gradient_norm;
		bool normalize_gradient;
		bool solver_info_log;
		double use_grad_norm_tol;

=======
		// ====================================================================
		//                            Solver info
		// ====================================================================

		virtual void update_solver_info();
		void reset_times();
		void log_times();

>>>>>>> db9b471e
		polyfem::json solver_info;

		double total_time;
		double cumulative_total_time;
		double grad_time;
		double assembly_time;
		double inverting_time;
		double line_search_time;
		double constraint_set_update_time;
		double obj_fun_time;

<<<<<<< HEAD
		void reset_times()
		{
			total_time = 0;
			grad_time = 0;
			assembly_time = 0;
			inverting_time = 0;
			line_search_time = 0;
			obj_fun_time = 0;
			constraint_set_update_time = 0;
			if (m_line_search)
			{
				m_line_search->reset_times();
			}
		}

		virtual void update_solver_info()
		{
			solver_info["status"] = this->status();
			solver_info["error_code"] = m_error_code;

			const auto &crit = this->criteria();
			solver_info["iterations"] = crit.iterations;
			solver_info["xDelta"] = crit.xDelta;
			solver_info["fDelta"] = crit.fDelta;
			solver_info["gradNorm"] = crit.gradNorm;
			solver_info["condition"] = crit.condition;
			solver_info["use_gradient_norm"] = use_gradient_norm;
			solver_info["relative_gradient"] = normalize_gradient;
			solver_info["peak_memory"] = getPeakRSS() / (double)(1024 * 1024);

			double per_iteration = crit.iterations ? crit.iterations : 1;

			solver_info["total_time"] = std::max(cumulative_total_time, total_time);
			solver_info["time_grad"] = grad_time / per_iteration;
			solver_info["time_assembly"] = assembly_time / per_iteration;
			solver_info["time_inverting"] = inverting_time / per_iteration;
			solver_info["time_line_search"] = line_search_time / per_iteration;
			solver_info["time_constraint_set_update"] = constraint_set_update_time / per_iteration;
			solver_info["time_obj_fun"] = obj_fun_time / per_iteration;

			if (m_line_search)
			{
				solver_info["line_search_iterations"] = m_line_search->iterations;

				solver_info["time_checking_for_nan_inf"] =
					m_line_search->checking_for_nan_inf_time / per_iteration;
				solver_info["time_broad_phase_ccd"] =
					m_line_search->broad_phase_ccd_time / per_iteration;
				solver_info["time_ccd"] = m_line_search->ccd_time / per_iteration;
				// Remove double counting
				solver_info["time_classical_line_search"] =
					(m_line_search->classical_line_search_time
					 - m_line_search->constraint_set_update_time)
					/ per_iteration;
				solver_info["time_line_search_constraint_set_update"] =
					m_line_search->constraint_set_update_time / per_iteration;
			}
		}

		void log_times()
		{
			polyfem::logger().debug(
				"[timing] grad {:.3g}s, assembly {:.3g}s, inverting {:.3g}s, "
				"line_search {:.3g}s, constraint_set_update {:.3g}s, "
				"obj_fun {:.3g}s, checking_for_nan_inf {:.3g}s, "
				"broad_phase_ccd {:.3g}s, ccd {:.3g}s, "
				"classical_line_search {:.3g}s",
				grad_time, assembly_time, inverting_time, line_search_time,
				constraint_set_update_time + (m_line_search ? m_line_search->constraint_set_update_time : 0),
				obj_fun_time, m_line_search ? m_line_search->checking_for_nan_inf_time : 0,
				m_line_search ? m_line_search->broad_phase_ccd_time : 0, m_line_search ? m_line_search->ccd_time : 0,
				m_line_search ? m_line_search->classical_line_search_time : 0);
		}
=======
		ErrorCode m_error_code;

		// ====================================================================
		//                                 END
		// ====================================================================
>>>>>>> db9b471e
	};
} // namespace cppoptlib

#include "NonlinearSolver.tpp"<|MERGE_RESOLUTION|>--- conflicted
+++ resolved
@@ -28,359 +28,33 @@
 		using Superclass = ISolver<ProblemType, /*Ord=*/-1>;
 		using typename Superclass::Scalar;
 		using typename Superclass::TVector;
-<<<<<<< HEAD
-		using json = nlohmann::json;
-		
-		enum class ErrorCode
-		{
-			NanEncountered = -10,
-			StepTooSmall = -1,
-			Success = 0,
-		};
-
-		NonlinearSolver(const polyfem::json &solver_params)
-			: solver_params(solver_params)
-		{
-			auto criteria = this->criteria();
-			criteria.fDelta = solver_params["f_delta"];
-			criteria.xDelta = solver_params["x_delta"];
-			criteria.gradNorm = solver_params["grad_norm"];
-			criteria.iterations = solver_params["max_iterations"];
-
-			use_gradient_norm = solver_params["use_grad_norm"];
-			normalize_gradient = solver_params["relative_gradient"];
-			use_grad_norm_tol = solver_params["line_search"]["use_grad_norm_tol"];
-			solver_info_log = solver_params["solver_info_log"];
-			this->setStopCriteria(criteria);
-
-			solver_info = json({});
-
-			setLineSearch("armijo");
-		}
-
-		virtual std::string name() const = 0;
-
-		void setLineSearch(const std::string &line_search_name)
-		{
-			m_line_search = polyfem::solver::line_search::LineSearch<ProblemType>::construct_line_search(line_search_name);
-			solver_info["line_search"] = line_search_name;
-
-			m_line_search->set_min_step_size(solver_params["min_step_size"]);
-		}
-
-		void minimize(ProblemType &objFunc, TVector &x)
-		{
-			using namespace polyfem;
-
-			// ---------------------------
-			// Initialize the minimization
-			// ---------------------------
-
-			reset(objFunc, x); // place for children to initialize their fields
-
-			TVector grad = TVector::Zero(x.rows());
-			TVector delta_x = TVector::Zero(x.rows());
-
-			// double factor = 1e-5;
-
-			// Set these to nan to indicate they have not been computed yet
-			double old_energy = std::nan("");
-
-			utils::Timer timer("non-linear solver", this->total_time);
-			timer.start();
-
-			utils::Timer timer_cumulative;
-			timer_cumulative.start();
-
-			{
-				POLYFEM_SCOPED_TIMER("solution changed - constraint set update in LS", constraint_set_update_time);
-				objFunc.solution_changed(x);
-			}
-
-			{
-				POLYFEM_SCOPED_TIMER("compute gradient", grad_time);
-				objFunc.gradient(x, grad);
-			}
-			// double first_grad_norm = grad.norm();
-			const double first_grad_norm = objFunc.n_inequality_constraints() > 0 ? (objFunc.force_inequality_constraint(x, -grad) - x).norm() : grad.norm();
-			if (std::isnan(first_grad_norm))
-			{
-				this->m_status = Status::UserDefined;
-				polyfem::logger().error("[{}] Initial gradient is nan; stopping", name());
-				m_error_code = ErrorCode::NanEncountered;
-				throw std::runtime_error("Gradient is nan; stopping");
-				return;
-			}
-			this->m_current.gradNorm = first_grad_norm / (normalize_gradient ? first_grad_norm : 1);
-			this->m_current.fDelta = old_energy;
-			this->m_current.xDelta = 1;
-
-			this->m_status = checkConvergence(this->m_stop, this->m_current);
-			if (this->m_status != Status::Continue)
-			{
-				POLYFEM_SCOPED_TIMER("compute objective function", obj_fun_time);
-				this->m_current.fDelta = objFunc.value(x);
-				this->m_current.xDelta = x.norm();
-				polyfem::logger().log(
-					spdlog::level::info, "[{}] {} (f={} ||∇f||={} g={} tol={})",
-					name(), "Not even starting, grad is small enough", this->m_current.fDelta, first_grad_norm,
-					this->m_current.gradNorm, this->m_stop.gradNorm);
-				update_solver_info();
-				return;
-			}
-
-			m_line_search->use_grad_norm_tol = use_grad_norm_tol;
-
-			std::ofstream outfile;
-			if (solver_params["export_energy"].template get<std::string>() != "")
-				outfile.open(solver_params["export_energy"].template get<std::string>());
-
-			do
-			{
-				{
-					POLYFEM_SCOPED_TIMER("solution changed - constraint set update in LS", constraint_set_update_time);
-					objFunc.solution_changed(x);
-				}
-
-				double energy;
-				{
-					POLYFEM_SCOPED_TIMER("compute objective function", obj_fun_time);
-					energy = objFunc.value(x);
-				}
-				// logger().debug("energy: {}", energy);
-				if (!std::isfinite(energy))
-				{
-					this->m_status = Status::UserDefined;
-					polyfem::logger().error("[{}] f(x) is nan or inf; stopping", name());
-					m_error_code = ErrorCode::NanEncountered;
-					throw std::runtime_error("f(x) is nan or inf; stopping");
-					break;
-				}
-
-				{
-					POLYFEM_SCOPED_TIMER("compute gradient", grad_time);
-					objFunc.gradient(x, grad);
-				}
-
-				const double grad_norm = objFunc.n_inequality_constraints() > 0 ? (objFunc.force_inequality_constraint(x, -grad) - x).norm() : grad.norm();
-				logger().debug("grad norm: {}", grad_norm);
-				if (std::isnan(grad_norm))
-				{
-					this->m_status = Status::UserDefined;
-					polyfem::logger().error("[{}] Gradient is nan; stopping", name());
-					m_error_code = ErrorCode::NanEncountered;
-					throw std::runtime_error("Gradient is nan; stopping");
-					break;
-				}
-
-				objFunc.save_to_file(x);
-				if (outfile.is_open())
-				{
-					TVector target_grad;
-					objFunc.target_gradient(x, target_grad);
-					outfile << objFunc.target_value(x) << "," << energy << "," << target_grad.norm() << "," << grad_norm << "\n";
-					outfile.flush();
-				}
-
-				// ------------------------
-				// Compute update direction
-				// ------------------------
-
-				// Compute a Δx to update the variable
-				if (!compute_update_direction(objFunc, x, grad, delta_x))
-				{
-					this->m_status = Status::Continue;
-					continue;
-				}
-
-				// if (grad_norm != 0 && delta_x.dot(grad) > 0)
-				// {
-				// 	increase_descent_strategy();
-				// 	polyfem::logger().log(
-				// 		spdlog::level::debug,
-				// 		"[{}] direction is not a descent direction (Δx⋅g={}≥0); reverting to {}",
-				// 		name(), delta_x.dot(grad), descent_strategy_name());
-				// 	this->m_status = Status::Continue;
-				// 	continue;
-				// }
-
-				const double delta_x_norm = delta_x.norm();
-				// logger().debug("descent direction norm: {}", delta_x_norm);
-				if (std::isnan(delta_x_norm))
-				{
-					increase_descent_strategy();
-					this->m_status = Status::UserDefined;
-					polyfem::logger().debug("[{}] Δx is nan; reverting to {}", name(), descent_strategy_name());
-					this->m_status = Status::Continue;
-					continue;
-				}
-
-				if (!use_gradient_norm)
-				{
-					// TODO: shold we remove this?
-					// Use the maximum absolute displacement value divided by the timestep,
-					// so the units are in velocity units.
-					// TODO: Set this to the actual timestep
-					double dt = 1;
-					// TODO: Also divide by the world scale to make this criteria scale invariant.
-					this->m_current.gradNorm = delta_x.template lpNorm<Eigen::Infinity>() / dt;
-				}
-				else
-				{
-					// if normalize_gradient, use relative to first norm
-					this->m_current.gradNorm = grad_norm / (normalize_gradient ? first_grad_norm : 1);
-				}
-				this->m_current.fDelta = std::abs(old_energy - energy); // / std::abs(old_energy);
-				this->m_current.xDelta = delta_x_norm;
-
-				this->m_status = checkConvergence(this->m_stop, this->m_current);
-
-				old_energy = energy;
-
-				// ---------------
-				// Variable update
-				// ---------------
-
-				// Perform a line_search to compute step scale
-				double rate = (name() == "MMA") ? 1.0 : line_search(x, delta_x, objFunc);
-				if (std::isnan(rate))
-				{
-					// descent_strategy set by line_search upon failure
-					if (this->m_status == Status::Continue)
-						continue;
-					else
-						break;
-				}
-				auto old_x = x;
-				x = objFunc.force_inequality_constraint(old_x, rate * delta_x);
-				objFunc.smoothing(old_x, x);
-
-				this->m_current.xDelta = (x - old_x).array().abs().maxCoeff();
-				objFunc.solution_changed(x);
-
-				// -----------
-				// Post update
-				// -----------
-=======
 
 		NonlinearSolver(const polyfem::json &solver_params);
 
 		virtual std::string name() const = 0;
 
 		void set_line_search(const std::string &line_search_name);
->>>>>>> db9b471e
 
 		void minimize(ProblemType &objFunc, TVector &x);
 
-<<<<<<< HEAD
-				const double step = (x - old_x).norm();
-=======
 		double line_search(const TVector &x, const TVector &delta_x, ProblemType &objFunc);
->>>>>>> db9b471e
 
 		void get_info(polyfem::json &params) { params = solver_info; }
 
-<<<<<<< HEAD
-				objFunc.post_step(this->m_current.iterations, x);
-
-				polyfem::logger().debug(
-					"[{}] iter={:} f={} ‖∇f‖={} ‖Δx‖={} Δx⋅∇f(x)={} g={} tol={} rate={} ‖step‖={}",
-					name(), this->m_current.iterations, energy, grad_norm, delta_x_norm, delta_x.dot(grad),
-					this->m_current.gradNorm, this->m_stop.gradNorm, rate, step);
-				++this->m_current.iterations;
-
-				timer_cumulative.stop();
-				this->cumulative_total_time += timer_cumulative.getElapsedTimeInSec();
-
-				update_solver_info();
-				if (solver_info_log)
-					std::cout << solver_info << std::endl;
-
-				timer_cumulative.start();
-
-				if (objFunc.remesh(x))
-					remesh_reset(objFunc, x);
-
-			} while (objFunc.callback(this->m_current, x) && (this->m_status == Status::Continue));
-
-			timer.stop();
-
-			// -----------
-			// Log results
-			// -----------
-
-			std::string msg = "Finished";
-			spdlog::level::level_enum level = spdlog::level::info;
-			if (this->m_status == Status::IterationLimit)
-			{
-				const std::string msg = fmt::format("[{}] Reached iteration limit", name());
-				polyfem::logger().error(msg);
-				throw std::runtime_error(msg);
-				level = spdlog::level::err;
-			}
-			else if (this->m_current.iterations == 0)
-			{
-				const std::string msg = fmt::format("[{}] Unable to take a step", name());
-				polyfem::logger().error(msg);
-				throw std::runtime_error(msg);
-				level = this->m_status == Status::UserDefined ? spdlog::level::err : spdlog::level::warn;
-			}
-			else if (this->m_status == Status::UserDefined)
-			{
-				const std::string msg = fmt::format("[{}] Failed to find minimizer", name());
-				polyfem::logger().error(msg);
-				throw std::runtime_error(msg);
-				level = spdlog::level::err;
-			}
-			polyfem::logger().log(
-				level, "[{}] {}, took {}s (niters={} f={} ||∇f||={} ||Δx||={} Δx⋅∇f(x)={} g={} tol={})",
-				name(), msg, timer.getElapsedTimeInSec(), this->m_current.iterations, old_energy, grad.norm(), delta_x.norm(),
-				delta_x.dot(grad), this->m_current.gradNorm, this->m_stop.gradNorm);
-
-			log_times();
-			update_solver_info();
-		}
-
-		double line_search(const TVector &x, const TVector &delta_x, ProblemType &objFunc)
-		{
-			POLYFEM_SCOPED_TIMER("line search", line_search_time);
-
-			if (!m_line_search)
-				return 1; // no linesearch
-
-			double rate = m_line_search->line_search(x, delta_x, objFunc);
-
-			if (std::isnan(rate) && descent_strategy < 2) // 2 is the max, grad descent
-			{
-				increase_descent_strategy();
-				polyfem::logger().warn(
-					"[{}] Line search failed; reverting to {}", name(), descent_strategy_name());
-				this->m_status = Status::Continue; // Try the step again with gradient descent
-			}
-			else if (std::isnan(rate))
-			{
-				assert(descent_strategy == 2); // failed on gradient descent
-				polyfem::logger().error("[{}] Line search failed on gradient descent; stopping", name());
-				this->m_status = Status::UserDefined; // Line search failed on gradient descent, so quit!
-				throw std::runtime_error("Line search failed on gradient descent");
-			}
-=======
 		ErrorCode error_code() const { return m_error_code; }
->>>>>>> db9b471e
 
 	protected:
 		// ====================================================================
 		//                        Solver parameters
 		// ====================================================================
 
-<<<<<<< HEAD
-		void getInfo(polyfem::json &params) { params = solver_info; }
-=======
 		bool use_gradient_norm;
 		bool normalize_gradient;
+		bool solver_info_log;
 		double use_grad_norm_tol;
 		double first_grad_norm_tol;
->>>>>>> db9b471e
+		double min_step_size;
+		double max_step_size;
 
 		// ====================================================================
 		//                           Solver state
@@ -399,12 +73,6 @@
 		virtual bool compute_update_direction(
 			ProblemType &objFunc, const TVector &x_vec, const TVector &grad, TVector &direction) = 0;
 
-<<<<<<< HEAD
-	protected:
-		const polyfem::json solver_params;
-
-=======
->>>>>>> db9b471e
 		virtual int default_descent_strategy() = 0;
 		virtual void increase_descent_strategy() = 0;
 
@@ -415,14 +83,6 @@
 
 		int descent_strategy; // 0, newton, 1 spd, 2 gradiant
 
-<<<<<<< HEAD
-		ErrorCode m_error_code;
-		bool use_gradient_norm;
-		bool normalize_gradient;
-		bool solver_info_log;
-		double use_grad_norm_tol;
-
-=======
 		// ====================================================================
 		//                            Solver info
 		// ====================================================================
@@ -431,7 +91,6 @@
 		void reset_times();
 		void log_times();
 
->>>>>>> db9b471e
 		polyfem::json solver_info;
 
 		double total_time;
@@ -443,87 +102,13 @@
 		double constraint_set_update_time;
 		double obj_fun_time;
 
-<<<<<<< HEAD
-		void reset_times()
-		{
-			total_time = 0;
-			grad_time = 0;
-			assembly_time = 0;
-			inverting_time = 0;
-			line_search_time = 0;
-			obj_fun_time = 0;
-			constraint_set_update_time = 0;
-			if (m_line_search)
-			{
-				m_line_search->reset_times();
-			}
-		}
+		std::string export_energy_path;
 
-		virtual void update_solver_info()
-		{
-			solver_info["status"] = this->status();
-			solver_info["error_code"] = m_error_code;
-
-			const auto &crit = this->criteria();
-			solver_info["iterations"] = crit.iterations;
-			solver_info["xDelta"] = crit.xDelta;
-			solver_info["fDelta"] = crit.fDelta;
-			solver_info["gradNorm"] = crit.gradNorm;
-			solver_info["condition"] = crit.condition;
-			solver_info["use_gradient_norm"] = use_gradient_norm;
-			solver_info["relative_gradient"] = normalize_gradient;
-			solver_info["peak_memory"] = getPeakRSS() / (double)(1024 * 1024);
-
-			double per_iteration = crit.iterations ? crit.iterations : 1;
-
-			solver_info["total_time"] = std::max(cumulative_total_time, total_time);
-			solver_info["time_grad"] = grad_time / per_iteration;
-			solver_info["time_assembly"] = assembly_time / per_iteration;
-			solver_info["time_inverting"] = inverting_time / per_iteration;
-			solver_info["time_line_search"] = line_search_time / per_iteration;
-			solver_info["time_constraint_set_update"] = constraint_set_update_time / per_iteration;
-			solver_info["time_obj_fun"] = obj_fun_time / per_iteration;
-
-			if (m_line_search)
-			{
-				solver_info["line_search_iterations"] = m_line_search->iterations;
-
-				solver_info["time_checking_for_nan_inf"] =
-					m_line_search->checking_for_nan_inf_time / per_iteration;
-				solver_info["time_broad_phase_ccd"] =
-					m_line_search->broad_phase_ccd_time / per_iteration;
-				solver_info["time_ccd"] = m_line_search->ccd_time / per_iteration;
-				// Remove double counting
-				solver_info["time_classical_line_search"] =
-					(m_line_search->classical_line_search_time
-					 - m_line_search->constraint_set_update_time)
-					/ per_iteration;
-				solver_info["time_line_search_constraint_set_update"] =
-					m_line_search->constraint_set_update_time / per_iteration;
-			}
-		}
-
-		void log_times()
-		{
-			polyfem::logger().debug(
-				"[timing] grad {:.3g}s, assembly {:.3g}s, inverting {:.3g}s, "
-				"line_search {:.3g}s, constraint_set_update {:.3g}s, "
-				"obj_fun {:.3g}s, checking_for_nan_inf {:.3g}s, "
-				"broad_phase_ccd {:.3g}s, ccd {:.3g}s, "
-				"classical_line_search {:.3g}s",
-				grad_time, assembly_time, inverting_time, line_search_time,
-				constraint_set_update_time + (m_line_search ? m_line_search->constraint_set_update_time : 0),
-				obj_fun_time, m_line_search ? m_line_search->checking_for_nan_inf_time : 0,
-				m_line_search ? m_line_search->broad_phase_ccd_time : 0, m_line_search ? m_line_search->ccd_time : 0,
-				m_line_search ? m_line_search->classical_line_search_time : 0);
-		}
-=======
 		ErrorCode m_error_code;
 
 		// ====================================================================
 		//                                 END
 		// ====================================================================
->>>>>>> db9b471e
 	};
 } // namespace cppoptlib
 
