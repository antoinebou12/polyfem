--- conflicted
+++ resolved
@@ -274,13 +274,10 @@
 			{"elastic", elastic_form},
 			{"inertia", inertia_form},
 			{"body", body_form},
-<<<<<<< HEAD
-			{"pressure", pressure_form},
-=======
 			{"contact", contact_form},
 			{"friction", friction_form},
 			{"damping", damping_form},
->>>>>>> a4c7547d
+			{"pressure", pressure_form},
 			{"augmented_lagrangian_lagr", al_lagr_form},
 			{"augmented_lagrangian_penalty", al_pen_form},
 		};
