#include "SolveData.hpp"

#include <polyfem/solver/NLProblem.hpp>
#include <polyfem/solver/forms/Form.hpp>
#include <polyfem/solver/forms/BCLagrangianForm.hpp>
#include <polyfem/solver/forms/BCPenaltyForm.hpp>
#include <polyfem/solver/forms/BodyForm.hpp>
#include <polyfem/solver/forms/ContactForm.hpp>
#include <polyfem/solver/forms/ElasticForm.hpp>
#include <polyfem/solver/forms/FrictionForm.hpp>
#include <polyfem/solver/forms/InertiaForm.hpp>
#include <polyfem/solver/forms/LaggedRegForm.hpp>
#include <polyfem/solver/forms/RayleighDampingForm.hpp>
#include <polyfem/time_integrator/ImplicitTimeIntegrator.hpp>
#include <polyfem/assembler/ViscousDamping.hpp>
#include <polyfem/assembler/Mass.hpp>
#include <polyfem/utils/Logger.hpp>

namespace polyfem::solver
{
	using namespace polyfem::time_integrator;

	std::vector<std::shared_ptr<Form>> SolveData::init_forms(
		// General
		const Units &units,
		const int dim,
		const double t,

		// Elastic form
		const int n_bases,
		const std::vector<basis::ElementBases> &bases,
		const std::vector<basis::ElementBases> &geom_bases,
		const assembler::Assembler &assembler,
		const assembler::AssemblyValsCache &ass_vals_cache,
		const assembler::AssemblyValsCache &mass_ass_vals_cache,

		// Body form
		const int n_pressure_bases,
		const std::vector<int> &boundary_nodes,
		const std::vector<mesh::LocalBoundary> &local_boundary,
		const std::vector<mesh::LocalBoundary> &local_neumann_boundary,
		const int n_boundary_samples,
		const Eigen::MatrixXd &rhs,
		const Eigen::MatrixXd &sol,
		const assembler::Density &density,

		// Inertia form
		const bool ignore_inertia,
		const StiffnessMatrix &mass,
		const std::shared_ptr<assembler::ViscousDamping> damping_assembler,

		// Lagged regularization form
		const double lagged_regularization_weight,
		const int lagged_regularization_iterations,

		// Augemented lagrangian form
		// const std::vector<int> &boundary_nodes,
		// const std::vector<mesh::LocalBoundary> &local_boundary,
		// const std::vector<mesh::LocalBoundary> &local_neumann_boundary,
		// const int n_boundary_samples,
		// const StiffnessMatrix &mass,
		const polyfem::mesh::Obstacle &obstacle,

		// Contact form
		const bool contact_enabled,
		const ipc::CollisionMesh &collision_mesh,
		const double dhat,
		const double avg_mass,
		const bool use_convergent_contact_formulation,
		const json &barrier_stiffness,
		const ipc::BroadPhaseMethod broad_phase,
		const double ccd_tolerance,
		const long ccd_max_iterations,
		const bool enable_shape_derivatives,

		// Friction form
		const double friction_coefficient,
		const double epsv,
		const int friction_iterations,

		// Rayleigh damping form
		const json &rayleigh_damping)
	{
		const bool is_time_dependent = time_integrator != nullptr;
		assert(!is_time_dependent || time_integrator != nullptr);
		const double dt = is_time_dependent ? time_integrator->dt() : 0.0;
		const int ndof = n_bases * dim;
		// if (is_formulation_mixed) // mixed not supported
		// 	ndof_ += n_pressure_bases; // pressure is a scalar
		const bool is_volume = dim == 3;

		std::vector<std::shared_ptr<Form>> forms;

		elastic_form = std::make_shared<ElasticForm>(
			n_bases, bases, geom_bases, assembler, ass_vals_cache,
			dt, is_volume);
		forms.push_back(elastic_form);

		if (rhs_assembler != nullptr)
		{
			body_form = std::make_shared<BodyForm>(
				ndof, n_pressure_bases, boundary_nodes, local_boundary,
				local_neumann_boundary, n_boundary_samples, rhs, *rhs_assembler,
				density, /*apply_DBC=*/true, /*is_formulation_mixed=*/false,
				is_time_dependent);
			body_form->update_quantities(t, sol);
			forms.push_back(body_form);
		}

		inertia_form = nullptr;
		damping_form = nullptr;
		if (is_time_dependent)
		{
			if (!ignore_inertia)
			{
				assert(time_integrator != nullptr);
				inertia_form = std::make_shared<InertiaForm>(mass, *time_integrator);
				forms.push_back(inertia_form);
			}

			if (damping_assembler != nullptr)
			{
				damping_form = std::make_shared<ElasticForm>(
					n_bases, bases, geom_bases, *damping_assembler, ass_vals_cache, dt, is_volume);
				forms.push_back(damping_form);
			}
		}
		else
		{
			if (lagged_regularization_weight > 0)
			{
				forms.push_back(std::make_shared<LaggedRegForm>(lagged_regularization_iterations));
				forms.back()->set_weight(lagged_regularization_weight);
			}
		}

		if (rhs_assembler != nullptr)
		{
			// assembler::Mass mass_mat_assembler;
			// mass_mat_assembler.set_size(dim);
			StiffnessMatrix mass_tmp = mass;
			// mass_mat_assembler.assemble(dim == 3, n_bases, bases, geom_bases, mass_ass_vals_cache, mass_tmp, true);
			// assert(mass_tmp.rows() == mass.rows() && mass_tmp.cols() == mass.cols());

			al_lagr_form = std::make_shared<BCLagrangianForm>(
				ndof, boundary_nodes, local_boundary, local_neumann_boundary,
				n_boundary_samples, mass_tmp, *rhs_assembler, obstacle, is_time_dependent, t);
			forms.push_back(al_lagr_form);

			al_pen_form = std::make_shared<BCPenaltyForm>(
				ndof, boundary_nodes, local_boundary, local_neumann_boundary,
				n_boundary_samples, mass_tmp, *rhs_assembler, obstacle, is_time_dependent, t);
			forms.push_back(al_pen_form);
		}

		contact_form = nullptr;
		friction_form = nullptr;
		if (contact_enabled)
		{
			const bool use_adaptive_barrier_stiffness = !barrier_stiffness.is_number();

			contact_form = std::make_shared<ContactForm>(
				collision_mesh, dhat, avg_mass, use_convergent_contact_formulation,
<<<<<<< HEAD
				use_adaptive_barrier_stiffness, is_time_dependent, broad_phase, ccd_tolerance * units.characteristic_length(),
=======
				use_adaptive_barrier_stiffness, is_time_dependent, enable_shape_derivatives, broad_phase, ccd_tolerance,
>>>>>>> c486ec1f
				ccd_max_iterations);

			if (use_adaptive_barrier_stiffness)
			{
				contact_form->set_barrier_stiffness(1);
				// logger().debug("Using adaptive barrier stiffness");
			}
			else
			{
				assert(barrier_stiffness.get<double>() > 0);
				contact_form->set_barrier_stiffness(barrier_stiffness);
				// logger().debug("Using fixed barrier stiffness of {}", contact_form->barrier_stiffness());
			}

			forms.push_back(contact_form);

			// ----------------------------------------------------------------

			if (friction_coefficient != 0)
			{
				friction_form = std::make_shared<FrictionForm>(
					collision_mesh, time_integrator, epsv, friction_coefficient, dhat, broad_phase,
					*contact_form, friction_iterations);
				forms.push_back(friction_form);
			}
		}

		const std::vector<json> rayleigh_damping_jsons = utils::json_as_array(rayleigh_damping);
		if (is_time_dependent)
		{
			// Map from form name to form so RayleighDampingForm::create can get the correct form to damp
			const std::unordered_map<std::string, std::shared_ptr<Form>> possible_forms_to_damp = {
				{"elasticity", elastic_form},
				{"contact", contact_form},
			};

			for (const json &params : rayleigh_damping_jsons)
			{
				forms.push_back(RayleighDampingForm::create(
					params, possible_forms_to_damp,
					*time_integrator));
			}
		}
		else if (rayleigh_damping_jsons.size() > 0)
		{
			log_and_throw_error("Rayleigh damping is only supported for time-dependent problems");
		}

		update_dt();

		return forms;
	}

	void SolveData::update_barrier_stiffness(const Eigen::VectorXd &x)
	{
		if (contact_form == nullptr || !contact_form->use_adaptive_barrier_stiffness())
			return;

		Eigen::VectorXd grad_energy = Eigen::VectorXd::Zero(x.size());
		const std::array<std::shared_ptr<Form>, 3> energy_forms{
			{elastic_form, inertia_form, body_form}};
		for (const std::shared_ptr<Form> &form : energy_forms)
		{
			if (form == nullptr || !form->enabled())
				continue;

			Eigen::VectorXd grad_form;
			form->first_derivative(x, grad_form);
			grad_energy += grad_form;
		}

		contact_form->update_barrier_stiffness(x, grad_energy);
	}

	void SolveData::update_dt()
	{
		if (time_integrator == nullptr) // if is not time dependent
			return;

		const std::array<std::shared_ptr<Form>, 5> energy_forms{
			{elastic_form, body_form, damping_form, contact_form, friction_form}};
		for (const std::shared_ptr<Form> &form : energy_forms)
		{
			if (form == nullptr)
				continue;
			form->set_weight(time_integrator->acceleration_scaling());
		}
	}

	std::unordered_map<std::string, std::shared_ptr<solver::Form>> SolveData::named_forms() const
	{
		return {
			{"contact", contact_form},
			{"body", body_form},
			{"augmented_lagrangian_lagr", al_lagr_form},
			{"augmented_lagrangian_penalty", al_pen_form},
			{"damping", damping_form},
			{"friction", friction_form},
			{"inertia", inertia_form},
			{"elastic", elastic_form},
		};
	}
} // namespace polyfem::solver<|MERGE_RESOLUTION|>--- conflicted
+++ resolved
@@ -161,11 +161,7 @@
 
 			contact_form = std::make_shared<ContactForm>(
 				collision_mesh, dhat, avg_mass, use_convergent_contact_formulation,
-<<<<<<< HEAD
-				use_adaptive_barrier_stiffness, is_time_dependent, broad_phase, ccd_tolerance * units.characteristic_length(),
-=======
-				use_adaptive_barrier_stiffness, is_time_dependent, enable_shape_derivatives, broad_phase, ccd_tolerance,
->>>>>>> c486ec1f
+				use_adaptive_barrier_stiffness, is_time_dependent, enable_shape_derivatives, broad_phase, ccd_tolerance * units.characteristic_length(),
 				ccd_max_iterations);
 
 			if (use_adaptive_barrier_stiffness)
