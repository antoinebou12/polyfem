#include "SolveData.hpp"

#include <polyfem/solver/NLProblem.hpp>
#include <polyfem/solver/forms/Form.hpp>
#include <polyfem/solver/forms/BCLagrangianForm.hpp>
#include <polyfem/solver/forms/BCPenaltyForm.hpp>
#include <polyfem/solver/forms/BodyForm.hpp>
#include <polyfem/solver/forms/ContactForm.hpp>
#include <polyfem/solver/forms/ElasticForm.hpp>
#include <polyfem/solver/forms/FrictionForm.hpp>
#include <polyfem/solver/forms/InertiaForm.hpp>
#include <polyfem/solver/forms/LaggedRegForm.hpp>
#include <polyfem/solver/forms/RayleighDampingForm.hpp>
#include <polyfem/time_integrator/ImplicitTimeIntegrator.hpp>
#include <polyfem/assembler/ViscousDamping.hpp>
#include <polyfem/assembler/Mass.hpp>
#include <polyfem/utils/Logger.hpp>

namespace polyfem::solver
{
	using namespace polyfem::time_integrator;

	std::vector<std::shared_ptr<Form>> SolveData::init_forms(
		// General
		const int dim,
		const double t,

		// Elastic form
		const int n_bases,
		const std::vector<basis::ElementBases> &bases,
		const std::vector<basis::ElementBases> &geom_bases,
		const assembler::Assembler &assembler,
		const assembler::AssemblyValsCache &ass_vals_cache,
		const assembler::AssemblyValsCache &mass_ass_vals_cache,

		// Body form
		const int n_pressure_bases,
		const std::vector<int> &boundary_nodes,
		const std::vector<mesh::LocalBoundary> &local_boundary,
		const std::vector<mesh::LocalBoundary> &local_neumann_boundary,
		const int n_boundary_samples,
		const Eigen::MatrixXd &rhs,
		const Eigen::MatrixXd &sol,
		const assembler::Density &density,

		// Inertia form
		const bool ignore_inertia,
		const StiffnessMatrix &mass,
		const std::shared_ptr<assembler::ViscousDamping> damping_assembler,

		// Lagged regularization form
		const double lagged_regularization_weight,
		const int lagged_regularization_iterations,

		// Augemented lagrangian form
		// const std::vector<int> &boundary_nodes,
		// const std::vector<mesh::LocalBoundary> &local_boundary,
		// const std::vector<mesh::LocalBoundary> &local_neumann_boundary,
		// const int n_boundary_samples,
		// const StiffnessMatrix &mass,
		const polyfem::mesh::Obstacle &obstacle,

		// Contact form
		const bool contact_enabled,
		const ipc::CollisionMesh &collision_mesh,
		const double dhat,
		const double avg_mass,
		const bool use_convergent_contact_formulation,
		const json &barrier_stiffness,
		const ipc::BroadPhaseMethod broad_phase,
		const double ccd_tolerance,
		const long ccd_max_iterations,

		// Friction form
		const double friction_coefficient,
		const double epsv,
		const int friction_iterations,

		// Rayleigh damping form
		const json &rayleigh_damping)
	{
		const bool is_time_dependent = time_integrator != nullptr;
		assert(!is_time_dependent || time_integrator != nullptr);
		const double dt = is_time_dependent ? time_integrator->dt() : 0.0;
		const int ndof = n_bases * dim;
		// if (is_formulation_mixed) // mixed not supported
		// 	ndof_ += n_pressure_bases; // pressure is a scalar
		const bool is_volume = dim == 3;

		std::vector<std::shared_ptr<Form>> forms;

		elastic_form = std::make_shared<ElasticForm>(
			n_bases, bases, geom_bases, assembler, ass_vals_cache,
			dt, is_volume);
		forms.push_back(elastic_form);

		if (rhs_assembler != nullptr)
		{
			body_form = std::make_shared<BodyForm>(
				ndof, n_pressure_bases, boundary_nodes, local_boundary,
				local_neumann_boundary, n_boundary_samples, rhs, *rhs_assembler,
				density, /*apply_DBC=*/true, /*is_formulation_mixed=*/false,
				is_time_dependent);
			body_form->update_quantities(t, sol);
			forms.push_back(body_form);
		}

		inertia_form = nullptr;
		damping_form = nullptr;
		if (is_time_dependent)
		{
			if (!ignore_inertia)
			{
				assert(time_integrator != nullptr);
				inertia_form = std::make_shared<InertiaForm>(mass, *time_integrator);
				forms.push_back(inertia_form);
			}

			if (damping_assembler != nullptr)
			{
				damping_form = std::make_shared<ElasticForm>(
					n_bases, bases, geom_bases, *damping_assembler, ass_vals_cache, dt, is_volume);
				forms.push_back(damping_form);
			}
		}
		else
		{
			if (lagged_regularization_weight > 0)
			{
				forms.push_back(std::make_shared<LaggedRegForm>(lagged_regularization_iterations));
				forms.back()->set_weight(lagged_regularization_weight);
			}
		}

		if (rhs_assembler != nullptr)
		{
			// assembler::Mass mass_mat_assembler;
			// mass_mat_assembler.set_size(dim);
			StiffnessMatrix mass_tmp = mass;
			// mass_mat_assembler.assemble(dim == 3, n_bases, bases, geom_bases, mass_ass_vals_cache, mass_tmp, true);
			// assert(mass_tmp.rows() == mass.rows() && mass_tmp.cols() == mass.cols());

			al_lagr_form = std::make_shared<BCLagrangianForm>(
				ndof, boundary_nodes, local_boundary, local_neumann_boundary,
				n_boundary_samples, mass_tmp, *rhs_assembler, obstacle, is_time_dependent, t);
			forms.push_back(al_lagr_form);

			al_pen_form = std::make_shared<BCPenaltyForm>(
				ndof, boundary_nodes, local_boundary, local_neumann_boundary,
				n_boundary_samples, mass_tmp, *rhs_assembler, obstacle, is_time_dependent, t);
			forms.push_back(al_pen_form);
		}

		contact_form = nullptr;
		friction_form = nullptr;
		if (contact_enabled)
		{
			const bool use_adaptive_barrier_stiffness = !barrier_stiffness.is_number();

			contact_form = std::make_shared<ContactForm>(
				collision_mesh, dhat, avg_mass, use_convergent_contact_formulation,
				use_adaptive_barrier_stiffness, is_time_dependent, broad_phase, ccd_tolerance,
				ccd_max_iterations);

			if (use_adaptive_barrier_stiffness)
			{
				contact_form->set_barrier_stiffness(1);
				// logger().debug("Using adaptive barrier stiffness");
			}
			else
			{
				assert(barrier_stiffness.get<double>() > 0);
				contact_form->set_barrier_stiffness(barrier_stiffness);
				// logger().debug("Using fixed barrier stiffness of {}", contact_form->barrier_stiffness());
			}

			forms.push_back(contact_form);

			// ----------------------------------------------------------------

			if (friction_coefficient != 0)
			{
				friction_form = std::make_shared<FrictionForm>(
<<<<<<< HEAD
					collision_mesh, epsv, friction_coefficient, dhat, broad_phase,
					is_time_dependent ? dt : 1.0, *contact_form, friction_iterations);
				friction_form->init_lagging(sol);
=======
					collision_mesh, time_integrator, epsv, friction_coefficient, dhat, broad_phase,
					*contact_form, friction_iterations);
>>>>>>> e7bb418f
				forms.push_back(friction_form);
			}
		}

		const std::vector<json> rayleigh_damping_jsons = utils::json_as_array(rayleigh_damping);
		if (is_time_dependent)
		{
			// Map from form name to form so RayleighDampingForm::create can get the correct form to damp
			const std::unordered_map<std::string, std::shared_ptr<Form>> possible_forms_to_damp = {
				{"elasticity", elastic_form},
				{"contact", contact_form},
			};

			for (const json &params : rayleigh_damping_jsons)
			{
				forms.push_back(RayleighDampingForm::create(
					params, possible_forms_to_damp,
					*time_integrator));
			}
		}
		else if (rayleigh_damping_jsons.size() > 0)
		{
			log_and_throw_error("Rayleigh damping is only supported for time-dependent problems");
		}

		update_dt();

		return forms;
	}

	void SolveData::update_barrier_stiffness(const Eigen::VectorXd &x)
	{
		if (contact_form == nullptr || !contact_form->use_adaptive_barrier_stiffness())
			return;

		Eigen::VectorXd grad_energy = Eigen::VectorXd::Zero(x.size());
		const std::array<std::shared_ptr<Form>, 3> energy_forms{
			{elastic_form, inertia_form, body_form}};
		for (const std::shared_ptr<Form> &form : energy_forms)
		{
			if (form == nullptr || !form->enabled())
				continue;

			Eigen::VectorXd grad_form;
			form->first_derivative(x, grad_form);
			grad_energy += grad_form;
		}

		contact_form->update_barrier_stiffness(x, grad_energy);
	}

	void SolveData::update_dt()
	{
		if (time_integrator == nullptr) // if is not time dependent
			return;

		const std::array<std::shared_ptr<Form>, 5> energy_forms{
			{elastic_form, body_form, damping_form, contact_form, friction_form}};
		for (const std::shared_ptr<Form> &form : energy_forms)
		{
			if (form == nullptr)
				continue;
			form->set_weight(time_integrator->acceleration_scaling());
		}
	}

	std::unordered_map<std::string, std::shared_ptr<solver::Form>> SolveData::named_forms() const
	{
		return {
			{"contact", contact_form},
			{"body", body_form},
			{"augmented_lagrangian_lagr", al_lagr_form},
			{"augmented_lagrangian_penalty", al_pen_form},
			{"damping", damping_form},
			{"friction", friction_form},
			{"inertia", inertia_form},
			{"elastic", elastic_form},
		};
	}
} // namespace polyfem::solver<|MERGE_RESOLUTION|>--- conflicted
+++ resolved
@@ -181,14 +181,9 @@
 			if (friction_coefficient != 0)
 			{
 				friction_form = std::make_shared<FrictionForm>(
-<<<<<<< HEAD
-					collision_mesh, epsv, friction_coefficient, dhat, broad_phase,
-					is_time_dependent ? dt : 1.0, *contact_form, friction_iterations);
+					collision_mesh, time_integrator, epsv, friction_coefficient, dhat,
+					broad_phase, *contact_form, friction_iterations);
 				friction_form->init_lagging(sol);
-=======
-					collision_mesh, time_integrator, epsv, friction_coefficient, dhat, broad_phase,
-					*contact_form, friction_iterations);
->>>>>>> e7bb418f
 				forms.push_back(friction_form);
 			}
 		}
