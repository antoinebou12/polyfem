#pragma once

#include <polyfem/Common.hpp>
#include "NonlinearSolver.hpp"
#include <polysolve/LinearSolver.hpp>
#include <polyfem/utils/MatrixUtils.hpp>

#include <polyfem/utils/Logger.hpp>
#include <polyfem/utils/Timer.hpp>

namespace cppoptlib
{
	template <typename ProblemType>
	class SparseNewtonDescentSolver : public NonlinearSolver<ProblemType>
	{
	public:
		using Superclass = NonlinearSolver<ProblemType>;
		using typename Superclass::Scalar;
		using typename Superclass::TVector;

<<<<<<< HEAD
		SparseNewtonDescentSolver(const json &solver_params, const json &linear_solver_params, const double dt = 1.0);
=======
		SparseNewtonDescentSolver(const json &solver_params, const json &linear_solver_params, const double dt);
>>>>>>> 83db8755

		std::string name() const override { return "Newton"; }

	protected:
		bool compute_update_direction(ProblemType &objFunc, const TVector &x, const TVector &grad, TVector &direction) override;

		void assemble_hessian(ProblemType &objFunc, const TVector &x, polyfem::StiffnessMatrix &hessian);
		bool solve_linear_system(const polyfem::StiffnessMatrix &hessian, const TVector &grad, TVector &direction);
		bool check_direction(const polyfem::StiffnessMatrix &hessian, const TVector &grad, const TVector &direction);

		static bool has_hessian_nans(const polyfem::StiffnessMatrix &hessian);

		// ====================================================================
		//                        Solver parameters
		// ====================================================================

		static constexpr double reg_weight_min = 1e-8; // needs to be greater than zero
		static constexpr double reg_weight_max = 1e8;
		static constexpr double reg_weight_inc = 10;
		static constexpr double reg_weight_dec = 2;

		// ====================================================================
		//                           Solver state
		// ====================================================================

		void reset(const int ndof) override;

		virtual int default_descent_strategy() override { return 0; }
		void increase_descent_strategy() override;

		using Superclass::descent_strategy_name;
		std::string descent_strategy_name(int descent_strategy) const override;

		spdlog::level::level_enum log_level() const
		{
			return this->descent_strategy == 2 ? spdlog::level::warn : spdlog::level::debug;
		}

		std::unique_ptr<polysolve::LinearSolver> linear_solver; ///< Linear solver used to solve the linear system
		double reg_weight = 0;                                  ///< Regularization Coefficients

		// ====================================================================
		//                            Solver info
		// ====================================================================

		void update_solver_info() override;

		json internal_solver_info = json::array();

		// ====================================================================
		//                                END
		// ====================================================================
	};

} // namespace cppoptlib

#include "SparseNewtonDescentSolver.tpp"<|MERGE_RESOLUTION|>--- conflicted
+++ resolved
@@ -18,11 +18,7 @@
 		using typename Superclass::Scalar;
 		using typename Superclass::TVector;
 
-<<<<<<< HEAD
-		SparseNewtonDescentSolver(const json &solver_params, const json &linear_solver_params, const double dt = 1.0);
-=======
 		SparseNewtonDescentSolver(const json &solver_params, const json &linear_solver_params, const double dt);
->>>>>>> 83db8755
 
 		std::string name() const override { return "Newton"; }
 
