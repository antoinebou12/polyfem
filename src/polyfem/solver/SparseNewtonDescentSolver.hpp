#pragma once

#include <polyfem/Common.hpp>
#include "NonlinearSolver.hpp"
#include <polysolve/LinearSolver.hpp>
#include <polyfem/utils/MatrixUtils.hpp>

#include <polyfem/utils/Logger.hpp>
#include <polyfem/utils/Timer.hpp>

namespace cppoptlib
{
	template <typename ProblemType>
	class SparseNewtonDescentSolver : public NonlinearSolver<ProblemType>
	{
	public:
		using Superclass = NonlinearSolver<ProblemType>;
		using typename Superclass::Scalar;
		using typename Superclass::TVector;

<<<<<<< HEAD
		SparseNewtonDescentSolver(
			const json &solver_params,
			const std::string &linear_solver_type,
			const std::string &linear_precond_type);
=======
		SparseNewtonDescentSolver(const json &solver_params, const json &linear_solver_params);
>>>>>>> c5c43ba2

		std::string name() const override { return "Newton"; }

	protected:
<<<<<<< HEAD
		virtual int default_descent_strategy() override { return 0; }
		using Superclass::descent_strategy_name;
		std::string descent_strategy_name(int descent_strategy) const override;
		void increase_descent_strategy() override;

	private:
		void reset(const ProblemType &objFunc, const TVector &x) override;

		virtual bool compute_update_direction(
			ProblemType &objFunc,
			const TVector &x,
			const TVector &grad,
			TVector &direction) override;

		void update_solver_info() override;

		static bool has_hessian_nans(const polyfem::StiffnessMatrix &hessian);

		std::unique_ptr<polysolve::LinearSolver> linear_solver;
		const std::string linear_solver_type;
		const std::string linear_precond_type;
=======
		bool compute_update_direction(ProblemType &objFunc, const TVector &x, const TVector &grad, TVector &direction) override;

		void assemble_hessian(ProblemType &objFunc, const TVector &x, polyfem::StiffnessMatrix &hessian);
		bool solve_linear_system(const polyfem::StiffnessMatrix &hessian, const TVector &grad, TVector &direction);
		bool check_direction(const polyfem::StiffnessMatrix &hessian, const TVector &grad, const TVector &direction);
>>>>>>> c5c43ba2

		static bool has_hessian_nans(const polyfem::StiffnessMatrix &hessian);

		// ====================================================================
		//                        Solver parameters
		// ====================================================================

		static constexpr double reg_weight_min = 1e-8; // needs to be greater than zero
		static constexpr double reg_weight_max = 1e8;
		static constexpr double reg_weight_inc = 10;
		static constexpr double reg_weight_dec = 2;
<<<<<<< HEAD
=======

		// ====================================================================
		//                           Solver state
		// ====================================================================

		void reset(const int ndof) override;

		virtual int default_descent_strategy() override { return 0; }
		void increase_descent_strategy() override;

		using Superclass::descent_strategy_name;
		std::string descent_strategy_name(int descent_strategy) const override;

		spdlog::level::level_enum log_level() const
		{
			return this->descent_strategy == 2 ? spdlog::level::warn : spdlog::level::debug;
		}

		std::unique_ptr<polysolve::LinearSolver> linear_solver; ///< Linear solver used to solve the linear system
		double reg_weight = 0;                                  ///< Regularization Coefficients

		// ====================================================================
		//                            Solver info
		// ====================================================================

		void update_solver_info() override;

		json internal_solver_info = json::array();

		// ====================================================================
		//                                END
		// ====================================================================
>>>>>>> c5c43ba2
	};

} // namespace cppoptlib

#include "SparseNewtonDescentSolver.tpp"<|MERGE_RESOLUTION|>--- conflicted
+++ resolved
@@ -18,47 +18,16 @@
 		using typename Superclass::Scalar;
 		using typename Superclass::TVector;
 
-<<<<<<< HEAD
-		SparseNewtonDescentSolver(
-			const json &solver_params,
-			const std::string &linear_solver_type,
-			const std::string &linear_precond_type);
-=======
 		SparseNewtonDescentSolver(const json &solver_params, const json &linear_solver_params);
->>>>>>> c5c43ba2
 
 		std::string name() const override { return "Newton"; }
 
 	protected:
-<<<<<<< HEAD
-		virtual int default_descent_strategy() override { return 0; }
-		using Superclass::descent_strategy_name;
-		std::string descent_strategy_name(int descent_strategy) const override;
-		void increase_descent_strategy() override;
-
-	private:
-		void reset(const ProblemType &objFunc, const TVector &x) override;
-
-		virtual bool compute_update_direction(
-			ProblemType &objFunc,
-			const TVector &x,
-			const TVector &grad,
-			TVector &direction) override;
-
-		void update_solver_info() override;
-
-		static bool has_hessian_nans(const polyfem::StiffnessMatrix &hessian);
-
-		std::unique_ptr<polysolve::LinearSolver> linear_solver;
-		const std::string linear_solver_type;
-		const std::string linear_precond_type;
-=======
 		bool compute_update_direction(ProblemType &objFunc, const TVector &x, const TVector &grad, TVector &direction) override;
 
 		void assemble_hessian(ProblemType &objFunc, const TVector &x, polyfem::StiffnessMatrix &hessian);
 		bool solve_linear_system(const polyfem::StiffnessMatrix &hessian, const TVector &grad, TVector &direction);
 		bool check_direction(const polyfem::StiffnessMatrix &hessian, const TVector &grad, const TVector &direction);
->>>>>>> c5c43ba2
 
 		static bool has_hessian_nans(const polyfem::StiffnessMatrix &hessian);
 
@@ -70,8 +39,6 @@
 		static constexpr double reg_weight_max = 1e8;
 		static constexpr double reg_weight_inc = 10;
 		static constexpr double reg_weight_dec = 2;
-<<<<<<< HEAD
-=======
 
 		// ====================================================================
 		//                           Solver state
@@ -104,7 +71,6 @@
 		// ====================================================================
 		//                                END
 		// ====================================================================
->>>>>>> c5c43ba2
 	};
 
 } // namespace cppoptlib
