--- conflicted
+++ resolved
@@ -14,28 +14,7 @@
 // Root-finding form:
 // M(uₕᵗ⁺¹ - (uₕᵗ + Δtvₕᵗ)) - ½Δt²Auₕᵗ⁺¹ = 0
 
-<<<<<<< HEAD
-// map BroadPhaseMethod values to JSON as strings
-namespace ipc
-{
-	NLOHMANN_JSON_SERIALIZE_ENUM(
-		ipc::BroadPhaseMethod,
-		{{ipc::BroadPhaseMethod::HASH_GRID, "hash_grid"}, // also default
-		 {ipc::BroadPhaseMethod::HASH_GRID, "HG"},
-		 {ipc::BroadPhaseMethod::BRUTE_FORCE, "brute_force"},
-		 {ipc::BroadPhaseMethod::BRUTE_FORCE, "BF"},
-		 {ipc::BroadPhaseMethod::SPATIAL_HASH, "spatial_hash"},
-		 {ipc::BroadPhaseMethod::SPATIAL_HASH, "SH"},
-		 {ipc::BroadPhaseMethod::SWEEP_AND_TINIEST_QUEUE, "sweep_and_tiniest_queue"},
-		 {ipc::BroadPhaseMethod::SWEEP_AND_TINIEST_QUEUE, "STQ"},
-		 {ipc::BroadPhaseMethod::SWEEP_AND_TINIEST_QUEUE_GPU, "sweep_and_tiniest_queue_gpu"},
-		 {ipc::BroadPhaseMethod::SWEEP_AND_TINIEST_QUEUE_GPU, "STQ_GPU"}});
-} // namespace ipc
-
-namespace polyfem
-=======
 namespace polyfem::solver
->>>>>>> db9b471e
 {
 	using namespace polysolve;
 
@@ -47,375 +26,14 @@
 		  full_size_((state.assembler.is_mixed(state.formulation()) ? state.n_pressure_bases : 0) + state.n_bases * state.mesh->dimension()),
 		  reduced_size_(full_size_ - state.boundary_nodes.size())
 	{
-<<<<<<< HEAD
-		using namespace polysolve;
-
-		NLProblem::NLProblem(const State &state, const RhsAssembler &rhs_assembler, const double t, const double dhat, const bool no_reduced)
-			: state(state), assembler(state.assembler), rhs_assembler(rhs_assembler),
-			  full_size((assembler.is_mixed(state.formulation()) ? state.n_pressure_bases : 0) + state.n_bases * state.mesh->dimension()),
-			  reduced_size(full_size - (no_reduced ? 0 : state.boundary_nodes.size())),
-			  t(t), rhs_computed(false), is_time_dependent(state.problem->is_time_dependent()), ignore_inertia(state.args["solver"]["ignore_inertia"]), project_to_psd(false)
-		{
-			assert(!assembler.is_mixed(state.formulation()));
-
-			_dhat = dhat;
-			assert(_dhat > 0);
-			_epsv = state.args["contact"]["epsv"];
-			assert(_epsv > 0);
-			_mu = state.args["contact"]["friction_coefficient"];
-			_lagged_damping_weight = is_time_dependent ? 0 : state.args["solver"]["contact"]["lagged_damping_weight"].get<double>();
-			use_adaptive_barrier_stiffness = !state.args["solver"]["contact"]["barrier_stiffness"].is_number();
-			if (use_adaptive_barrier_stiffness)
-			{
-				_barrier_stiffness = 1;
-				logger().debug("Using adaptive barrier stiffness");
-			}
-			else
-			{
-				assert(state.args["solver"]["contact"]["barrier_stiffness"].is_number());
-				_barrier_stiffness = state.args["solver"]["contact"]["barrier_stiffness"];
-				logger().debug("Using fixed barrier stiffness of {}", _barrier_stiffness);
-			}
-			_prev_distance = -1;
-			if (utils::is_param_valid(state.args, "time"))
-			{
-				_time_integrator = time_integrator::ImplicitTimeIntegrator::construct_time_integrator(state.args["time"]["integrator"]);
-				_time_integrator->set_parameters(state.args["time"]);
-			}
-
-			_broad_phase_method = state.args["solver"]["contact"]["CCD"]["broad_phase"];
-			_ccd_tolerance = state.args["solver"]["contact"]["CCD"]["tolerance"];
-			_ccd_max_iterations = state.args["solver"]["contact"]["CCD"]["max_iterations"];
-		}
-
-		void NLProblem::init(const TVector &full)
-		{
-			if (disable_collision || !state.is_contact_enabled())
-				return;
-
-			assert(full.size() == full_size);
-			if (use_adaptive_barrier_stiffness)
-			{
-				update_barrier_stiffness(full);
-			}
-			// exit(0);
-		}
-
-		void NLProblem::update_barrier_stiffness(const TVector &full)
-		{
-			assert(full.size() == full_size);
-			_barrier_stiffness = 1;
-			if (disable_collision || !state.is_contact_enabled())
-				return;
-
-			Eigen::MatrixXd grad_energy;
-			const auto &gbases = state.iso_parametric() ? state.bases : state.geom_bases;
-			assembler.assemble_energy_gradient(rhs_assembler.formulation(), state.mesh->is_volume(), state.n_bases, state.bases, gbases, state.ass_vals_cache, full, grad_energy);
-
-			if (!ignore_inertia && is_time_dependent)
-			{
-				grad_energy *= time_integrator()->acceleration_scaling();
-				grad_energy += state.mass * full;
-			}
-
-			grad_energy -= current_rhs();
-
-			Eigen::MatrixXd displaced;
-			compute_displaced_points(full, displaced);
-
-			Eigen::MatrixXd displaced_surface = state.collision_mesh.vertices(displaced);
-			update_constraint_set(displaced_surface);
-			Eigen::VectorXd grad_barrier = ipc::compute_barrier_potential_gradient(
-				state.collision_mesh, displaced_surface, _constraint_set, _dhat);
-			grad_barrier = state.collision_mesh.to_full_dof(grad_barrier);
-
-			_barrier_stiffness = ipc::initial_barrier_stiffness(
-				ipc::world_bbox_diagonal_length(displaced), _dhat, state.avg_mass,
-				grad_energy, grad_barrier, max_barrier_stiffness_);
-			logger().debug("adaptive barrier stiffness {}", _barrier_stiffness);
-		}
-
-		void NLProblem::init_time_integrator(const TVector &x_prev, const TVector &v_prev, const TVector &a_prev, const double dt)
-		{
-			assert(dt > 0);
-			if (_time_integrator)
-				_time_integrator->init(x_prev, v_prev, a_prev, dt);
-		}
-
-		void NLProblem::init_lagging(const TVector &x)
-		{
-			reduced_to_full_displaced_points(x, _displaced_prev);
-			update_lagging(x);
-		}
-
-		void NLProblem::update_lagging(const TVector &x)
-		{
-			Eigen::MatrixXd displaced;
-			reduced_to_full_displaced_points(x, displaced);
-
-			Eigen::MatrixXd displaced_surface = state.collision_mesh.vertices(displaced);
-
-			if (_mu != 0)
-			{
-				update_constraint_set(displaced_surface);
-				ipc::construct_friction_constraint_set(
-					state.collision_mesh, displaced_surface, _constraint_set,
-					_dhat, _barrier_stiffness, _mu, _friction_constraint_set);
-			}
-
-			// Save the variables for use in lagged damping
-			reduced_to_full(x, x_lagged);
-		}
-
-		double NLProblem::compute_lagging_error(const TVector &x)
-		{
-			// Check || ∇B(xᵗ⁺¹) - h² Σ F(xᵗ⁺¹, λᵗ⁺¹, Tᵗ⁺¹)|| ≦ ϵ_d
-			//     ≡ || ∇B(xᵗ⁺¹) + ∇D(xᵗ⁺¹, λᵗ⁺¹, Tᵗ⁺¹)|| ≤ ϵ_d
-			TVector grad;
-			gradient(x, grad);
-			return grad.norm();
-		}
-
-		bool NLProblem::lagging_converged(const TVector &x)
-		{
-			double tol = state.args["solver"]["contact"].value("friction_convergence_tol", 1e-2);
-			double grad_norm = compute_lagging_error(x);
-			logger().debug("Lagging convergece grad_norm={:g} tol={:g}", grad_norm, tol);
-			return grad_norm <= tol;
-		}
-
-		void NLProblem::update_quantities(const double t, const TVector &x)
-		{
-			if (is_time_dependent)
-			{
-				if (!ignore_inertia)
-					_time_integrator->update_quantities(x);
-
-				rhs_computed = false;
-				this->t = t;
-
-				if (use_adaptive_barrier_stiffness)
-				{
-					update_barrier_stiffness(x);
-				}
-			}
-		}
-
-		void NLProblem::substepping(const double t)
-		{
-			if (is_time_dependent)
-			{
-				rhs_computed = false;
-				this->t = t;
-			}
-		}
-
-		const Eigen::MatrixXd &NLProblem::current_rhs()
-		{
-			if (!rhs_computed)
-			{
-				rhs_assembler.compute_energy_grad(state.local_boundary, state.boundary_nodes, state.density, state.n_boundary_samples(), state.local_neumann_boundary, state.rhs, t, _current_rhs);
-				rhs_computed = true;
-
-				if (assembler.is_mixed(state.formulation()))
-				{
-					const int prev_size = _current_rhs.size();
-					if (prev_size < full_size)
-					{
-						_current_rhs.conservativeResize(prev_size + state.n_pressure_bases, _current_rhs.cols());
-						_current_rhs.block(prev_size, 0, state.n_pressure_bases, _current_rhs.cols()).setZero();
-					}
-				}
-				assert(_current_rhs.size() == full_size);
-				rhs_assembler.set_bc(std::vector<mesh::LocalBoundary>(), std::vector<int>(), state.n_boundary_samples(), state.local_neumann_boundary, _current_rhs, t);
-
-				if (!ignore_inertia && is_time_dependent)
-				{
-					_current_rhs *= time_integrator()->acceleration_scaling();
-					_current_rhs += state.mass * time_integrator()->x_tilde();
-				}
-
-				if (reduced_size != full_size)
-				{
-					// rhs_assembler.set_bc(state.local_boundary, state.boundary_nodes, state.n_boundary_samples(), state.local_neumann_boundary, _current_rhs, t);
-					rhs_assembler.set_bc(state.local_boundary, state.boundary_nodes, state.n_boundary_samples(), std::vector<mesh::LocalBoundary>(), _current_rhs, t);
-				}
-			}
-
-			return _current_rhs;
-		}
-
-		void NLProblem::compute_displaced_points(const TVector &full, Eigen::MatrixXd &displaced)
-		{
-			assert(full.size() == full_size);
-			displaced = state.boundary_nodes_pos + unflatten(full, state.mesh->dimension());
-		}
-
-		void NLProblem::reduced_to_full_displaced_points(const TVector &reduced, Eigen::MatrixXd &displaced)
-		{
-			TVector full;
-			reduced_to_full(reduced, full);
-			compute_displaced_points(full, displaced);
-		}
-
-		void NLProblem::update_constraint_set(const Eigen::MatrixXd &displaced_surface)
-		{
-			// Store the previous value used to compute the constraint set to avoid
-			// duplicate computation.
-			static Eigen::MatrixXd cached_displaced_surface;
-			if (cached_displaced_surface.size() == displaced_surface.size()
-				&& cached_displaced_surface == displaced_surface)
-				return;
-
-			if (_use_cached_candidates)
-				ipc::construct_constraint_set(
-					_candidates, state.collision_mesh, displaced_surface, _dhat,
-					_constraint_set);
-			else
-				ipc::construct_constraint_set(
-					state.collision_mesh, displaced_surface, _dhat,
-					_constraint_set, /*dmin=*/0, _broad_phase_method);
-			cached_displaced_surface = displaced_surface;
-		}
-
-		void NLProblem::line_search_begin(const TVector &x0, const TVector &x1)
-		{
-			if (disable_collision || !state.is_contact_enabled())
-				return;
-
-			Eigen::MatrixXd displaced0, displaced1;
-			reduced_to_full_displaced_points(x0, displaced0);
-			reduced_to_full_displaced_points(x1, displaced1);
-
-			ipc::construct_collision_candidates(
-				state.collision_mesh,
-				state.collision_mesh.vertices(displaced0),
-				state.collision_mesh.vertices(displaced1),
-				_candidates,
-				/*inflation_radius=*/_dhat / 1.99, // divide by 1.99 instead of 2 to be conservative
-				_broad_phase_method);
-
-			_use_cached_candidates = true;
-		}
-
-		void NLProblem::line_search_end(bool failed)
-		{
-			_candidates.clear();
-			_use_cached_candidates = false;
-		}
-
-		double NLProblem::max_step_size(const TVector &x0, const TVector &x1)
-		{
-			if (disable_collision || !state.is_contact_enabled())
-				return 1;
-
-			Eigen::MatrixXd displaced0, displaced1;
-			reduced_to_full_displaced_points(x0, displaced0);
-			reduced_to_full_displaced_points(x1, displaced1);
-
-			// Extract surface only
-			Eigen::MatrixXd V0 = state.collision_mesh.vertices(displaced0);
-			Eigen::MatrixXd V1 = state.collision_mesh.vertices(displaced1);
-
-			// OBJWriter::save("s0.obj", V0, state.collision_mesh.edges(), state.collision_mesh.faces());
-			// OBJWriter::save("s1.obj", V1, state.collision_mesh.edges(), state.collision_mesh.faces());
-
-			double max_step;
-			if (_use_cached_candidates
-				&& _broad_phase_method != ipc::BroadPhaseMethod::SWEEP_AND_TINIEST_QUEUE_GPU)
-				max_step = ipc::compute_collision_free_stepsize(
-					_candidates, state.collision_mesh, V0, V1,
-					_ccd_tolerance, _ccd_max_iterations);
-			else
-				max_step = ipc::compute_collision_free_stepsize(
-					state.collision_mesh, V0, V1,
-					_broad_phase_method, _ccd_tolerance, _ccd_max_iterations);
-				// logger().trace("best step {}", max_step);
-
-#ifndef NDEBUG
-			// This will check for static intersections as a failsafe. Not needed if we use our conservative CCD.
-			Eigen::MatrixXd V_toi = (V1 - V0) * max_step + V0;
-			while (ipc::has_intersections(state.collision_mesh, V_toi))
-			{
-				double Linf = (V_toi - V0).lpNorm<Eigen::Infinity>();
-				logger().error("taking max_step results in intersections (max_step={:g})", max_step);
-				max_step /= 2.0;
-				if (max_step <= 0 || Linf == 0)
-				{
-					const std::string msg = fmt::format("Unable to find an intersection free step size (max_step={:g} L∞={:g})", max_step, Linf);
-					logger().error(msg);
-					throw std::runtime_error(msg);
-				}
-				V_toi = (V1 - V0) * max_step + V0;
-			}
-#endif
-
-			return max_step;
-		}
-
-		bool NLProblem::is_step_collision_free(const TVector &x0, const TVector &x1)
-		{
-			if (disable_collision || !state.is_contact_enabled())
-				return true;
-
-			// if (!state.problem->is_time_dependent())
-			// return false;
-
-			Eigen::MatrixXd displaced0, displaced1;
-			reduced_to_full_displaced_points(x0, displaced0);
-			reduced_to_full_displaced_points(x1, displaced1);
-
-			// Skip CCD if the displacement is zero.
-			if ((displaced1 - displaced0).lpNorm<Eigen::Infinity>() == 0.0)
-			{
-				// Assumes initially intersection-free
-				assert(is_intersection_free(x0));
-				return true;
-			}
-
-			// OBJWriter::save("0.obj", state.collision_mesh.vertices(displaced0), state.collision_mesh.edges(), state.collision_mesh.faces());
-			// OBJWriter::save("1.obj", state.collision_mesh.vertices(displaced1), state.collision_mesh.edges(), state.collision_mesh.faces());
-
-			bool is_valid;
-			if (_use_cached_candidates)
-				is_valid = ipc::is_step_collision_free(
-					_candidates, state.collision_mesh,
-					state.collision_mesh.vertices(displaced0),
-					state.collision_mesh.vertices(displaced1),
-					_ccd_tolerance, _ccd_max_iterations);
-			else
-				is_valid = ipc::is_step_collision_free(
-					state.collision_mesh,
-					state.collision_mesh.vertices(displaced0),
-					state.collision_mesh.vertices(displaced1),
-					_broad_phase_method, _ccd_tolerance, _ccd_max_iterations);
-
-			return is_valid;
-		}
-
-		bool NLProblem::is_intersection_free(const TVector &x)
-		{
-			if (disable_collision || !state.is_contact_enabled())
-				return true;
-
-			Eigen::MatrixXd displaced;
-			reduced_to_full_displaced_points(x, displaced);
-
-			return !ipc::has_intersections(state.collision_mesh, state.collision_mesh.vertices(displaced));
-		}
-
-		bool NLProblem::is_step_valid(const TVector &x0, const TVector &x1)
-		{
-			TVector grad = TVector::Zero(reduced_size);
-			gradient(x1, grad, true);
-
-			if (std::isnan(grad.norm()))
-				return false;
-=======
 		assert(!state.assembler.is_mixed(state.formulation()));
 		use_reduced_size();
-	}
->>>>>>> db9b471e
+
+		if (state.args["boundary_conditions"]["periodic_boundary"])
+		{
+			state.pure_periodic_lagrange_multiplier(lagrange_multipliers);
+		}
+	}
 
 	void NLProblem::init_lagging(const TVector &x)
 	{
@@ -445,51 +63,21 @@
 		return FullNLProblem::max_step_size(reduced_to_full(x0), reduced_to_full(x1));
 	}
 
-<<<<<<< HEAD
-			double damping_energy = 0;
-			if (is_time_dependent)
-			{
-				if (state.damping_assembler.local_assembler().is_valid())
-				{
-					damping_energy = state.damping_assembler.assemble(state.mesh->is_volume(), dt(), state.bases, gbases, state.ass_vals_cache, full, time_integrator()->x_prev());
-				}
-			}
-
-			double intertia_energy = 0;
-			double scaling = 1;
-			if (!ignore_inertia && is_time_dependent)
-			{
-				scaling = time_integrator()->acceleration_scaling();
-				const TVector tmp = full - time_integrator()->x_tilde();
-				intertia_energy = 0.5 * tmp.transpose() * state.mass * tmp;
-			}
-=======
 	bool NLProblem::is_step_valid(const TVector &x0, const TVector &x1)
 	{
 		return FullNLProblem::is_step_valid(reduced_to_full(x0), reduced_to_full(x1));
 	}
->>>>>>> db9b471e
 
 	bool NLProblem::is_step_collision_free(const TVector &x0, const TVector &x1)
 	{
 		return FullNLProblem::is_step_collision_free(reduced_to_full(x0), reduced_to_full(x1));
 	}
 
-<<<<<<< HEAD
-			double collision_energy = 0;
-			double friction_energy = 0;
-			if (!only_elastic && !disable_collision && state.is_contact_enabled())
-			{
-				Eigen::MatrixXd displaced;
-				compute_displaced_points(full, displaced);
-				Eigen::MatrixXd displaced_surface = state.collision_mesh.vertices(displaced);
-=======
 	double NLProblem::value(const TVector &x)
 	{
 		// TODO: removed fearure const bool only_elastic
 		return FullNLProblem::value(reduced_to_full(x));
 	}
->>>>>>> db9b471e
 
 	void NLProblem::gradient(const TVector &x, TVector &grad)
 	{
@@ -505,6 +93,34 @@
 		assert(full_hessian.rows() == full_size());
 		assert(full_hessian.cols() == full_size());
 		utils::full_to_reduced_matrix(full_size(), current_size(), state_.boundary_nodes, full_hessian, hessian);
+		
+		// lagrange multiplier for periodic bc
+		if (lagrange_multipliers.size() > 0)
+		{
+			THessian hessian_extended(hessian.rows() + lagrange_multipliers.cols(), hessian.cols() + lagrange_multipliers.cols());
+
+			std::vector<Eigen::Triplet<double>> entries;
+			entries.reserve(hessian.nonZeros() + lagrange_multipliers.size() * 2);
+			for (int k = 0; k < hessian.outerSize(); ++k)
+			{
+				for (StiffnessMatrix::InnerIterator it(hessian, k); it; ++it)
+				{
+					entries.emplace_back(it.row(), it.col(), it.value());
+				}
+			}
+
+			for (int k = 0; k < lagrange_multipliers.rows(); k++)
+			{
+				for (int j = 0; j < lagrange_multipliers.cols(); j++)
+				{
+					entries.emplace_back(k, hessian.cols() + j, lagrange_multipliers(k, j));
+					entries.emplace_back(hessian.rows() + j, k, lagrange_multipliers(k, j));
+				}
+			}
+
+			hessian_extended.setFromTriplets(entries.begin(), entries.end());
+			std::swap(hessian, hessian_extended);
+		}
 	}
 
 	void NLProblem::solution_changed(const TVector &newX)
@@ -517,16 +133,12 @@
 		FullNLProblem::post_step(iter_num, reduced_to_full(x));
 	}
 
-<<<<<<< HEAD
-			const double non_contact_terms = scaling * (elastic_energy + damping_energy + body_energy) + intertia_energy + friction_energy + lagged_damping;
-=======
 	void NLProblem::set_apply_DBC(const TVector &x, const bool val)
 	{
 		TVector full = reduced_to_full(x);
 		for (auto &form : forms_)
 			form->set_apply_DBC(full, val);
 	}
->>>>>>> db9b471e
 
 	NLProblem::TVector NLProblem::full_to_reduced(const TVector &full) const
 	{
@@ -557,74 +169,6 @@
 		// Reduced is already at the full size
 		if (full_size == reduced_size || full.size() == reduced_size)
 		{
-<<<<<<< HEAD
-			TVector full;
-			reduced_to_full(x, full);
-
-			const auto &gbases = state.iso_parametric() ? state.bases : state.geom_bases;
-			assembler.assemble_energy_gradient(rhs_assembler.formulation(), state.mesh->is_volume(), state.n_bases, state.bases, gbases, state.ass_vals_cache, full, grad);
-
-			Eigen::MatrixXd damping_grad = Eigen::MatrixXd::Zero(grad.rows(), grad.cols());
-			if (is_time_dependent)
-			{
-				if (state.damping_assembler.local_assembler().is_valid())
-				{
-					state.damping_assembler.assemble_grad(state.mesh->is_volume(), state.n_bases, dt(), state.bases, gbases, state.ass_vals_cache, full, time_integrator()->x_prev(), damping_grad);
-				}
-			}
-			grad += damping_grad;
-
-			if (!ignore_inertia && is_time_dependent)
-			{
-				grad *= time_integrator()->acceleration_scaling();
-				grad += state.mass * full;
-			}
-
-			Eigen::VectorXd grad_barrier;
-			if (!only_elastic && !disable_collision && state.is_contact_enabled())
-			{
-				Eigen::MatrixXd displaced;
-				compute_displaced_points(full, displaced);
-
-				Eigen::MatrixXd displaced_surface_prev = state.collision_mesh.vertices(displaced_prev());
-				Eigen::MatrixXd displaced_surface = state.collision_mesh.vertices(displaced);
-
-				grad_barrier = ipc::compute_barrier_potential_gradient(
-					state.collision_mesh, displaced_surface, _constraint_set, _dhat);
-				grad_barrier = state.collision_mesh.to_full_dof(grad_barrier);
-
-				Eigen::VectorXd grad_friction = ipc::compute_friction_potential_gradient(
-					state.collision_mesh, displaced_surface_prev, displaced_surface,
-					_friction_constraint_set, _epsv * dt());
-				grad += state.collision_mesh.to_full_dof(grad_friction);
-			}
-			else
-			{
-				grad_barrier.setZero(full_size);
-			}
-
-			grad += _lagged_damping_weight * (full - x_lagged);
-			grad += _barrier_stiffness * grad_barrier;
-
-			assert(grad.size() == full_size);
-		}
-
-		void NLProblem::hessian(const TVector &x, THessian &hessian)
-		{
-			THessian full_hessian;
-			hessian_full(x, full_hessian);
-			full_hessian_to_reduced_hessian(full_hessian, hessian);
-
-			// lagrange multiplier for periodic bc
-			if (reduced_size == full_size && !state.problem->is_time_dependent())
-			{
-				if (state.args["boundary_conditions"]["periodic_boundary"].get<bool>())
-					state.remove_pure_periodic_singularity(hessian);
-				else
-					state.remove_pure_neumann_singularity(hessian);
-			}
-		}
-=======
 			reduced = full;
 			return;
 		}
@@ -632,107 +176,18 @@
 		assert(full.size() == full_size);
 		assert(full.cols() == 1);
 		reduced.resize(reduced_size, 1);
->>>>>>> db9b471e
 
 		long j = 0;
 		size_t k = 0;
 		for (int i = 0; i < full.size(); ++i)
 		{
-<<<<<<< HEAD
-			// scaling * (elastic_energy + body_energy) + intertia_energy + _barrier_stiffness * collision_energy;
-
-			TVector full;
-			reduced_to_full(x, full);
-
-			THessian energy_hessian(full_size, full_size);
-			THessian damping_hessian(full_size, full_size);
-			{
-				POLYFEM_SCOPED_TIMER("\telastic hessian time");
-
-				const auto &gbases = state.iso_parametric() ? state.bases : state.geom_bases;
-				if (assembler.is_linear(rhs_assembler.formulation()))
-				{
-					compute_cached_stiffness();
-					energy_hessian = cached_stiffness;
-				}
-				else
-				{
-					assembler.assemble_energy_hessian(rhs_assembler.formulation(), state.mesh->is_volume(), state.n_bases, project_to_psd, state.bases, gbases, state.ass_vals_cache, full, mat_cache, energy_hessian);
-				}
-
-				if (is_time_dependent)
-				{
-					if (state.damping_assembler.local_assembler().is_valid())
-					{
-						state.damping_assembler.assemble_hessian(state.mesh->is_volume(), state.n_bases, dt(), project_to_psd, state.bases, gbases, state.ass_vals_cache, full, time_integrator()->x_prev(), mat_cache, damping_hessian);
-					}
-				}
-
-				if (!ignore_inertia && is_time_dependent)
-				{
-					energy_hessian *= time_integrator()->acceleration_scaling();
-					damping_hessian *= time_integrator()->acceleration_scaling();
-				}
-			}
-
-			THessian inertia_hessian(full_size, full_size);
-			if (!ignore_inertia && is_time_dependent)
-=======
 			if (k < state.boundary_nodes.size() && state.boundary_nodes[k] == i)
->>>>>>> db9b471e
 			{
 				++k;
 				continue;
 			}
 
-<<<<<<< HEAD
-			THessian barrier_hessian(full_size, full_size), friction_hessian(full_size, full_size);
-			if (!disable_collision && state.is_contact_enabled())
-			{
-				POLYFEM_SCOPED_TIMER("\tipc hessian(s) time");
-
-				Eigen::MatrixXd displaced;
-				{
-					POLYFEM_SCOPED_TIMER("\t\tdisplace pts time");
-					compute_displaced_points(full, displaced);
-				}
-
-				// {
-				// 	POLYFEM_SCOPED_TIMER("\t\tconstraint set time");
-				// }
-
-				Eigen::MatrixXd displaced_surface_prev = state.collision_mesh.vertices(displaced_prev());
-				Eigen::MatrixXd displaced_surface = state.collision_mesh.vertices(displaced);
-
-				{
-					POLYFEM_SCOPED_TIMER("\t\tbarrier hessian time");
-					barrier_hessian = ipc::compute_barrier_potential_hessian(
-						state.collision_mesh, displaced_surface, _constraint_set,
-						_dhat, project_to_psd);
-					barrier_hessian = state.collision_mesh.to_full_dof(barrier_hessian);
-				}
-
-				{
-					POLYFEM_SCOPED_TIMER("\t\tfriction hessian time");
-					friction_hessian = ipc::compute_friction_potential_hessian(
-						state.collision_mesh, displaced_surface_prev, displaced_surface,
-						_friction_constraint_set, _epsv * dt(), project_to_psd);
-					friction_hessian = state.collision_mesh.to_full_dof(friction_hessian);
-				}
-			}
-
-			THessian lagged_damping_hessian = _lagged_damping_weight * sparse_identity(full.size(), full.size());
-
-			// Summing the hessian matrices like this might be less efficient than multiple `hessian += ...`, but
-			// it is much easier to read and export the individual matrices for inspection.
-			THessian non_contact_hessian = energy_hessian + inertia_hessian + damping_hessian + friction_hessian + lagged_damping_hessian;
-			hessian = non_contact_hessian + _barrier_stiffness * barrier_hessian;
-
-			assert(hessian.rows() == full_size);
-			assert(hessian.cols() == full_size);
-=======
 			reduced(j++) = full(i);
->>>>>>> db9b471e
 		}
 		assert(j == reduced.size());
 	}
@@ -745,25 +200,6 @@
 		// Full is already at the reduced size
 		if (full_size == reduced_size || full_size == reduced.size())
 		{
-<<<<<<< HEAD
-			if (disable_collision || !state.is_contact_enabled())
-				return;
-
-			Eigen::MatrixXd displaced;
-			reduced_to_full_displaced_points(newX, displaced);
-
-			update_constraint_set(state.collision_mesh.vertices(displaced));
-		}
-
-		double NLProblem::heuristic_max_step(const TVector &dx)
-		{
-			// if (disable_collision || !state.is_contact_enabled())
-			// 	return 1;
-
-			// //pSize = average(searchDir)
-			// const double pSize = dx.lpNorm<1>() / dx.size();
-			// const double voxelSize = state.average_edge_length / 3.0;
-=======
 			full = reduced;
 			return;
 		}
@@ -771,28 +207,12 @@
 		assert(reduced.size() == reduced_size);
 		assert(reduced.cols() == 1);
 		full.resize(full_size, 1);
->>>>>>> db9b471e
 
 		long j = 0;
 		size_t k = 0;
 		for (int i = 0; i < full.size(); ++i)
 		{
-<<<<<<< HEAD
-			if (disable_collision || !state.is_contact_enabled())
-				return;
-
-			TVector full;
-			reduced_to_full(x, full);
-
-			Eigen::MatrixXd displaced;
-			compute_displaced_points(full, displaced);
-
-			Eigen::MatrixXd displaced_surface = state.collision_mesh.vertices(displaced);
-
-			if (state.args["output"]["advanced"]["save_nl_solve_sequence"])
-=======
 			if (k < state.boundary_nodes.size() && state.boundary_nodes[k] == i)
->>>>>>> db9b471e
 			{
 				++k;
 				full(i) = rhs(i);
