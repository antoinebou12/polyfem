#include "NLProblem.hpp"

#include <polysolve/LinearSolver.hpp>
#include <polysolve/FEMSolver.hpp>

#include <polyfem/io/OBJWriter.hpp>
#include <polyfem/utils/Types.hpp>
#include <polyfem/utils/Timer.hpp>
#include <polyfem/utils/MatrixUtils.hpp>
#include <polyfem/utils/JSONUtils.hpp>

#include <ipc/ipc.hpp>
#include <ipc/barrier/barrier.hpp>
#include <ipc/barrier/adaptive_stiffness.hpp>
#include <ipc/utils/world_bbox_diagonal_length.hpp>

#include <igl/write_triangle_mesh.h>

static bool disable_collision = false;

/*
m \frac{\partial^2 u}{\partial t^2} = \psi = \text{div}(\sigma[u])\newline
u^{t+1} = u(t+\Delta t)\approx u(t) + \Delta t \dot u + \frac{\Delta t^2} 2 \ddot u \newline
= u(t) + \Delta t \dot u + \frac{\Delta t^2}{2} \psi\newline
M u^{t+1}_h \approx M u^t_h + \Delta t M v^t_h + \frac{\Delta t^2} {2} A u^{t+1}_h \newline
%
M (u^{t+1}_h - (u^t_h + \Delta t v^t_h)) - \frac{\Delta t^2} {2} A u^{t+1}_h
*/
// mü = ψ = div(σ[u])
// uᵗ⁺¹ = u(t + Δt) ≈ u(t) + Δtu̇ + ½Δt²ü = u(t) + Δtu̇ + ½Δt²ψ
// Muₕᵗ⁺¹ ≈ Muₕᵗ + ΔtMvₕᵗ ½Δt²Auₕᵗ⁺¹
// Root-finding form:
// M(uₕᵗ⁺¹ - (uₕᵗ + Δtvₕᵗ)) - ½Δt²Auₕᵗ⁺¹ = 0

namespace polyfem
{
	using namespace assembler;
	using namespace io;
	using namespace utils;
	namespace solver
	{
		using namespace polysolve;

		NLProblem::NLProblem(const State &state, const assembler::RhsAssembler &rhs_assembler, const double t, std::vector<std::shared_ptr<Form>> &forms)
			: state_(state), rhs_assembler_(rhs_assembler),
			  full_size((state.assembler.is_mixed(state.formulation()) ? state.n_pressure_bases : 0) + state.n_bases * state.mesh->dimension()),
			  actual_reduced_size(full_size - state.boundary_nodes.size()),
			  forms_(forms)
		{
			t_ = t;
			assert(!state.assembler.is_mixed(state.formulation()));
			use_reduced_size();
		}

		void NLProblem::init(const TVector &full)
		{
			for (auto &f : forms_)
				f->init(full);
		}

		void NLProblem::set_project_to_psd(bool val)
		{
			for (auto &f : forms_)
				f->set_project_to_psd(val);
		}

		void NLProblem::init_lagging(const TVector &x)
		{
			TVector full;
			reduced_to_full(x, full);
			for (auto &f : forms_)
				f->init_lagging(full);
		}

		void NLProblem::update_lagging(const TVector &x)
		{
			TVector full;
			reduced_to_full(x, full);
			for (auto &f : forms_)
				f->update_lagging(full);
		}

		void NLProblem::update_quantities(const double t, const TVector &x)
		{
			t_ = t;
			TVector full;
			reduced_to_full(x, full);

			for (auto &f : forms_)
				f->update_quantities(t, full);
		}

		void NLProblem::line_search_begin(const TVector &x0, const TVector &x1)
		{
			Eigen::MatrixXd full0, full1;
			reduced_to_full(x0, full0);
			reduced_to_full(x1, full1);

			for (auto &f : forms_)
				f->line_search_begin(full0, full1);
		}

		void NLProblem::line_search_end()
		{
			for (auto &f : forms_)
				f->line_search_end();
		}

		double NLProblem::max_step_size(const TVector &x0, const TVector &x1)
		{
			Eigen::MatrixXd full0, full1;
			reduced_to_full(x0, full0);
			reduced_to_full(x1, full1);

			double step = 1;
			for (auto &f : forms_)
				step = std::min(step, f->max_step_size(full0, full1));

<<<<<<< HEAD
			// OBJWriter::write("0.obj", state.collision_mesh.vertices(displaced0), state.collision_mesh.edges(), state.collision_mesh.faces());
			// OBJWriter::write("1.obj", state.collision_mesh.vertices(displaced1), state.collision_mesh.edges(), state.collision_mesh.faces());

			bool is_valid;
			if (_use_cached_candidates)
				is_valid = ipc::is_step_collision_free(
					_candidates, state.collision_mesh,
					state.collision_mesh.vertices(displaced0),
					state.collision_mesh.vertices(displaced1),
					_ccd_tolerance, _ccd_max_iterations);
			else
				is_valid = ipc::is_step_collision_free(
					state.collision_mesh,
					state.collision_mesh.vertices(displaced0),
					state.collision_mesh.vertices(displaced1),
					_broad_phase_method, _ccd_tolerance, _ccd_max_iterations);

			return is_valid;
		}

		bool NLProblem::is_intersection_free(const TVector &x)
		{
			if (disable_collision || !state.is_contact_enabled())
				return true;

			Eigen::MatrixXd displaced;
			reduced_to_full_displaced_points(x, displaced);

			bool intersecting = ipc::has_intersections(state.collision_mesh, state.collision_mesh.vertices(displaced));

			// if (intersecting)
			// 	OBJWriter::write("intersection.obj", state.collision_mesh.vertices(displaced), state.collision_mesh.edges(), state.collision_mesh.faces());

			return !intersecting;
=======
			return step;
>>>>>>> 5364c805
		}

		bool NLProblem::is_step_valid(const TVector &x0, const TVector &x1)
		{
			TVector full0, full1;
			reduced_to_full(x0, full0);
			reduced_to_full(x1, full1);
			for (auto &f : forms_)
				if (!f->is_step_valid(full0, full1))
					return false;

			return true;
		}

		double NLProblem::value(const TVector &x)
		{
			// TODO: removed fearure const bool only_elastic

			TVector full;
			reduced_to_full(x, full);

			double fvalue = 0;
			for (int i = 0; i < forms_.size(); ++i)
			{
				const auto &f = forms_[i];
				if (!f->enabled())
					continue;
				fvalue += f->value(full);
			}
			return fvalue;
		}

		void NLProblem::gradient(const TVector &x, TVector &gradv)
		{
			TVector full, tmp;
			reduced_to_full(x, full);
			TVector fgrad(full.size());
			fgrad.setZero();
			for (int i = 0; i < forms_.size(); ++i)
			{
				const auto &f = forms_[i];
				if (!f->enabled())
					continue;
				f->first_derivative(full, tmp);
				fgrad += tmp;
			}

			full_to_reduced(fgrad, gradv);
		}

		void NLProblem::hessian(const TVector &x, THessian &hessian)
		{
			THessian full_hessian;
			hessian_full(x, full_hessian);
			full_to_reduced_matrix(full_size, reduced_size, state_.boundary_nodes, full_hessian, hessian);
		}

		void NLProblem::hessian_full(const TVector &x, THessian &hessian)
		{
			TVector full;
			reduced_to_full(x, full);

			THessian tmp(full_size, full_size);
			hessian.resize(full_size, full_size);
			hessian.setZero();
			for (int i = 0; i < forms_.size(); ++i)
			{
				const auto &f = forms_[i];
				if (!f->enabled())
					continue;
				f->second_derivative(full, tmp);
				hessian += tmp;
			}
			assert(hessian.rows() == full_size);
			assert(hessian.cols() == full_size);
		}

		void NLProblem::solution_changed(const TVector &newX)
		{
			Eigen::MatrixXd newFull;
			reduced_to_full(newX, newFull);

			for (auto &f : forms_)
				f->solution_changed(newFull);
		}

		void NLProblem::post_step(const int iter_num, const TVector &x)
		{
			TVector full;
			reduced_to_full(x, full);

			for (auto &f : forms_)
				f->post_step(iter_num, full);
		}
	} // namespace solver
} // namespace polyfem<|MERGE_RESOLUTION|>--- conflicted
+++ resolved
@@ -116,44 +116,7 @@
 			for (auto &f : forms_)
 				step = std::min(step, f->max_step_size(full0, full1));
 
-<<<<<<< HEAD
-			// OBJWriter::write("0.obj", state.collision_mesh.vertices(displaced0), state.collision_mesh.edges(), state.collision_mesh.faces());
-			// OBJWriter::write("1.obj", state.collision_mesh.vertices(displaced1), state.collision_mesh.edges(), state.collision_mesh.faces());
-
-			bool is_valid;
-			if (_use_cached_candidates)
-				is_valid = ipc::is_step_collision_free(
-					_candidates, state.collision_mesh,
-					state.collision_mesh.vertices(displaced0),
-					state.collision_mesh.vertices(displaced1),
-					_ccd_tolerance, _ccd_max_iterations);
-			else
-				is_valid = ipc::is_step_collision_free(
-					state.collision_mesh,
-					state.collision_mesh.vertices(displaced0),
-					state.collision_mesh.vertices(displaced1),
-					_broad_phase_method, _ccd_tolerance, _ccd_max_iterations);
-
-			return is_valid;
-		}
-
-		bool NLProblem::is_intersection_free(const TVector &x)
-		{
-			if (disable_collision || !state.is_contact_enabled())
-				return true;
-
-			Eigen::MatrixXd displaced;
-			reduced_to_full_displaced_points(x, displaced);
-
-			bool intersecting = ipc::has_intersections(state.collision_mesh, state.collision_mesh.vertices(displaced));
-
-			// if (intersecting)
-			// 	OBJWriter::write("intersection.obj", state.collision_mesh.vertices(displaced), state.collision_mesh.edges(), state.collision_mesh.faces());
-
-			return !intersecting;
-=======
 			return step;
->>>>>>> 5364c805
 		}
 
 		bool NLProblem::is_step_valid(const TVector &x0, const TVector &x1)
