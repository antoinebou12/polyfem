--- conflicted
+++ resolved
@@ -183,12 +183,9 @@
 				state.collision_mesh, displaced_surface, _constraint_set,
 				_dhat, _barrier_stiffness, _mu, _friction_constraint_set);
 		}
-<<<<<<< HEAD
-=======
 
 		// Save the variables for use in lagged damping
 		reduced_to_full(x, x_lagged);
->>>>>>> 5ca9d010
 	}
 
 	double NLProblem::compute_lagging_error(const TVector &x)
@@ -583,53 +580,36 @@
 			grad += state.mass * full;
 		}
 
-		Eigen::VectorXd barrier_grad;
+		Eigen::VectorXd grad_barrier;
 		if (!only_elastic && !disable_collision && state.args["has_collision"])
 		{
 			Eigen::MatrixXd displaced;
 			compute_displaced_points(full, displaced);
 
-<<<<<<< HEAD
 			Eigen::MatrixXd displaced_surface_prev = state.collision_mesh.vertices(displaced_prev);
 			Eigen::MatrixXd displaced_surface = state.collision_mesh.vertices(displaced);
 
-			Eigen::VectorXd grad_barrier = ipc::compute_barrier_potential_gradient(
+			grad_barrier = ipc::compute_barrier_potential_gradient(
 				state.collision_mesh, displaced_surface, _constraint_set, _dhat);
 			grad_barrier = state.collision_mesh.to_full_dof(grad_barrier);
 
 			Eigen::VectorXd grad_friction = ipc::compute_friction_potential_gradient(
 				state.collision_mesh, displaced_surface_prev, displaced_surface,
 				_friction_constraint_set, _epsv * dt());
-			grad_friction = state.collision_mesh.to_full_dof(grad_friction);
-
-#ifdef POLYFEM_DIV_BARRIER_STIFFNESS
-			grad += grad_barrier + grad_friction / _barrier_stiffness;
-#else
-			grad += _barrier_stiffness * grad_barrier + grad_friction;
-#endif
-=======
-			barrier_grad = ipc::compute_barrier_potential_gradient(displaced, state.boundary_edges, state.boundary_triangles, _constraint_set, _dhat);
-
-			grad += ipc::compute_friction_potential_gradient(
-				displaced_prev, displaced, state.boundary_edges, state.boundary_triangles,
-				_friction_constraint_set, _epsv * dt());
-
-			grad += ipc::compute_friction_potential_gradient(
-				displaced_prev, displaced, state.boundary_edges, state.boundary_triangles, _friction_constraint_set, _epsv * dt());
->>>>>>> 5ca9d010
+			grad += state.collision_mesh.to_full_dof(grad_friction);
 		}
 		else
 		{
-			barrier_grad.setZero(full_size);
+			grad_barrier.setZero(full_size);
 		}
 
 		grad += _lagged_damping_weight * (full - x_lagged);
 
 #ifdef POLYFEM_DIV_BARRIER_STIFFNESS
 		grad /= _barrier_stiffness;
-		grad += barrier_grad;
+		grad += grad_barrier;
 #else
-		grad += _barrier_stiffness * barrier_grad;
+		grad += _barrier_stiffness * grad_barrier;
 #endif
 		assert(grad.size() == full_size);
 	}
