--- conflicted
+++ resolved
@@ -34,9 +34,6 @@
 
       - name: Dependencies
         run: |
-<<<<<<< HEAD
-          echo 'CACHE_PATH=~/.ccache' >> "$GITHUB_ENV"
-=======
           sudo apt-get update
           sudo apt-get -o Acquire::Retries=3 install \
           libblas-dev \
@@ -44,7 +41,6 @@
           xorg-dev \
           ccache
           echo 'CACHE_PATH=~/.cache/ccache' >> "$GITHUB_ENV"
->>>>>>> dd2ae774
 
       - name: Cache Build
         id: cache-build
@@ -57,11 +53,7 @@
 
       - name: Prepare ccache
         run: |
-<<<<<<< HEAD
-          ccache --max-size=50.0G
-=======
           # ccache --max-size=1.0G
->>>>>>> dd2ae774
           ccache -V && ccache --show-stats && ccache --zero-stats
 
       - name: Configure
