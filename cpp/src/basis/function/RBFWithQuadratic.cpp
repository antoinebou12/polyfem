////////////////////////////////////////////////////////////////////////////////
#include "RBFWithQuadratic.hpp"
#include "Types.hpp"
#include <igl/Timer.h>
#include <Eigen/Dense>
#include <iostream>
#include <fstream>
#include <array>
////////////////////////////////////////////////////////////////////////////////

using namespace poly_fem;

namespace {

// Harmonic kernel
double kernel(const bool is_volume, const double r) {
	if (r < 1e-8) { return 0; }

	if (is_volume) {
		return 1/r;
	} else {
		return log(r);
	}
}

double kernel_prime(const bool is_volume, const double r) {
	if (r < 1e-8) { return 0; }

	if(is_volume) {
		return -1/(r*r);
	} else {
		return 1/r;
	}
}

// Biharmonic kernel (2d only)
// double kernel(const bool is_volume, const double r) {
// 	assert(!is_volume);
// 	if (r < 1e-8) { return 0; }

// 	return r * r * (log(r)-1);
// }

// double kernel_prime(const bool is_volume, const double r) {
// 	assert(!is_volume);
// 	if (r < 1e-8) { return 0; }

// 	return r * ( 2 * log(r) - 1);
// }

} // anonymous namespace

////////////////////////////////////////////////////////////////////////////////

RBFWithQuadratic::RBFWithQuadratic(
		const Eigen::MatrixXd &centers,
		const Eigen::MatrixXd &collocation_points,
		const Eigen::MatrixXd &local_basis_integral,
		const Quadrature &quadr,
		Eigen::MatrixXd &rhs,
		bool with_constraints)
	: centers_(centers)
<<<<<<< HEAD
	{
		// centers_.resize(0, 2);
		compute(samples, local_basis_integral, quadr, rhs);
=======
{
	// centers_.resize(0, centers.cols());
	compute_weights(collocation_points, local_basis_integral, quadr, rhs, with_constraints);
}

// -----------------------------------------------------------------------------

void RBFWithQuadratic::basis(const int local_index, const Eigen::MatrixXd &samples, Eigen::MatrixXd &val) const {
	Eigen::MatrixXd tmp;
	bases_values(samples, tmp);
	val = tmp.col(local_index);
}

// -----------------------------------------------------------------------------

void RBFWithQuadratic::grad(const int local_index, const Eigen::MatrixXd &samples, Eigen::MatrixXd &val) const {
	Eigen::MatrixXd tmp;
	const int dim = centers_.cols();
	val.resize(samples.rows(), dim);
	for (int d = 0; d < dim; ++d) {
		bases_grads(d, samples, tmp);
		val.col(d) = tmp.col(local_index);
>>>>>>> 78fbda67
	}
}

////////////////////////////////////////////////////////////////////////////////

void RBFWithQuadratic::bases_values(const Eigen::MatrixXd &samples, Eigen::MatrixXd &val) const {
	// Compute A
	Eigen::MatrixXd A;
	compute_kernels_matrix(samples, A);

	// Multiply by the weights
	val = A * weights_;
}

// -----------------------------------------------------------------------------

void RBFWithQuadratic::bases_grads(const int axis, const Eigen::MatrixXd &samples, Eigen::MatrixXd &val) const {
	const int num_kernels = centers_.rows();
	const int dim = centers_.cols();

	// Compute ∇xA
	Eigen::MatrixXd A_prime(samples.rows(), num_kernels + dim*(dim+1)/2 + dim + 1);
	A_prime.setZero();

	for (int j = 0; j < num_kernels; ++j) {
		A_prime.col(j) = (samples.rowwise() - centers_.row(j)).rowwise().norm().unaryExpr([this](double x)
			{ return kernel_prime(is_volume(), x) / x; });
		A_prime.col(j) = (samples.col(axis).array() - centers_(j, axis)) * A_prime.col(j).array();
	}
	// Linear terms
	A_prime.middleCols(num_kernels + 1 + axis, 1).setOnes();
	// Mixed terms
	if (dim == 2) {
		A_prime.col(num_kernels + 1 + dim) = samples.col(1 - axis);
	} else {
		assert(false);
	}
	// Quadratic terms
	A_prime.rightCols(dim).col(axis) = 2.0 * samples.col(axis);

	// Apply weights
	val = A_prime * weights_;
}

////////////////////////////////////////////////////////////////////////////////

void RBFWithQuadratic::compute_kernels_matrix(const Eigen::MatrixXd &samples, Eigen::MatrixXd &A) const {
	// Compute A
	const int num_kernels = centers_.rows();
	const int dim = centers_.cols();

	A.resize(samples.rows(), num_kernels + 1 + dim + dim*(dim+1)/2);
	for (int j = 0; j < num_kernels; ++j) {
		A.col(j) = (samples.rowwise() - centers_.row(j)).rowwise().norm().unaryExpr([this](double x)
			{ return kernel(is_volume(), x); });
	}
	A.col(num_kernels).setOnes(); // constant term
	A.middleCols(num_kernels + 1, dim) = samples; // linear terms
	if (dim == 2) {
		A.middleCols(num_kernels + dim + 1, 1) = samples.rowwise().prod(); // mixed terms
	} else if (dim == 3) {
		A.middleCols(num_kernels + dim + 1, 3) = samples;
		A.middleCols(num_kernels + dim + 1 + 0, 1) *= samples.col(1);
		A.middleCols(num_kernels + dim + 1 + 1, 1) *= samples.col(2);
		A.middleCols(num_kernels + dim + 1 + 2, 1) *= samples.col(0);
	}
	A.rightCols(dim) = samples.array().square(); // quadratic terms
}

// -----------------------------------------------------------------------------

void RBFWithQuadratic::compute_constraints_matrix(
	const int num_bases,
	const Quadrature &quadr,
	const Eigen::MatrixXd &local_basis_integral,
	Eigen::MatrixXd &L,
	Eigen::MatrixXd &t) const
{
	const int num_kernels = centers_.rows();
	const int dim = centers_.cols();

	// K_lin = ∫∇x(φj), ∫∇y(φj)
	// K_mix = ∫y·∇x(φj), ∫x·∇y(φj)
	// K_sqr = ∫x·∇x(φj), ∫y·∇y(φj)
	Eigen::MatrixXd K_lin = Eigen::MatrixXd::Zero(num_kernels, dim);
	Eigen::MatrixXd K_mix = Eigen::MatrixXd::Zero(num_kernels, dim);
	Eigen::MatrixXd K_sqr = Eigen::MatrixXd::Zero(num_kernels, dim);
	for (int j = 0; j < num_kernels; ++j) {
		// ∫∇x(φj)(p) = Σ_q (xq - xk) * 1/r * h'(r) * wq
		// - xq is the x coordinate of the q-th quadrature point
		// - wq is the q-th quadrature weight
		// - r is the distance from pq to the kernel center
		// - h is the RBF kernel (scalar function)
		for (int q = 0; q < quadr.points.rows(); ++q) {
			const RowVectorNd p = quadr.points.row(q) - centers_.row(j);
			const double r = p.norm();
			const RowVectorNd gradPhi = p * kernel_prime(is_volume(), r) / r * quadr.weights(q);
			K_lin.row(j) += gradPhi;
			K_mix(j,0) += quadr.points(q,1)*gradPhi(0);
			K_mix(j,1) += quadr.points(q,0)*gradPhi(1);
			K_sqr.row(j) += (quadr.points.row(q).array() * gradPhi.array()).matrix();
		}
	}

	// I_lin = ∫x, ∫y
	// I_mix = ∫xy
	// I_sqr = ∫x², ∫y²
	Eigen::RowVectorXd I_lin = (quadr.points.array().colwise() * quadr.weights.array()).colwise().sum();
	Eigen::RowVectorXd I_mix = (quadr.points.rowwise().prod().array() * quadr.weights.array()).colwise().sum();
	Eigen::RowVectorXd I_sqr = (quadr.points.array().square().colwise() * quadr.weights.array()).colwise().sum();
	double volume = quadr.weights.sum();

	// std::cout << I_lin << std::endl;
	// std::cout << I_mix << std::endl;
	// std::cout << I_sqr << std::endl;

	// Compute M
	Eigen::Matrix<double, 5, 5> M;
	M <<    volume,          0,          I_lin(1), 2*I_lin(0),          0,
		         0,     volume,          I_lin(0),          0, 2*I_lin(1),
		  I_lin(1),   I_lin(0), I_sqr(0)+I_sqr(1), 2*I_mix(0), 2*I_mix(0),
		4*I_lin(0), 2*I_lin(1),        4*I_mix(0), 6*I_sqr(0), 2*I_sqr(1),
		2*I_lin(0), 4*I_lin(1),        4*I_mix(0), 2*I_sqr(0), 6*I_sqr(1);
	Eigen::Matrix<double, 5, 5> Minv = M.inverse();

	// std::cout << M << std::endl;
	// std::cout << M.determinant() << std::endl;

	// Compute L
	L.resize(num_kernels + 1 + dim + dim*(dim+1)/2, num_kernels + 1);
	L.setZero();
	L.diagonal().setOnes();
	L.block(num_kernels + 1, 0, dim, num_kernels) = -K_lin.transpose();
	L.block(num_kernels + 1 + dim, 0, 1, num_kernels) = -K_mix.transpose().colwise().sum();
	L.block(num_kernels + 1 + dim + 1, 0, dim, num_kernels) = -2.0 * K_sqr.transpose();
	L.bottomRightCorner(dim, 1).setConstant(-2.0 * volume);
	L.block(num_kernels + 1, 0, 5, num_kernels + 1) = (Minv * L.block(num_kernels + 1, 0, 5, num_kernels + 1)).eval();
	// std::cout << L.bottomRightCorner(10, 10) << std::endl;

	// Compute t
	t.resize(L.rows(), num_bases);
	t.setZero();
	t.bottomRows(5) = local_basis_integral.transpose();
	t.bottomRows(5) = (Minv * weights_.bottomRows(5)).eval();
}

// -----------------------------------------------------------------------------

void RBFWithQuadratic::compute_weights(const Eigen::MatrixXd &samples,
	const Eigen::MatrixXd &local_basis_integral, const Quadrature &quadr,
	Eigen::MatrixXd &rhs, bool with_constraints)
{
	std::cout << "#kernel centers: " << centers_.rows() << std::endl;
	std::cout << "#collocation points: " << samples.rows() << std::endl;
	std::cout << "#quadrature points: " << quadr.weights.size() << std::endl;
	std::cout << "#non-vanishing bases: " << rhs.cols() << std::endl;

	if (!with_constraints) {
		// Compute A
		Eigen::MatrixXd A;
		compute_kernels_matrix(samples, A);

		// Solve the system
		const int num_kernels = centers_.rows();
		std::cout << "-- Solving system of size " << num_kernels << " x " << num_kernels << std::endl;
		weights_ = (A.transpose() * A).ldlt().solve(A.transpose() * rhs);
		std::cout << "-- Solved!" << std::endl;

		return;
	}

	// For each shape function N that is nonzero on the element E, we want to
	// solve the least square system A w = rhs, where:
	//     ┏                                    ┓
	//     ┃ φj(pi) ... 1 xi yi xi*yi xi^2 yi^2 ┃
	// A = ┃   ┊        ┊  ┊  ┊   ┊    ┊    ┊   ┃ ∊ ℝ^{#S x (#K+1+dim+dim*(dim+1)/2)}
	//     ┃   ┊        ┊  ┊  ┊   ┊    ┊    ┊   ┃
	//     ┗                                    ┛
	//     ┏                                ┓^⊤
	// w = ┃ wj ... a00 a10 a01 a11 a20 a02 ┃   ∊ ℝ^{#K+1+dim+dim*(dim+1)/2}
	//     ┗                                ┛
	// - A is the RBF kernels evaluated over the collocation points (#S)
	// - b is the expected value of the basis sampled on the boundary (#S)
	// - w is the weight of the kernels defining the basis
	// - pi = (xi, yi) is the i-th collocation point
	//
	// Moreover, we want to impose a constraint on the weight vectors w so that
	// each monomial x^α*y^β with α+β <= 2 satisfies our PDE. If we want to
	// integrate each monomial exactly for the Laplacian PDE, then each each
	// x^α*y^β must satisfy the following:
	//
	//     Δ(x^α*y^β) = α*(α-1)*x^(α-2)*y^β + β*(β-1)*x^α*y^(β-2) = hαβ(x,y)
	//
	// In the case of (α,β) ∊ {(1,0), (0,1), (1,1), (2,0), (0,2)}, this simplifies
	// to the five equations:
	//
	//     Δx  = 0      (1a)
	//     Δy  = 0      (1b)
	//     Δxy = 0      (1c)
	//     Δx² = 1      (1d)
	//     Δy² = 1      (1e)
	//
	// If our bases {N_k}_k integrated exactly those monomials, then the weak form
	// of the PDE must be satisfied, for each basis/shape function N_k :
	//
	//     ∫_Ω ∇(x^α*y^β)·∇(N_k) = hαβ(x,y)
	//
	// Now, if we consider our polytope element E, and split the integral above
	// between E and Ω\E, we arrive at the constraint that
	//
	//     ∫_E ∇(x^α*y^β)·∇(N_k) + cαβ = hαβ(x,y)
	//
	// Where cαβ is a constant term corresponding to the integral over the
	// other elements of the mesh. Now, the five equations in (1) lead to:
	//
	//     ∫_E ∇x(N_k) + c10 = 0                       (2a)
	//     ∫_E ∇y(N_k) + c01 = 0                       (2b)
	//     ∫_E (y·∇x(N_k) + y·∇x(N_k)) + c11 = 0       (2c)
	//     ∫_E 2x·∇x(N_k) + c20 = 2                    (2d)
	//     ∫_E 2y·∇y(N_k) + c02 = 2                    (2e)
	//
	// After writing the shape function N_k as:
	//
	//     N_k(x,y) = Σ_j wj φj(x,y) + a00 + a10*x + a01*y + a11*x*y + a20*x² + a02*y²
	//
	// The five equations (2) become:
	//
	//    Σ_j wj ∫∇x(φj) + a10 |E| + a11 ∫y + a20 ∫2x + c10 = 0
	//    Σ_j wj ∫∇y(φj) + a01 |E| + a11 ∫x + a02 ∫2y + c01 = 0
	//    Σ_j wj (∫y·∇x(φj) + ∫x·∇y(φj)) + a10 ∫y + a01 ∫x + a11 (∫x²+∫y²) + a20 2∫xy + a02 2∫xy + c11 = 0
	//    Σ_j wj 2∫x·∇x(φj) + a10 2∫x + a11 2∫xy + a20 4∫x² + c20 = 2
	//    Σ_j wj 2∫y·∇y(φj) + a01 2∫y + a11 2∫xy + a02 4∫y² + c02 = 2
	//
	// This system gives us a relationship between the fives a10, a01, a11, a20, a02
	// and the rest of the wj + a constant translation term. We can write down the
	// following relationship:
	//
	//       a10   a01   a11   a20   a02
	//     ┏                              ┓             ┏    ┓
	//     ┃ |E|         ∫y    2∫x        ┃             ┃ wj ┃
	//     ┃                              ┃             ┃ ┊  ┃
	//     ┃       |E|   ∫x          2∫y  ┃             ┃ ┊  ┃
	//     ┃                              ┃             ┃ ┊  ┃
	// M = ┃  ∫y   ∫x  ∫x²+∫y² 2∫xy  2∫xy ┃ = \tilde{L} ┃ ┊  ┃ + \tilde{t}
	//     ┃                              ┃             ┃ ┊  ┃
	//     ┃ 2∫x       2∫xy    4∫x²       ┃             ┃ ┊  ┃
	//     ┃                              ┃             ┃w_#K┃
	//     ┃      2∫y  2∫xy          4∫y² ┃             ┃ a00┃
	//     ┗                              ┛             ┗    ┛
	//
	// Now, if we want to express w as w = Lv + t, and solve our least-square
	// system as before, we need to invert M and compute L and t in terms of
	// \tilde{L} and \tilde{t}
	//
	//     ┏                  ┓
	//     ┃   1              ┃
	//     ┃       1          ┃
	//     ┃          ·       ┃
	// L = ┃             ·    ┃ ∊ ℝ^{ (#K+1+dim+dim*(dim+1)/2) x (#K+1}) }
	//     ┃                1 ┃
	//     ┃ M^{-1} \tilde{L} ┃
	//     ┗                  ┛
	//     ┏                  ┓
	//     ┃        0         ┃
	//     ┃        ┊         ┃
	// t = ┃        ┊         ┃ ∊ ℝ^{#K+1+dim+dim*(dim+1)/2}
	//     ┃        0         ┃
	//     ┃ M^{-1} \tilde{t} ┃
	//     ┗                  ┛
	// After solving the new least square system A L v = rhs - A t, we can retrieve
	// w = L v

	const int num_bases = rhs.cols();

	// Compute A
	Eigen::MatrixXd A;
	compute_kernels_matrix(samples, A);

	// Compute L and t
	// Note that t is stored into `weights_` for memory efficiency reasons
	Eigen::MatrixXd L;
	compute_constraints_matrix(num_bases, quadr, local_basis_integral, L, weights_);

	// Compute b = rhs - A t
	rhs -= A * weights_;

	// Solve the system
	std::cout << "-- Solving system of size " << L.cols() << " x " << L.cols() << std::endl;
	weights_ += L * (L.transpose() * A.transpose() * A * L).ldlt().solve(L.transpose() * A.transpose() * rhs);
	std::cout << "-- Solved!" << std::endl;

	// Eigen::MatrixXd MM, x, dx;
	// grad(0, quadr.points, MM);
	// for (int d = 0; d < 2; ++d) {
	// 	basis(0, quadr.points, x);
	// 	auto asd = quadr.points;
	// 	asd.col(d).array() += 1e-7;
	// 	basis(0, asd, dx);
	// 	// std::cout << (dx - x) / 1e-7 - MM.col(d) << std::endl;
	// 	std::cout << (MM.col(d).array() * quadr.weights.array()).sum() - local_basis_integral(0, d) << std::endl;
	// 	std::cout << (2.0 * quadr.points.col(d).array() * MM.col(d).array() * quadr.weights.array()).sum() - - local_basis_integral(0, d+3) << std::endl;
	// }
	// std::cout << ((
	// 		MM.col(1).array() * quadr.points.col(0).array()
	// 		+ MM.col(0).array() * quadr.points.col(1).array()
	// 	) * quadr.weights.array()).sum() - local_basis_integral(0, 2) << std::endl;
}<|MERGE_RESOLUTION|>--- conflicted
+++ resolved
@@ -60,11 +60,6 @@
 		Eigen::MatrixXd &rhs,
 		bool with_constraints)
 	: centers_(centers)
-<<<<<<< HEAD
-	{
-		// centers_.resize(0, 2);
-		compute(samples, local_basis_integral, quadr, rhs);
-=======
 {
 	// centers_.resize(0, centers.cols());
 	compute_weights(collocation_points, local_basis_integral, quadr, rhs, with_constraints);
@@ -87,7 +82,6 @@
 	for (int d = 0; d < dim; ++d) {
 		bases_grads(d, samples, tmp);
 		val.col(d) = tmp.col(local_index);
->>>>>>> 78fbda67
 	}
 }
 
