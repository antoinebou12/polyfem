--- conflicted
+++ resolved
@@ -1,4 +1,5 @@
-[{
+[
+    {
         "pointer": "/",
         "type": "object",
         "required": [
@@ -3049,20 +3050,12 @@
     {
         "pointer": "/materials/*/c3",
         "type": "float",
-<<<<<<< HEAD
         "doc": "Third Parameter for 3 parameter Mooney-Rivlin"
-=======
-        "doc": "Third Parameter for Mooney-Rivlin"
->>>>>>> c68dc0b9
     },
     {
         "pointer": "/materials/*/d1",
         "type": "float",
-<<<<<<< HEAD
         "doc": "Fourth Parameter for 3 parameter Mooney-Rivlin"
-=======
-        "doc": ""
->>>>>>> c68dc0b9
     },
     {
         "pointer": "/materials/*/alphas",
@@ -3194,14 +3187,9 @@
             "value"
         ],
         "optional": [
-<<<<<<< HEAD
-            "dimension",
             "time_reference",
-            "interpolation"
-=======
             "interpolation",
             "dimension"
->>>>>>> c68dc0b9
         ],
         "doc": "Dirichlet boundary condition."
     },
