# ###############################################################################
# Tests
# ###############################################################################

set(test_sources
  test_assembler.cpp
  test_bases.cpp
<<<<<<< HEAD
  test_clipping.cpp
=======
  test_diff.cpp
  test_opt.cpp
>>>>>>> 2f2bd318
  test_cmesh.cpp
  test_form_derivatives.cpp
  test_geometry_utils.cpp
  test_hdf5.cpp
  test_interpolation.cpp
  test_matrix.cpp
  test_ncmesh.cpp
  test_normal.cpp
  test_output.cpp
  test_parametrizations.cpp
  test_problem.cpp
  test_quadrature.cpp
  test_rbf.cpp
  test_restart.cpp
  test_solver.cpp
  test_tbb.cpp
  test_time_integrators.cpp
  test_utils.cpp
  verify_run.cpp
)

add_executable(unit_tests ${test_sources})
# set_property(TARGET unit_tests PROPERTY COMPILE_WARNING_AS_ERROR ON)

################################################################################
# Required Libraries
################################################################################

target_link_libraries(unit_tests PUBLIC polyfem::polyfem)

include(polyfem_warnings)
target_link_libraries(unit_tests PUBLIC polyfem::warnings)

include(catch2)
target_link_libraries(unit_tests PUBLIC Catch2::Catch2WithMain)

include(finite_diff)
target_link_libraries(unit_tests PUBLIC finitediff::finitediff)

include(polyfem_data)
target_link_libraries(unit_tests PUBLIC polyfem::data)

################################################################################
# Compiler options
################################################################################

target_compile_definitions(unit_tests PUBLIC -DPOLYFEM_TEST_DIR=\"${CMAKE_SOURCE_DIR}/tests\")

target_compile_definitions(unit_tests PUBLIC CATCH_CONFIG_ENABLE_BENCHMARKING)

################################################################################
# Register tests
################################################################################

FetchContent_GetProperties(catch2)
list(APPEND CMAKE_MODULE_PATH ${catch2_SOURCE_DIR}/extras)
include(Catch)

# Register tests
set(PARSE_CATCH_TESTS_ADD_TO_CONFIGURE_DEPENDS ON)
catch_discover_tests(unit_tests)

################################################################################
# CUDA
################################################################################

if(IPC_TOOLKIT_WITH_CUDA)
  include(CheckLanguage)
  check_language(CUDA)
  if(CMAKE_CUDA_COMPILER)
    enable_language(CUDA)
  else()
    message(FATAL_ERROR "No CUDA support found!")
  endif()

  # Nvidia 1080/1080Ti -> compute_61
  # Nvidia V100 -> compute_70
  # Nvidia RTX8000 -> compute_75
  # Nvidia 3080Ti -> compute_86
  set_target_properties(unit_tests PROPERTIES CUDA_ARCHITECTURES "70;75;86")
endif()<|MERGE_RESOLUTION|>--- conflicted
+++ resolved
@@ -5,12 +5,9 @@
 set(test_sources
   test_assembler.cpp
   test_bases.cpp
-<<<<<<< HEAD
   test_clipping.cpp
-=======
   test_diff.cpp
   test_opt.cpp
->>>>>>> 2f2bd318
   test_cmesh.cpp
   test_form_derivatives.cpp
   test_geometry_utils.cpp
