--- conflicted
+++ resolved
@@ -922,22 +922,13 @@
 
 	auto nl_problem = std::make_shared<AdjointNLProblem>(obj, var2sim, states, opt_args);
 
-<<<<<<< HEAD
-	Eigen::VectorXd velocity_discrete;
-	velocity_discrete.setRandom(1);
-=======
 	Eigen::VectorXd velocity_discrete(1);
 	velocity_discrete << 1.;
->>>>>>> 5c6646ea
 
 	Eigen::VectorXd x(1);
 	x << 0.2;
 
-<<<<<<< HEAD
-	verify_adjoint(*nl_problem, x, velocity_discrete, 1e-7, 1e-5);
-=======
 	verify_adjoint(*nl_problem, x, velocity_discrete, 1e-4, 1e-6);
->>>>>>> 5c6646ea
 }
 
 TEST_CASE("barycenter", "[test_adjoint]")
