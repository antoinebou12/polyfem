--- conflicted
+++ resolved
@@ -77,7 +77,7 @@
 		}
 	}
 
-	void verify_adjoint(AdjointNLProblem& problem, const Eigen::VectorXd &x, const Eigen::MatrixXd &theta, const double dt, const double tol)
+	void verify_adjoint(AdjointNLProblem &problem, const Eigen::VectorXd &x, const Eigen::MatrixXd &theta, const double dt, const double tol)
 	{
 		problem.solution_changed(x);
 		problem.save_to_file(x);
@@ -103,7 +103,7 @@
 	std::tuple<std::shared_ptr<AdjointForm>, std::vector<std::shared_ptr<VariableToSimulation>>, std::vector<std::shared_ptr<State>>> prepare_test(json &opt_args)
 	{
 		opt_args = AdjointOptUtils::apply_opt_json_spec(opt_args, false);
-		for (auto& arg : opt_args["states"])
+		for (auto &arg : opt_args["states"])
 			arg["path"] = append_root_path(arg["path"]);
 
 		std::vector<std::shared_ptr<State>> states = AdjointOptUtils::create_states(opt_args["states"], solver::CacheLevel::Derivatives, spdlog::level::level_enum::err, 16);
@@ -126,8 +126,8 @@
 
 		/* forms */
 		std::shared_ptr<AdjointForm> obj = AdjointOptUtils::create_form(
-				opt_args["functionals"], var2sim, states);
-		
+			opt_args["functionals"], var2sim, states);
+
 		return {obj, var2sim, states};
 	}
 } // namespace
@@ -639,13 +639,9 @@
 		x(i) = V_flat(b_idx(i));
 	velocity_discrete = velocity(x);
 
-<<<<<<< HEAD
-	verify_adjoint(variable_to_simulations, *obj, state, x, velocity_discrete, 1e-7, 1e-3);
-=======
 	auto nl_problem = std::make_shared<AdjointNLProblem>(obj, variable_to_simulations, states, opt_args);
 
 	verify_adjoint(*nl_problem, x, velocity_discrete, 1e-8, 1e-3);
->>>>>>> a2f0bd9e
 }
 
 TEST_CASE("shape-contact-force-norm", "[test_adjoint]")
@@ -722,7 +718,9 @@
 		x(i) = V_flat(b_idx(i));
 	velocity_discrete = velocity(x);
 
-	verify_adjoint(variable_to_simulations, *obj, state, x, velocity_discrete, 1e-7, 1e-3);
+	auto nl_problem = std::make_shared<AdjointNLProblem>(obj, variable_to_simulations, states, opt_args);
+
+	verify_adjoint(*nl_problem, x, velocity_discrete, 1e-7, 1e-3);
 }
 
 TEST_CASE("shape-contact", "[test_adjoint]")
