////////////////////////////////////////////////////////////////////////////////

#include <polyfem/assembler/Mass.hpp>
#include <polyfem/assembler/ViscousDamping.hpp>
#include <polyfem/assembler/FixedCorotational.hpp>

#include <polyfem/solver/forms/BCLagrangianForm.hpp>
#include <polyfem/solver/forms/BCPenaltyForm.hpp>
#include <polyfem/solver/forms/BodyForm.hpp>
#include <polyfem/solver/forms/ContactForm.hpp>
#include <polyfem/solver/forms/ElasticForm.hpp>
#include <polyfem/solver/forms/PressureForm.hpp>
#include <polyfem/solver/forms/FrictionForm.hpp>
#include <polyfem/solver/forms/InertiaForm.hpp>
#include <polyfem/solver/forms/InversionBarrierForm.hpp>
#include <polyfem/solver/forms/L2ProjectionForm.hpp>
#include <polyfem/solver/forms/LaggedRegForm.hpp>
#include <polyfem/solver/forms/RayleighDampingForm.hpp>

#include <polyfem/time_integrator/ImplicitEuler.hpp>

#include <finitediff.hpp>

#include <polyfem/State.hpp>

#include <catch2/catch_test_macros.hpp>
#include <catch2/generators/catch_generators.hpp>

#include <iostream>
#include <memory>
////////////////////////////////////////////////////////////////////////////////

using namespace polyfem;
using namespace polyfem::solver;
using namespace polyfem::time_integrator;
using namespace polyfem::assembler;

namespace
{
	std::shared_ptr<State> get_state(int dim, const std::string &material_type = "NeoHookean")
	{
		const std::string path = POLYFEM_DATA_DIR;

		json material;
		if (material_type == "NeoHookean")
		{
			material = R"(
			{
				"type": "NeoHookean",
				"E": 20000,
				"nu": 0.3,
				"rho": 1000,
				"phi": 1,
				"psi": 1
			}
			)"_json;
		}
		else if (material_type == "MooneyRivlin3ParamSymbolic")
		{
			material = R"(
			{
				"type": "MooneyRivlin3ParamSymbolic",
				"c1": 1e5,
				"c2": 1e3,
				"c3": 1e3,
				"d1": 1e5,
				"rho": 1000
			}
			)"_json;
		}
		else
			assert(false);

		json in_args = R"(
		{
			"time": {
				"dt": 0.001,
				"tend": 1.0
			},

			"output": {
				"log": {
					"level": "warning"
				}
			}

		})"_json;
		in_args["materials"] = material;
		if (dim == 2)
		{
			in_args["geometry"] = R"([{
				"enabled": true,
				"surface_selection": 7
			}])"_json;
			in_args["geometry"][0]["mesh"] = path + "/contact/meshes/2D/simple/circle/circle36.obj";
			in_args["boundary_conditions"] = R"({
				"dirichlet_boundary": [{
					"id": "all",
					"value": [0, 0]
				}],
				"rhs": [10, 10]
			})"_json;
		}
		else
		{
			in_args["geometry"] = R"([{
				"transformation": {
					"scale": [0.1, 1, 1]
				},
				"surface_selection": [
					{
						"id": 1,
						"axis": "z",
						"position": 0.8,
						"relative": true
					},
					{
						"id": 2,
						"axis": "-z",
						"position": 0.2,
						"relative": true
					},
					{
						"id": 3,
						"box": [[0, 0, 0.2], [1, 1, 0.8]],
						"relative": true
					}
				],
				"n_refs": 1
			}])"_json;
			in_args["geometry"][0]["mesh"] = path + "/contact/meshes/3D/simple/bar/bar-6.msh";
			in_args["boundary_conditions"] = R"({
				"neumann_boundary": [{
					"id": 1,
					"value": [1000, 1000, 1000]
				}],
				"pressure_boundary": [{
					"id": 1,
					"value": -2000
				},
				{
					"id": 2,
					"value": -2000
				},
				{
					"id": 3,
					"value": -2000
				}],
				"rhs": [0, 0, 0]
			})"_json;
		}

		auto state = std::make_shared<State>();
		state->init(in_args, true);
		state->set_max_threads(1);

		state->load_mesh();

		state->build_basis();
		state->assemble_rhs();
		state->assemble_mass_mat();

		return state;
	}
} // namespace

template <typename Form>
void test_form(Form &form, const State &state, double step = 1e-8, double tol = 1e-4)
{
	static const int n_rand = 10;

	Eigen::VectorXd x = Eigen::VectorXd::Zero(state.n_bases * state.mesh->dimension());

	form.init(x);
	form.init_lagging(x);

	for (int rand = 0; rand < n_rand; ++rand)
	{
		// Test gradient with finite differences
		{
			Eigen::VectorXd grad;
			form.first_derivative(x, grad);

			Eigen::VectorXd fgrad;
			fd::finite_gradient(
				x, [&form](const Eigen::VectorXd &x) -> double { return form.value(x); }, fgrad,
				fd::AccuracyOrder::SECOND, step);

			if (!fd::compare_gradient(grad, fgrad))
			{
				std::cout << "Gradient mismatch" << std::endl;
				std::cout << "Gradient: " << grad.transpose() << std::endl;
				std::cout << "Finite gradient: " << fgrad.transpose() << std::endl;
			}

			CHECK(fd::compare_gradient(grad, fgrad, tol));
		}

		// Test hessian with finite differences
		{
			StiffnessMatrix hess;
			form.second_derivative(x, hess);

			Eigen::MatrixXd fhess;
			fd::finite_jacobian(
				x,
				[&form](const Eigen::VectorXd &x) -> Eigen::VectorXd {
					Eigen::VectorXd grad;
					form.first_derivative(x, grad);
					return grad;
				},
				fhess,
				fd::AccuracyOrder::SECOND, step);

			if (!fd::compare_hessian(Eigen::MatrixXd(hess), fhess))
			{
				std::cout << "Hessian mismatch" << std::endl;
				std::cout << "Hessian: " << hess << std::endl;
				std::cout << "Finite hessian: " << fhess << std::endl;
			}

			CHECK(fd::compare_hessian(Eigen::MatrixXd(hess), fhess, tol));
		}

		x.setRandom();
		x /= 100;
	}
}

TEST_CASE("json", "[form]")
{
	json j = R"({
		"solver": {
			"advanced": {
				"check_inversion": "Discrete"
			}
		}
	})"_json;
	ElementInversionCheck check_inversion = j["solver"]["advanced"]["check_inversion"];
	REQUIRE(check_inversion == "Discrete");
}

TEST_CASE("body form derivatives 3d", "[form][form_derivatives][body_form]")
{
	const int dim = GENERATE(2, 3);
	const auto state_ptr = get_state(dim);
	const auto rhs_assembler_ptr = state_ptr->build_rhs_assembler();
	const bool apply_DBC = false; // GENERATE(true, false);
	const int ndof = state_ptr->n_bases * state_ptr->mesh->dimension();

	BodyForm form(ndof, state_ptr->n_pressure_bases,
				  state_ptr->boundary_nodes,
				  state_ptr->local_boundary,
				  state_ptr->local_neumann_boundary,
				  state_ptr->n_boundary_samples(),
				  state_ptr->rhs,
				  *rhs_assembler_ptr,
				  state_ptr->mass_matrix_assembler->density(),
				  apply_DBC, false, state_ptr->problem->is_time_dependent());
	Eigen::VectorXd x_prev;
	x_prev.setRandom(state_ptr->n_bases * 3);
	x_prev /= 100.;
	form.update_quantities(state_ptr->args["time"]["t0"].get<double>() + 5 * state_ptr->args["time"]["dt"].get<double>(), x_prev);

	CAPTURE(apply_DBC);
	test_form(form, *state_ptr);
}

TEST_CASE("body form derivatives", "[form][form_derivatives][body_form]")
{
	const int dim = GENERATE(2, 3);
	const auto state_ptr = get_state(dim);
	const auto rhs_assembler_ptr = state_ptr->build_rhs_assembler();
	const bool apply_DBC = false; // GENERATE(true, false);
	const int ndof = state_ptr->n_bases * state_ptr->mesh->dimension();

	BodyForm form(ndof, state_ptr->n_pressure_bases,
				  state_ptr->boundary_nodes,
				  state_ptr->local_boundary,
				  state_ptr->local_neumann_boundary,
				  state_ptr->n_boundary_samples(),
				  state_ptr->rhs,
				  *rhs_assembler_ptr,
				  state_ptr->mass_matrix_assembler->density(),
				  apply_DBC, false, state_ptr->problem->is_time_dependent());

	Eigen::VectorXd x_prev;
	x_prev.setRandom(state_ptr->n_bases * dim);
	x_prev /= 100.;
	form.update_quantities(state_ptr->args["time"]["t0"].get<double>() + 5 * state_ptr->args["time"]["dt"].get<double>(), x_prev);

	CAPTURE(apply_DBC);
	test_form(form, *state_ptr);
}

TEST_CASE("contact form derivatives", "[form][form_derivatives][contact_form]")
{
	const int dim = GENERATE(2, 3);
	const auto state_ptr = get_state(dim);

	const double dhat = 1e-3;
	const bool use_adaptive_barrier_stiffness = true; // GENERATE(true, false);
	const bool use_convergent_formulation = GENERATE(true, false);
	const double barrier_stiffness = 1e7;
	const bool is_time_dependent = GENERATE(true, false);
	const ipc::BroadPhaseMethod broad_phase_method = ipc::BroadPhaseMethod::HASH_GRID;
	const double ccd_tolerance = 1e-6;
	const int ccd_max_iterations = static_cast<int>(1e6);
	const double dt = 1e-3;

	ContactForm form(
		state_ptr->collision_mesh, dhat, state_ptr->avg_mass,
		use_convergent_formulation, use_adaptive_barrier_stiffness,
		is_time_dependent, false, broad_phase_method, ccd_tolerance,
		ccd_max_iterations);

	test_form(form, *state_ptr);
}

TEST_CASE("elastic form derivatives", "[form][form_derivatives][elastic_form]")
{
	const int dim = GENERATE(2, 3);
	const auto state_ptr = get_state(dim, GENERATE("NeoHookean", "MooneyRivlin3ParamSymbolic"));
	ElasticForm form(
		state_ptr->n_bases,
		state_ptr->bases,
		state_ptr->geom_bases(),
		*state_ptr->assembler,
		state_ptr->ass_vals_cache,
		0,
		state_ptr->args["time"]["dt"],
<<<<<<< HEAD
		state_ptr->mesh->is_volume(),
		0.,
		"Discrete",
		"P");
=======
		state_ptr->mesh->is_volume());
	test_form(form, *state_ptr, 1e-7);
}

TEST_CASE("pressure form derivatives", "[form][form_derivatives][pressure_form]")
{
	const int dim = GENERATE(3);
	const bool is_time_dependent = GENERATE(true);
	const auto state_ptr = get_state(dim);
	state_ptr->elasticity_pressure_assembler = state_ptr->build_pressure_assembler();
	PressureForm form(
		state_ptr->n_bases,
		state_ptr->local_pressure_boundary,
		state_ptr->local_pressure_cavity,
		state_ptr->boundary_nodes,
		state_ptr->n_boundary_samples(),
		*state_ptr->elasticity_pressure_assembler,
		is_time_dependent);
>>>>>>> ee2aa69f
	test_form(form, *state_ptr);
}

TEST_CASE("friction form derivatives", "[form][form_derivatives][friction_form]")
{
	const int dim = GENERATE(2, 3);
	const auto state_ptr = get_state(dim);
	const bool use_convergent_formulation = GENERATE(true, false);
	const double epsv = 1e-3;
	const double mu = GENERATE(0.0, 0.01, 0.1, 1.0);
	const double dhat = 1e-3;
	const double barrier_stiffness = 1e7;
	const bool is_time_dependent = GENERATE(true, false);
	const ipc::BroadPhaseMethod broad_phase_method = ipc::BroadPhaseMethod::HASH_GRID;
	const double dt = 1e-3;

	const bool use_adaptive_barrier_stiffness = true; // GENERATE(true, false);
	const double ccd_tolerance = 1e-6;
	const int ccd_max_iterations = static_cast<int>(1e6);

	const ContactForm contact_form(
		state_ptr->collision_mesh, dhat, state_ptr->avg_mass, use_convergent_formulation,
		use_adaptive_barrier_stiffness, is_time_dependent, false, broad_phase_method,
		ccd_tolerance, ccd_max_iterations);

	FrictionForm form(
		state_ptr->collision_mesh, nullptr, epsv, mu, broad_phase_method, contact_form,
		/*n_lagging_iters=*/-1);

	test_form(form, *state_ptr);
}

TEST_CASE("damping form derivatives", "[form][form_derivatives][damping_form]")
{
	const int dim = GENERATE(2, 3);
	const auto state_ptr = get_state(dim);
	const double dt = 1e-2;
	std::shared_ptr<assembler::ViscousDamping> damping_assembler = std::make_shared<assembler::ViscousDamping>();
	state_ptr->set_materials(*damping_assembler);

	ElasticForm form(
		state_ptr->n_bases,
		state_ptr->bases,
		state_ptr->geom_bases(),
		*damping_assembler,
		state_ptr->ass_vals_cache,
		0,
		dt,
		state_ptr->mesh->is_volume(),
		0.,
		"Discrete",
		"P");
	form.update_quantities(0, Eigen::VectorXd::Ones(state_ptr->n_bases * dim));
	test_form(form, *state_ptr);
}

TEST_CASE("inertia form derivatives", "[form][form_derivatives][inertia_form]")
{
	const int dim = GENERATE(2, 3);
	const auto state_ptr = get_state(dim);

	const double dt = 1e-3;
	ImplicitEuler time_integrator;
	time_integrator.init(
		Eigen::VectorXd::Zero(state_ptr->n_bases * dim),
		Eigen::VectorXd::Zero(state_ptr->n_bases * dim),
		Eigen::VectorXd::Zero(state_ptr->n_bases * dim),
		dt);

	InertiaForm form(state_ptr->mass, time_integrator);

	test_form(form, *state_ptr);
}

TEST_CASE("lagged regularization form derivatives", "[form][form_derivatives][lagged_reg_form]")
{
	const int dim = GENERATE(2, 3);
	const auto state_ptr = get_state(dim);

	const double weight = 1e3;
	LaggedRegForm form(/*n_lagging_iters=*/-1);
	form.set_weight(weight);

	test_form(form, *state_ptr);
}

TEST_CASE("Rayleigh damping form derivatives", "[form][form_derivatives][rayleigh_damping_form]")
{
	const int dim = GENERATE(2, 3);
	const auto state_ptr = get_state(dim);
	ElasticForm elastic_form(
		state_ptr->n_bases,
		state_ptr->bases,
		state_ptr->geom_bases(),
		*state_ptr->assembler,
		state_ptr->ass_vals_cache,
		0,
		state_ptr->args["time"]["dt"],
		state_ptr->mesh->is_volume(),
		0.,
		"Discrete",
		"P");

	const double dt = 1e-3;
	ImplicitEuler time_integrator;
	time_integrator.init(
		Eigen::VectorXd::Zero(state_ptr->n_bases * dim),
		Eigen::VectorXd::Zero(state_ptr->n_bases * dim),
		Eigen::VectorXd::Zero(state_ptr->n_bases * dim),
		dt);

	RayleighDampingForm form(
		elastic_form, time_integrator, true, 0.1, 1);

	test_form(form, *state_ptr);
}

TEST_CASE("BC lagrangian form derivatives", "[form][form_derivatives][bc_lagr_form]")
{
	static const int n_rand = 10;

	const int dim = GENERATE(2, 3);
	const auto state_ptr = get_state(dim);
	const int ndof = state_ptr->n_bases * dim;
	const auto rhs_assembler_ptr = state_ptr->build_rhs_assembler();

	assembler::Mass mass_mat_assembler;
	mass_mat_assembler.set_size(dim);
	StiffnessMatrix mass_tmp;
	state_ptr->mass_matrix_assembler->assemble(dim == 3,
											   state_ptr->n_bases,
											   state_ptr->bases,
											   state_ptr->geom_bases(),
											   state_ptr->mass_ass_vals_cache,
											   0,
											   mass_tmp,
											   true);

	BCLagrangianForm form(
		ndof,
		state_ptr->boundary_nodes,
		state_ptr->local_boundary,
		state_ptr->local_neumann_boundary,
		state_ptr->n_boundary_samples(),
		mass_tmp,
		*rhs_assembler_ptr,
		state_ptr->obstacle.ndof(),
		state_ptr->problem->is_time_dependent(),
		0);

	Eigen::VectorXd x = Eigen::VectorXd::Zero(ndof);
	double k_al = 0;

	std::random_device rd;
	std::mt19937 gen(rd());
	std::uniform_real_distribution<> dis(1e6, 1e8);

	for (int i = 0; i < n_rand; ++i)
	{
		form.update_lagrangian(x, k_al);
		test_form(form, *state_ptr);

		x.setRandom();
		x /= 100;

		k_al = dis(gen);
	}
}

TEST_CASE("BC penalty form derivatives", "[form][form_derivatives][bc_penalty_form]")
{
	static const int n_rand = 10;

	const int dim = GENERATE(2, 3);
	const auto state_ptr = get_state(dim);
	const int ndof = state_ptr->n_bases * dim;
	const auto rhs_assembler_ptr = state_ptr->build_rhs_assembler();

	assembler::Mass mass_mat_assembler;
	mass_mat_assembler.set_size(dim);
	StiffnessMatrix mass_tmp;
	state_ptr->mass_matrix_assembler->assemble(dim == 3,
											   state_ptr->n_bases,
											   state_ptr->bases,
											   state_ptr->geom_bases(),
											   state_ptr->mass_ass_vals_cache,
											   0,
											   mass_tmp,
											   true);

	BCPenaltyForm form(
		ndof,
		state_ptr->boundary_nodes,
		state_ptr->local_boundary,
		state_ptr->local_neumann_boundary,
		state_ptr->n_boundary_samples(),
		mass_tmp,
		*rhs_assembler_ptr,
		state_ptr->obstacle.ndof(),
		state_ptr->problem->is_time_dependent(),
		0);

	test_form(form, *state_ptr);
}

TEST_CASE("Inversion barrier form derivatives", "[form][form_derivatives][inversion_barrier]")
{

	const int dim = GENERATE(2, 3);
	const auto state_ptr = get_state(dim);

	const double vhat = 1e-3;

	Eigen::MatrixXd V;
	Eigen::MatrixXi F;
	state_ptr->build_mesh_matrices(V, F);

	InversionBarrierForm form(V, F, state_ptr->mesh->dimension(), vhat);

	test_form(form, *state_ptr);
}

TEST_CASE("L2 projection form derivatives", "[form][form_derivatives][L2]")
{
	const int dim = GENERATE(2, 3);
	const auto state_ptr = get_state(dim);

	REQUIRE(state_ptr->mass.size() > 0);
	L2ProjectionForm form(state_ptr->mass, state_ptr->mass, Eigen::VectorXd::Ones(state_ptr->mass.cols()));

	test_form(form, *state_ptr);
}

TEST_CASE("Fixed corotational form derivatives", "[form][form_derivatives][elastic_form]")
{
	const int dim = GENERATE(2, 3);
	const auto state_ptr = get_state(dim);
	std::shared_ptr<assembler::FixedCorotational> assembler = std::make_shared<assembler::FixedCorotational>();
	state_ptr->set_materials(*assembler);

	ElasticForm form(
		state_ptr->n_bases,
		state_ptr->bases,
		state_ptr->geom_bases(),
		*assembler,
		state_ptr->ass_vals_cache,
		0,
		1,
		state_ptr->mesh->is_volume());
	form.update_quantities(0, Eigen::VectorXd::Ones(state_ptr->n_bases * dim));
	test_form(form, *state_ptr, 1e-7, 1e-4);
}<|MERGE_RESOLUTION|>--- conflicted
+++ resolved
@@ -329,13 +329,10 @@
 		state_ptr->ass_vals_cache,
 		0,
 		state_ptr->args["time"]["dt"],
-<<<<<<< HEAD
 		state_ptr->mesh->is_volume(),
 		0.,
 		"Discrete",
 		"P");
-=======
-		state_ptr->mesh->is_volume());
 	test_form(form, *state_ptr, 1e-7);
 }
 
@@ -353,7 +350,6 @@
 		state_ptr->n_boundary_samples(),
 		*state_ptr->elasticity_pressure_assembler,
 		is_time_dependent);
->>>>>>> ee2aa69f
 	test_form(form, *state_ptr);
 }
 
