[
    {
        "pointer": "/",
        "type": "object",
        "required": [
            "geometry",
            "materials"
        ],
        "optional": [
            "units",
            "preset_problem",
            "common",
            "root_path",
            "space",
            "time",
            "contact",
            "solver",
            "boundary_conditions",
            "initial_conditions",
            "output",
            "input",
            "tests"
        ],
        "doc": "Root of the configuration file."
    },
    {
        "pointer": "/common",
        "default": "",
        "type": "file",
        "extensions": [
            ".json"
        ],
        "doc": "Path to common settings will patch the current file."
    },
    {
        "pointer": "/root_path",
        "default": "",
        "type": "string",
        "doc": "Path for all relative paths, set automatically to the folder containing this JSON."
    },
    {
        "pointer": "/units",
        "default": null,
        "type": "object",
        "optional": [
            "length",
            "mass",
            "time",
            "characteristic_length"
        ],
        "doc": "Basic units used in the code."
    },
    {
        "pointer": "/units/length",
        "default": "m",
        "type": "string",
        "doc": "Length unit."
    },
    {
        "pointer": "/units/mass",
        "default": "kg",
        "type": "string",
        "doc": "Mass unit."
    },
    {
        "pointer": "/units/time",
        "default": "s",
        "type": "string",
        "doc": "Time unit."
    },
    {
        "pointer": "/units/characteristic_length",
        "default": 1,
        "type": "float",
        "doc": "Characteristic length, used for tolerances."
    },
    {
        "pointer": "/tests",
        "default": null,
        "type": "object",
        "optional": [
            "err_h1",
            "err_h1_semi",
            "err_l2",
            "err_linf",
            "err_linf_grad",
            "err_lp",
            "margin",
            "time_steps"
        ],
        "doc": "Used to test to compare different norms of solutions."
    },
    {
        "pointer": "/tests/err_h1",
        "default": 0,
        "type": "float",
        "doc": "Reference h1 solution's norm."
    },
    {
        "pointer": "/tests/err_h1_semi",
        "default": 0,
        "type": "float",
        "doc": "Reference h1 seminorm solution's norm."
    },
    {
        "pointer": "/tests/err_l2",
        "default": 0,
        "type": "float",
        "doc": "Reference $L^2$ solution's norm."
    },
    {
        "pointer": "/tests/err_linf",
        "default": 0,
        "type": "float",
        "doc": "Reference $L^\\infty$ solution's norm."
    },
    {
        "pointer": "/tests/err_linf_grad",
        "default": 0,
        "type": "float",
        "doc": "Reference $L^\\infty$ solution's gradient norm."
    },
    {
        "pointer": "/tests/err_lp",
        "default": 0,
        "type": "float",
        "doc": "Reference $L^8$ solution's gradient norm."
    },
    {
        "pointer": "/tests/margin",
        "default": 1e-5,
        "type": "float",
        "doc": "Reference tolerance used in tests."
    },
    {
        "pointer": "/tests/time_steps",
        "default": 1,
        "type": "int",
        "min": 1,
        "doc": "Number of time steps to test."
    },
    {
        "pointer": "/tests/time_steps",
        "type": "string",
        "options": [
            "all",
            "static"
        ],
        "doc": "Number of time steps to test."
    },
    {
        "pointer": "/geometry",
        "type": "list",
        "min": 1,
        "doc": "List of geometry objects."
    },
    {
        "pointer": "/geometry/*",
        "type": "object",
        "required": [
            "mesh"
        ],
        "optional": [
            "type",
            "extract",
            "unit",
            "transformation",
            "volume_selection",
            "surface_selection",
            "curve_selection",
            "point_selection",
            "n_refs",
            "advanced",
            "enabled",
            "is_obstacle"
        ],
        "#type_name": "mesh",
        "doc": "Each geometry object stores a mesh, a set of transformations applied to it after loading, and a set of selections, which can be used to specify boundary conditions, materials, optimization parameters and other quantities that can be associated with a part of an object."
    },
    {
        "pointer": "/geometry/*",
        "type": "object",
        "required": [
            "mesh",
            "array"
        ],
        "optional": [
            "type",
            "extract",
            "unit",
            "transformation",
            "volume_selection",
            "surface_selection",
            "curve_selection",
            "point_selection",
            "n_refs",
            "advanced",
            "enabled",
            "is_obstacle"
        ],
        "type_name": "mesh_array",
        "doc": "Each geometry object stores a mesh, a set of transformations applied to it after loading, and a set of selections, which can be used to specify boundary conditions, materials, optimization parameters and other quantities that can be associated with a part of an object."
    },
    {
        "pointer": "/geometry/*",
        "type": "object",
        "required": [
            "point",
            "normal"
        ],
        "optional": [
            "type",
            "enabled",
            "is_obstacle"
        ],
        "type_name": "plane",
        "doc": "Plane geometry object defined by its origin and normal."
    },
    {
        "pointer": "/geometry/*",
        "type": "object",
        "required": [
            "height"
        ],
        "optional": [
            "type",
            "enabled",
            "is_obstacle"
        ],
        "type_name": "ground",
        "doc": "Plane orthogonal to gravity defined by its height."
    },
    {
        "pointer": "/geometry/*",
        "type": "object",
        "required": [
            "mesh_sequence",
            "fps"
        ],
        "optional": [
            "type",
            "extract",
            "unit",
            "transformation",
            "n_refs",
            "advanced",
            "enabled",
            "is_obstacle"
        ],
        "type_name": "mesh_sequence",
        "doc": "Mesh sequence."
    },
    {
        "pointer": "/geometry/*/mesh",
        "type": "file",
        "extensions": [
            ".obj",
            ".msh",
            ".stl",
            ".ply",
            ".mesh"
        ],
        "doc": "Path of the mesh file to load."
    },
    {
        "pointer": "/geometry/*/type",
        "type": "string",
        "options": [
            "mesh",
            "plane",
            "ground",
            "mesh_sequence",
            "mesh_array"
        ],
        "default": "mesh",
        "doc": "Type of geometry, currently only one supported. In future we will add stuff like planes, spheres, etc."
    },
    {
        "pointer": "/geometry/*/extract",
        "type": "string",
        "options": [
            "volume",
            "edges",
            "points",
            "surface"
        ],
        "default": "volume",
        "doc": "Used to extract stuff from the mesh. Eg extract surface extracts the surface from a tet mesh."
    },
    {
        "pointer": "/geometry/*/unit",
        "type": "string",
        "default": "",
        "doc": "Units of the geometric model."
    },
    {
        "pointer": "/geometry/*/transformation",
        "type": "object",
        "default": null,
        "optional": [
            "translation",
            "rotation",
            "rotation_mode",
            "scale",
            "dimensions"
        ],
        "doc": "Geometric transformations applied to the geometry after loading it."
    },
    {
        "pointer": "/geometry/*/transformation/rotation_mode",
        "type": "string",
        "default": "xyz",
        "doc": "Type of rotation, supported are any permutation of [xyz]+, axis_angle, quaternion, or rotation_vector."
    },
    {
        "pointer": "/geometry/*/transformation/translation",
        "type": "list",
        "default": [],
        "doc": "Translate (two entries for 2D problems or three entries for 3D problems)."
    },
    {
        "pointer": "/geometry/*/transformation/rotation",
        "type": "list",
        "default": [],
        "doc": "Rotate, in 2D, one number, the rotation angle, in 3D, three or four Euler angles, axis+angle, or a unit quaternion. Depends on rotation mode."
    },
    {
        "pointer": "/geometry/*/transformation/scale",
        "type": "list",
        "default": [],
        "doc": "Scale by specified factors along axes (two entries for 2D problems or three entries for 3D problems)."
    },
    {
        "pointer": "/geometry/*/transformation/dimensions",
        "type": "float",
        "default": 1,
        "doc": "Scale the object so that bounding box dimensions match specified dimensions, 2 entries for 2D problems, 3 entries for 3D problems."
    },
    {
        "pointer": "/geometry/*/transformation/dimensions",
        "type": "list",
        "doc": "Scale the object so that bounding box dimensions match specified dimensions, 2 entries for 2D problems, 3 entries for 3D problems."
    },
    {
        "pointer": "/geometry/*/transformation/dimensions/*",
        "type": "float",
        "default": 0
    },
    {
        "pointer": "/geometry/*/transformation/translation/*",
        "type": "float",
        "default": 0
    },
    {
        "pointer": "/geometry/*/transformation/rotation/*",
        "default": 0,
        "type": "float"
    },
    {
        "pointer": "/geometry/*/transformation/scale/*",
        "default": 0,
        "type": "float"
    },
    {
        "pointer": "/geometry/*/volume_selection",
        "type": "include",
        "spec_file": "selection.json",
        "doc": "Selection of volume elements"
    },
    {
        "pointer": "/geometry/*/volume_selection",
        "type": "object",
        "optional": [
            "id_offset"
        ],
        "#type_name": "id_offset",
        "default": null,
        "doc": "Offsets the volume IDs loaded from the mesh."
    },
    {
        "pointer": "/geometry/*/volume_selection/id_offset",
        "type": "int",
        "default": 0,
        "doc": "Offsets the volume IDs loaded from the mesh."
    },
    {
        "pointer": "/geometry/*/volume_selection",
        "type": "list",
        "doc": "List of selection (ID assignment) operations to apply to the geometry; operations can be box, sphere, etc."
    },
    {
        "pointer": "/geometry/*/surface_selection",
        "type": "include",
        "spec_file": "selection.json",
        "doc": "Selection of surface elements"
    },
    {
        "pointer": "/geometry/*/surface_selection",
        "type": "list",
        "default": "skip",
        "doc": "List of selection (ID assignment) operations to apply to the geometry; operations can be box, sphere, etc."
    },
    {
        "pointer": "/geometry/*/surface_selection/*",
        "type": "object",
        "required": [
            "threshold"
        ],
        "optional": [
            "id_offset"
        ],
        "default": null,
        "#type_name": "box_side",
        "doc": "Assigns ids to sides touching the bbox of the model using a threshold. Assigns 1+offset to left, 2+offset to bottom, 3+offset to right, 4+offset to top, 5+offset to front, 6+offset to back, 7+offset to everything else."
    },
    {
        "pointer": "/geometry/*/point_selection/*/id_offset",
        "type": "int",
        "default": 0,
        "doc": "ID offset of box side selection."
    },
    {
        "pointer": "/geometry/*/curve_selection",
        "type": "object",
        "default": null,
        "doc": "Selection of curves"
    },
    {
        "pointer": "/geometry/*/point_selection",
        "type": "include",
        "spec_file": "selection.json",
        "doc": "Selection of points"
    },
    {
        "pointer": "/geometry/*/point_selection",
        "type": "list",
        "default": "skip",
        "doc": "List of selection (ID assignment) operations to apply to the geometry; operations can be box, sphere, etc."
    },
    {
        "pointer": "/geometry/*/point_selection/*",
        "type": "object",
        "required": [
            "threshold"
        ],
        "optional": [
            "id_offset"
        ],
        "default": null,
        "#type_name": "box_side",
        "doc": "Assigns ids to sides touching the bbox of the model using a threshold. Assigns 1+offset to left, 2+offset to bottom, 3+offset to right, 4+offset to top, 5+offset to front, 6+offset to back, 7+offset to everything else."
    },
    {
        "pointer": "/geometry/*/surface_selection/*/id_offset",
        "type": "int",
        "default": 0,
        "doc": "ID offset of box side selection."
    },
    {
        "pointer": "/geometry/*/n_refs",
        "type": "int",
        "default": 0,
        "doc": "number of uniform refinements"
    },
    {
        "pointer": "/geometry/*/advanced",
        "type": "object",
        "optional": [
            "normalize_mesh",
            "force_linear_geometry",
            "refinement_location",
            "min_component"
        ],
        "default": null,
        "doc": "Advanced options for geometry"
    },
    {
        "pointer": "/geometry/*/advanced/normalize_mesh",
        "type": "bool",
        "default": false,
        "doc": "Rescale the mesh to it fits in the biunit cube"
    },
    {
        "pointer": "/geometry/*/advanced/force_linear_geometry",
        "type": "bool",
        "default": false,
        "doc": "Discard high-order nodes for curved geometries"
    },
    {
        "pointer": "/geometry/*/advanced/refinement_location",
        "type": "float",
        "default": 0.5,
        "doc": "parametric location of the refinement"
    },
    {
        "pointer": "/geometry/*/advanced/min_component",
        "type": "int",
        "default": -1,
        "doc": "Size of the minumum component for collision"
    },
    {
        "pointer": "/geometry/*/is_obstacle",
        "type": "bool",
        "default": false,
        "doc": "The geometry elements are not included in deforming geometry, only in collision computations"
    },
    {
        "pointer": "/geometry/*/enabled",
        "type": "bool",
        "default": true,
        "doc": "Skips the geometry if false"
    },
    {
        "pointer": "/geometry/*/point",
        "type": "list",
        "doc": "Point on plane (two entries for 2D problems or three entries for 3D problems)."
    },
    {
        "pointer": "/geometry/*/point/*",
        "type": "float"
    },
    {
        "pointer": "/geometry/*/normal",
        "type": "list",
        "doc": "Normal of plane (two entries for 2D problems or three entries for 3D problems)."
    },
    {
        "pointer": "/geometry/*/normal/*",
        "type": "float"
    },
    {
        "pointer": "/geometry/*/height",
        "type": "float",
        "doc": "Height of ground plane."
    },
    {
        "pointer": "/geometry/*/mesh_sequence",
        "type": "string",
        "doc": "Directory (or GLOB) of meshes for the mesh sequence."
    },
    {
        "pointer": "/geometry/*/mesh_sequence",
        "type": "list",
        "doc": "List of mesh files for the mesh sequence."
    },
    {
        "pointer": "/geometry/*/mesh_sequence/*",
        "type": "file",
        "extensions": [
            ".obj",
            ".msh",
            ".stl",
            ".ply",
            ".mesh"
        ],
        "doc": "Path of the mesh file to load."
    },
    {
        "pointer": "/geometry/*/fps",
        "type": "int",
        "doc": "Frames of the mesh sequence per second."
    },
    {
        "pointer": "/geometry/*/array",
        "type": "object",
        "required": [
            "offset",
            "size"
        ],
        "optional": [
            "relative"
        ],
        "doc": "Array of meshes"
    },
    {
        "pointer": "/geometry/*/array/relative",
        "type": "bool",
        "default": false,
        "doc": "Is the offset value relative to the mesh's dimensions."
    },
    {
        "pointer": "/geometry/*/array/offset",
        "type": "float",
        "doc": "Offset of the mesh in the array."
    },
    {
        "pointer": "/geometry/*/array/size",
        "type": "list",
        "doc": "Size of the array (two entries for 2D problems or three entries for 3D problems)."
    },
    {
        "pointer": "/geometry/*/array/size/*",
        "type": "int",
        "min": 1,
        "doc": "Size of the array (two entries for 2D problems or three entries for 3D problems)."
    },
    {
        "pointer": "/space",
        "default": null,
        "type": "object",
        "optional": [
            "discr_order",
            "pressure_discr_order",
            "basis_type",
            "poly_basis_type",
            "use_p_ref",
            "remesh",
            "advanced"
        ],
        "doc": "Options related to the FE space."
    },
    {
        "pointer": "/space/discr_order",
        "default": 1,
        "type": "int",
        "doc": "Lagrange element order for the space for the main unknown, for all elements."
    },
    {
        "pointer": "/space/discr_order",
        "type": "file",
        "extensions": [
            ".txt",
            ".bin"
        ],
        "doc": "Path to file containing Lagrange element order for the space for the main unknown per element."
    },
    {
        "pointer": "/space/discr_order",
        "type": "list",
        "doc": "List of Lagrange element order for the space for the main unknown with volume IDs."
    },
    {
        "pointer": "/space/discr_order/*",
        "type": "object",
        "required": [
            "id",
            "order"
        ],
        "doc": "Lagrange element order for the a space tagged with volume ID for the main unknown."
    },
    {
        "pointer": "/space/discr_order/*/id",
        "type": "int",
        "doc": "Volume selection ID to apply the discr_order to."
    },
    {
        "pointer": "/space/discr_order/*/id",
        "type": "list",
        "doc": "List of volume selection IDs to apply the discr_order to."
    },
    {
        "pointer": "/space/discr_order/*/id/*",
        "type": "int",
        "doc": "Volume selection ID to apply the discr_order to."
    },
    {
        "pointer": "/space/discr_order/*/order",
        "type": "int",
        "doc": "Lagrange element order for the space for the main unknown, for all elements."
    },
    {
        "pointer": "/space/pressure_discr_order",
        "default": 1,
        "type": "int",
        "doc": " Lagrange element order for the space for the pressure unknown, for all elements."
    },
    {
        "pointer": "/space/basis_type",
        "default": "Lagrange",
        "options": [
            "Lagrange",
            "Spline",
            "Serendipity"
        ],
        "type": "string",
        "doc": "Type of basis to use for non polygonal element, one of Lagrange, Spline, or Serendipity. Spline or Serendipity work only for quad/hex meshes"
    },
    {
        "pointer": "/space/poly_basis_type",
        "default": "MFSHarmonic",
        "options": [
            "MFSHarmonic",
            "MeanValue",
            "Wachspress"
        ],
        "type": "string",
        "doc": "Type of basis to use for a polygonal element, one of MFSHarmonic, MeanValue, or Wachspress see 'PolySpline..' paper for details."
    },
    {
        "pointer": "/space/use_p_ref",
        "default": false,
        "type": "bool",
        "doc": "Perform a priori p-refinement based on element shape, as described in 'Decoupling..' paper."
    },
    {
        "pointer": "/space/remesh",
        "default": null,
        "type": "object",
        "optional": [
            "enabled",
            "split",
            "collapse",
            "swap",
            "smooth",
            "local_relaxation",
            "type"
        ],
        "doc": "Settings for adaptive remeshing"
    },
    {
        "pointer": "/space/remesh/enabled",
        "default": false,
        "type": "bool",
        "doc": "Whether to do adaptive remeshing"
    },
    {
        "pointer": "/space/remesh/split",
        "default": null,
        "type": "object",
        "optional": [
            "enabled",
            "acceptance_tolerance",
            "culling_threshold",
            "max_depth",
            "min_edge_length"
        ],
        "doc": "Settings for adaptive remeshing edge splitting operations"
    },
    {
        "pointer": "/space/remesh/split/enabled",
        "default": true,
        "type": "bool",
        "doc": "Whether to do edge splitting in adaptive remeshing"
    },
    {
        "pointer": "/space/remesh/split/acceptance_tolerance",
        "default": 1e-3,
        "min": 0,
        "type": "float",
        "doc": "Accept split operation if energy decreased by at least x"
    },
    {
        "pointer": "/space/remesh/split/culling_threshold",
        "default": 0.95,
        "type": "float",
        "min": 0,
        "max": 1,
        "doc": "Split operation culling threshold on energy"
    },
    {
        "pointer": "/space/remesh/split/max_depth",
        "default": 3,
        "type": "int",
        "min": 1,
        "doc": "Maximum depth split per time-step"
    },
    {
        "pointer": "/space/remesh/split/min_edge_length",
        "default": 1e-6,
        "type": "float",
        "min": 0,
        "doc": "Minimum edge length to split"
    },
    {
        "pointer": "/space/remesh/collapse",
        "default": null,
        "type": "object",
        "optional": [
            "enabled",
            "acceptance_tolerance",
            "culling_threshold",
            "max_depth",
            "rel_max_edge_length",
            "abs_max_edge_length"
        ],
        "doc": "Settings for adaptive remeshing edge collapse operations"
    },
    {
        "pointer": "/space/remesh/collapse/enabled",
        "default": true,
        "type": "bool",
        "doc": "Whether to do edge collapse in adaptive remeshing"
    },
    {
        "pointer": "/space/remesh/collapse/acceptance_tolerance",
        "default": -1e-8,
        "max": 0,
        "type": "float",
        "doc": "Accept collapse operation if energy decreased by at least x"
    },
    {
        "pointer": "/space/remesh/collapse/culling_threshold",
        "default": 0.01,
        "type": "float",
        "min": 0,
        "max": 1,
        "doc": "Collapse operation culling threshold on energy"
    },
    {
        "pointer": "/space/remesh/collapse/max_depth",
        "default": 3,
        "type": "int",
        "min": 1,
        "doc": "Maximum depth collapse per time-step"
    },
    {
        "pointer": "/space/remesh/collapse/rel_max_edge_length",
        "default": 1,
        "type": "float",
        "min": 0,
        "doc": "Length of maximum edge length to collapse relative to initial minimum edge length"
    },
    {
        "pointer": "/space/remesh/collapse/abs_max_edge_length",
        "default": 1e100,
        "type": "float",
        "min": 0,
        "doc": "Length of maximum edge length to collapse in absolute units of distance"
    },
    {
        "pointer": "/space/remesh/swap",
        "default": null,
        "type": "object",
        "optional": [
            "enabled",
            "acceptance_tolerance",
            "max_depth"
        ],
        "doc": "Settings for adaptive remeshing edge/face swap operations"
    },
    {
        "pointer": "/space/remesh/swap/enabled",
        "default": false,
        "type": "bool",
        "doc": "Whether to do edge/face swap in adaptive remeshing"
    },
    {
        "pointer": "/space/remesh/swap/acceptance_tolerance",
        "default": -1e-8,
        "max": 0,
        "type": "float",
        "doc": "Accept swap operation if energy decreased by at least x"
    },
    {
        "pointer": "/space/remesh/swap/max_depth",
        "default": 3,
        "type": "int",
        "min": 1,
        "doc": "Maximum depth swap per time-step"
    },
    {
        "pointer": "/space/remesh/smooth",
        "default": null,
        "type": "object",
        "optional": [
            "enabled",
            "acceptance_tolerance",
            "max_iters"
        ],
        "doc": "Settings for adaptive remeshing vertex smoothing operations"
    },
    {
        "pointer": "/space/remesh/smooth/enabled",
        "default": false,
        "type": "bool",
        "doc": "Whether to do vertex smoothing in adaptive remeshing"
    },
    {
        "pointer": "/space/remesh/smooth/acceptance_tolerance",
        "default": -1e-8,
        "max": 0,
        "type": "float",
        "doc": "Accept smooth operation if energy decreased by at least x"
    },
    {
        "pointer": "/space/remesh/smooth/max_iters",
        "default": 1,
        "type": "int",
        "min": 1,
        "doc": "Maximum number of smoothing iterations per time-step"
    },
    {
        "pointer": "/space/remesh/local_relaxation",
        "default": null,
        "type": "object",
        "optional": [
            "local_mesh_n_ring",
            "local_mesh_rel_area",
            "max_nl_iterations"
        ],
        "doc": "Settings for adaptive remeshing local relaxation"
    },
    {
        "pointer": "/space/remesh/local_relaxation/local_mesh_n_ring",
        "default": 2,
        "type": "int",
        "doc": "Size of n-ring for local relaxation"
    },
    {
        "pointer": "/space/remesh/local_relaxation/local_mesh_rel_area",
        "default": 0.01,
        "type": "float",
        "doc": "Minimum area for local relaxation"
    },
    {
        "pointer": "/space/remesh/local_relaxation/max_nl_iterations",
        "default": 1,
        "type": "int",
        "doc": "Maximum number of nonlinear solver iterations before acceptance check"
    },
    {
        "pointer": "/space/remesh/type",
        "default": "physics",
        "type": "string",
        "options": [
            "physics",
            "sizing_field"
        ],
        "doc": "Type of adaptive remeshing to use."
    },
    {
        "pointer": "/space/advanced",
        "default": null,
        "type": "object",
        "optional": [
            "discr_order_max",
            "isoparametric",
            "bc_method",
            "n_boundary_samples",
            "quadrature_order",
            "mass_quadrature_order",
            "integral_constraints",
            "n_harmonic_samples",
            "force_no_ref_for_harmonic",
            "B",
            "h1_formula",
            "count_flipped_els",
            "use_particle_advection"
        ],
        "doc": "Advanced settings for the FE space."
    },
    {
        "pointer": "/space/advanced/discr_order_max",
        "default": 4,
        "type": "int",
        "doc": "Maximal discretization order in adaptive p-refinement and hp-refinement"
    },
    {
        "pointer": "/space/advanced/isoparametric",
        "default": false,
        "type": "bool",
        "doc": "Forces geometric map basis to be the same degree as the main variable basis, irrespective of the degree associated with the geom. map degrees associated with the elements of the geometry."
    },
    {
        "pointer": "/space/advanced/bc_method",
        "default": "sample",
        "options": [
            "lsq",
            "sample"
        ],
        "type": "string",
        "doc": "Method for imposing analytic Dirichet boundary conditions. If 'lsq' (least-squares fit), then the bc function is sampled at quadrature points, and the FEspace nodal values on the boundary are determined by minimizing L2 norm of the difference. If 'sample', then the analytic bc function is sampled at the boundary nodes."
    },
    {
        "pointer": "/space/advanced/n_boundary_samples",
        "default": -1,
        "type": "int",
        "doc": "Per-element number of boundary samples for analytic Dirichlet and Neumann boundary conditions."
    },
    {
        "pointer": "/space/advanced/quadrature_order",
        "default": -1,
        "type": "int",
        "doc": "Minimal quadrature order to use in matrix and rhs assembly; the actual order is determined as min(2*(p-1)+1,quadrature_order)."
    },
    {
        "pointer": "/space/advanced/mass_quadrature_order",
        "default": -1,
        "type": "int",
        "doc": "Minimal quadrature order to use in mass matrix assembler; the actual order is determined as min(2*p+1,quadrature_order)"
    },
    {
        "pointer": "/space/advanced/integral_constraints",
        "default": 2,
        "type": "int",
        "doc": "Number of constraints for non-conforming polygonal basis;  0, 1, or 2; see 'PolySpline..' paper for details."
    },
    {
        "pointer": "/space/advanced/n_harmonic_samples",
        "default": 10,
        "type": "int",
        "doc": "If MFSHarmonics is used for a polygonal element, number of collocation samples used in the basis construction;see 'PolySpline..' paper for details."
    },
    {
        "pointer": "/space/advanced/force_no_ref_for_harmonic",
        "default": false,
        "type": "bool",
        "doc": "If true, do not do uniform global refinement if the mesh contains polygonal elements."
    },
    {
        "pointer": "/space/advanced/B",
        "default": 3,
        "type": "int",
        "doc": "The target deviation of the error on elements from perfect element error, for a priori geometry-dependent p-refinement, see 'Decoupling .. ' paper."
    },
    {
        "pointer": "/space/advanced/h1_formula",
        "default": false,
        "type": "bool",
        "doc": ""
    },
    {
        "pointer": "/space/advanced/count_flipped_els",
        "default": true,
        "type": "bool",
        "doc": "Count the number of elements with Jacobian of the geometric map not positive at quadrature points."
    },
    {
        "pointer": "/space/advanced/use_particle_advection",
        "default": false,
        "type": "bool",
        "doc": "Use particle advection in splitting method for solving NS equation."
    },
    {
        "pointer": "/time",
        "default": "skip",
        "type": "object",
        "required": [
            "tend",
            "dt"
        ],
        "optional": [
            "t0",
            "integrator",
            "quasistatic"
        ],
        "doc": "The time parameters: start time `t0`, end time `tend`, time step `dt`."
    },
    {
        "pointer": "/time",
        "type": "object",
        "required": [
            "time_steps",
            "dt"
        ],
        "optional": [
            "t0",
            "integrator",
            "quasistatic"
        ],
        "doc": "The time parameters: start time `t0`, time step `dt`, number of time steps."
    },
    {
        "pointer": "/time",
        "type": "object",
        "required": [
            "time_steps",
            "tend"
        ],
        "optional": [
            "t0",
            "integrator",
            "quasistatic"
        ],
        "doc": "The time parameters: start time `t0`, end time `tend`, number of time steps."
    },
    {
        "pointer": "/time/t0",
        "type": "float",
        "min": 0,
        "default": 0,
        "doc": "Startning time"
    },
    {
        "pointer": "/time/tend",
        "type": "float",
        "min": 0,
        "doc": "Ending time"
    },
    {
        "pointer": "/time/dt",
        "type": "float",
        "min": 0,
        "doc": "Time step size $\\Delta t$"
    },
    {
        "pointer": "/time/time_steps",
        "type": "int",
        "min": 0,
        "doc": "Number of time steps"
    },
    {
        "pointer": "/time/integrator",
        "type": "string",
        "default": "ImplicitEuler",
        "options": [
            "ImplicitEuler",
            "BDF1",
            "BDF2",
            "BDF3",
            "BDF4",
            "BDF5",
            "BDF6",
            "ImplicitNewmark"
        ],
        "doc": "Time integrator"
    },
    {
        "pointer": "/time/integrator",
        "type": "object",
        "type_name": "ImplicitEuler",
        "required": [
            "type"
        ],
        "doc": "Implicit Euler time integration"
    },
    {
        "pointer": "/time/integrator",
        "type": "object",
        "type_name": "BDF",
        "required": [
            "type"
        ],
        "optional": [
            "steps"
        ],
        "doc": "Backwards differentiation formula time integration"
    },
    {
        "pointer": "/time/integrator",
        "type": "object",
        "type_name": "ImplicitNewmark",
        "required": [
            "type"
        ],
        "optional": [
            "gamma",
            "beta"
        ],
        "doc": "Implicit Newmark time integration"
    },
    {
        "pointer": "/time/integrator/type",
        "type": "string",
        "options": [
            "ImplicitEuler",
            "BDF",
            "ImplicitNewmark"
        ],
        "doc": "Type of time integrator to use"
    },
    {
        "pointer": "/time/integrator/gamma",
        "type": "float",
        "default": 0.5,
        "min": 0,
        "max": 1,
        "doc": "Newmark gamma"
    },
    {
        "pointer": "/time/integrator/beta",
        "type": "float",
        "default": 0.25,
        "min": 0,
        "max": 0.5,
        "doc": "Newmark beta"
    },
    {
        "pointer": "/time/integrator/steps",
        "type": "int",
        "default": 1,
        "min": 1,
        "max": 6,
        "doc": "BDF order"
    },
    {
        "pointer": "/time/quasistatic",
        "type": "bool",
        "default": false,
        "doc": "Ignore inertia in time dependent. Used for doing incremental load."
    },
    {
        "pointer": "/contact",
        "default": null,
        "type": "object",
        "optional": [
            "enabled",
            "dhat",
            "dhat_percentage",
            "epsv",
            "friction_coefficient",
            "use_convergent_formulation",
            "collision_mesh",
            "periodic"
        ],
        "doc": "Contact handling parameters."
    },
    {
        "pointer": "/contact/enabled",
        "default": false,
        "type": "bool",
        "doc": "True if contact handling is enabled."
    },
    {
        "pointer": "/contact/dhat",
        "default": 0.001,
        "min": 0,
        "type": "float",
        "doc": "Contact barrier activation distance."
    },
    {
        "pointer": "/contact/dhat_percentage",
        "default": 0.8,
        "type": "float",
        "doc": "$\\hat{d}$ as percentage of the diagonal of the bounding box"
    },
    {
        "pointer": "/contact/epsv",
        "default": 0.001,
        "min": 0,
        "type": "float",
        "doc": "Friction smoothing parameter."
    },
    {
        "pointer": "/contact/friction_coefficient",
        "default": 0,
        "type": "float",
        "doc": "Coefficient of friction (global)"
    },
    {
        "pointer": "/contact/use_convergent_formulation",
        "default": false,
        "type": "bool",
        "doc": "Whether to use the convergent (area weighted) formulation of IPC."
    },
    {
        "pointer": "/contact/collision_mesh",
        "type": "object",
        "required": [
            "mesh",
            "linear_map"
        ],
        "optional": [
            "enabled"
        ],
        "default": "skip",
        "doc": "Load a preconstructed collision mesh."
    },
    {
        "pointer": "/contact/collision_mesh",
        "type": "object",
        "required": [
            "max_edge_length"
        ],
        "optional": [
            "tessellation_type",
            "enabled"
        ],
        "doc": "Construct a collision mesh with a maximum edge length."
    },
    {
        "pointer": "/contact/collision_mesh/mesh",
        "type": "string",
        "doc": "Path to preconstructed collision mesh."
    },
    {
        "pointer": "/contact/collision_mesh/linear_map",
        "type": "string",
        "doc": "HDF file storing the linear mapping of displacements."
    },
    {
        "pointer": "/contact/collision_mesh/max_edge_length",
        "type": "float",
        "doc": "Maximum edge length to use for building the collision mesh."
    },
    {
        "pointer": "/contact/collision_mesh/tessellation_type",
        "type": "string",
        "options": [
            "regular",
            "irregular"
        ],
        "default": "regular",
        "doc": "Type of tessellation to use for building the collision mesh."
    },
    {
        "pointer": "/contact/collision_mesh/enabled",
        "type": "bool",
        "default": true,
        "doc": ""
    },
    {
        "pointer": "/contact/periodic",
        "default": false,
        "type": "bool",
        "doc": "Set to true to check collision between adjacent periodic cells."
    },
    {
        "pointer": "/solver",
        "type": "include",
        "spec_file": "polysolve.json",
        "doc": "Settings for the solver."
    },
    {
        "pointer": "/solver",
        "default": null,
        "type": "object",
        "optional": [
            "max_threads",
            "linear",
            "adjoint_linear",
            "nonlinear",
            "augmented_lagrangian",
            "contact",
            "rayleigh_damping",
            "advanced"
        ],
        "doc": "The settings for the solver including linear solver, nonlinear solver, and some advanced options."
    },
    {
        "pointer": "/solver/max_threads",
        "default": 0,
        "type": "int",
        "min": 0,
        "doc": "Maximum number of threads used; 0 is unlimited."
    },
    {
        "pointer": "/solver/linear/adjoint_solver",
        "type": "include",
        "spec_file": "linear-solver-spec.json"
    },
    {
        "pointer": "/solver/augmented_lagrangian",
        "default": null,
        "type": "object",
        "optional": [
            "initial_weight",
            "scaling",
            "max_weight",
            "eta",
            "nonlinear"
        ],
        "doc": "Parameters for the AL for imposing Dirichlet BCs. If the bc are not imposable, we add $w\\|u - bc\\|^2$ to the energy ($u$ is the solution at the Dirichlet nodes and $bc$ are the Dirichlet values). After convergence, we try to impose bc again. The algorithm computes E + a/2*AL^2 - lambda AL, where E is the current energy (elastic, inertia, contact, etc.) and AL is the augmented Lagrangian energy. a starts at `initial_weight` and, in case DBC cannot be imposed, we update a as `a *= scaling` until `max_weight`. See IPC additional material"
    },
    {
        "pointer": "/solver/augmented_lagrangian/nonlinear",
        "type": "include",
        "spec_file": "nonlinear-solver-spec.json",
        "doc": "Settings for nonlinear solver in augmented lagrangian."
    },
    {
        "pointer": "/solver/augmented_lagrangian/initial_weight",
        "default": 1e6,
        "min": 0,
        "type": "float",
        "doc": "Initial weight for AL"
    },
    {
        "pointer": "/solver/augmented_lagrangian/error",
        "default": 1e-2,
        "min": 0,
        "type": "float",
        "doc": "Don't stop AL unless the error is smaller than this number."
    },
    {
        "pointer": "/solver/augmented_lagrangian/scaling",
        "default": 2.0,
        "type": "float",
        "doc": "Multiplication factor"
    },
    {
        "pointer": "/solver/augmented_lagrangian/max_weight",
        "default": 1e8,
        "type": "float",
        "doc": "Maximum weight"
    },
    {
        "pointer": "/solver/augmented_lagrangian/eta",
        "default": 0.99,
        "min": 0,
        "max": 1,
        "type": "float",
        "doc": "Tolerance for increasing the weight or updating the lagrangian"
    },
    {
        "pointer": "/solver/contact",
        "default": null,
        "type": "object",
        "optional": [
            "CCD",
            "friction_iterations",
            "friction_convergence_tol",
            "barrier_stiffness"
        ],
        "doc": "Settings for contact handling in the solver."
    },
    {
        "pointer": "/solver/contact/CCD",
        "default": null,
        "type": "object",
        "optional": [
            "broad_phase",
            "tolerance",
            "max_iterations"
        ],
        "doc": "CCD options"
    },
    {
        "pointer": "/solver/contact/CCD/broad_phase",
        "default": "hash_grid",
        "type": "string",
        "options": [
            "hash_grid",
            "HG",
            "brute_force",
            "BF",
            "spatial_hash",
            "SH",
            "bvh",
            "BVH",
            "sweep_and_prune",
            "SAP",
            "sweep_and_tiniest_queue",
            "STQ"
        ],
        "doc": "Broad phase collision-detection algorithm to use"
    },
    {
        "pointer": "/solver/contact/CCD/tolerance",
        "default": 1e-06,
        "type": "float",
        "doc": "CCD tolerance"
    },
    {
        "pointer": "/solver/contact/CCD/max_iterations",
        "default": 1000000,
        "type": "int",
        "doc": "Maximum number of iterations for continuous collision detection"
    },
    {
        "pointer": "/solver/contact/friction_iterations",
        "default": 1,
        "type": "int",
        "doc": "Maximum number of update iterations for lagged friction formulation (see IPC paper)."
    },
    {
        "pointer": "/solver/contact/friction_convergence_tol",
        "default": 0.01,
        "type": "float",
        "doc": "Tolerence for friction convergence"
    },
    {
        "pointer": "/solver/contact/barrier_stiffness",
        "default": "adaptive",
        "options": [
            "adaptive"
        ],
        "type": "string",
        "doc": "How coefficient of clamped log-barrier function for contact is updated"
    },
    {
        "pointer": "/solver/contact/barrier_stiffness",
        "type": "float",
        "doc": "The coefficient of clamped log-barrier function value when not adaptive"
    },
    {
        "pointer": "/solver/rayleigh_damping",
        "type": "list",
        "default": [],
        "doc": "Apply Rayleigh damping."
    },
    {
        "pointer": "/solver/rayleigh_damping/*",
        "type": "object",
        "required": [
            "form",
            "stiffness_ratio"
        ],
        "optional": [
            "lagging_iterations"
        ],
        "doc": "Apply Rayleigh damping to the given Form with a stiffness ratio."
    },
    {
        "pointer": "/solver/rayleigh_damping/*",
        "type": "object",
        "required": [
            "form",
            "stiffness"
        ],
        "optional": [
            "lagging_iterations"
        ],
        "doc": "Apply Rayleigh damping to the given Form with a stiffness."
    },
    {
        "pointer": "/solver/rayleigh_damping/*/form",
        "type": "string",
        "options": [
            "elasticity",
            "contact",
            "friction"
        ],
        "doc": "Form to damp."
    },
    {
        "pointer": "/solver/rayleigh_damping/*/stiffness_ratio",
        "type": "float",
        "min": 0,
        "doc": "Ratio of to damp (stiffness = 0.75 * stiffness_ratio * Δt³)."
    },
    {
        "pointer": "/solver/rayleigh_damping/*/stiffness",
        "type": "float",
        "min": 0,
        "doc": "Ratio of to damp."
    },
    {
        "pointer": "/solver/rayleigh_damping/*/lagging_iterations",
        "default": 1,
        "type": "int",
        "doc": "Maximum number of update iterations for lagging."
    },
    {
        "pointer": "/solver/advanced",
        "default": null,
        "type": "object",
        "optional": [
            "cache_size",
            "lump_mass_matrix",
            "lagged_regularization_weight",
            "lagged_regularization_iterations"
        ],
        "doc": "Advanced settings for the solver"
    },
    {
        "pointer": "/solver/advanced/cache_size",
        "default": 900000,
        "type": "int",
        "doc": "Maximum number of elements when the assembly values are cached."
    },
    {
        "pointer": "/solver/advanced/lump_mass_matrix",
        "default": false,
        "type": "bool",
        "doc": "If true, use diagonal mass matrix with entries on the diagonal equal to the sum of entries in each row of the full mass matrix.}"
    },
    {
        "pointer": "/solver/advanced/lagged_regularization_weight",
        "default": 0,
        "type": "float",
        "doc": "Weight used to regularize singular static problems."
    },
    {
        "pointer": "/solver/advanced/lagged_regularization_iterations",
        "default": 1,
        "type": "int",
        "doc": "Number of regularize singular static problems."
    },
    {
        "pointer": "/materials",
        "type": "list",
        "doc": "Material Parameters lists including ID pointing to volume selection, Young's modulus ($E$), Poisson's ratio ($\\nu$), Density ($\\rho$), or Lamé constants ($\\lambda$ and $\\mu$)."
    },
    {
        "pointer": "/materials/*",
        "type": "object",
        "type_name": "NeoHookean",
        "required": [
            "type",
            "E",
            "nu"
        ],
        "optional": [
            "id",
            "rho",
            "phi",
            "psi"
        ],
        "doc": "Material Parameters including ID, Young's modulus ($E$), Poisson's ratio ($\\nu$), density ($\\rho$)"
    },
    {
        "pointer": "/materials/*",
        "type": "object",
        "type_name": "NeoHookean",
        "required": [
            "type",
            "lambda",
            "mu"
        ],
        "optional": [
            "id",
            "rho",
            "phi",
            "psi"
        ],
        "doc": "Material Parameters including ID, Lamé first ($\\lambda$), Lamé second ($\\mu$), density ($\\rho$)"
    },
    {
        "pointer": "/materials/*",
        "type": "object",
        "type_name": "MooneyRivlin",
        "required": [
            "type",
            "c1",
            "c2",
            "k"
        ],
        "optional": [
            "id",
            "rho"
        ],
        "doc": "Material Parameters including ID, for Mooney-Rivlin"
    },
    {
        "pointer": "/materials/*",
        "type": "object",
        "type_name": "MooneyRivlin3Param",
        "required": [
            "type",
            "c1",
            "c2",
            "c3",
            "d1"
        ],
        "optional": [
            "id",
            "rho"
        ],
        "doc": "Material Parameters including ID, for Mooney-Rivlin"
    },
    {
        "pointer": "/materials/*",
        "type": "object",
        "type_name": "MooneyRivlin3ParamSymbolic",
        "required": [
            "type",
            "c1",
            "c2",
            "c3",
            "d1"
        ],
        "optional": [
            "id",
            "rho"
        ],
        "doc": "Material Parameters including ID, for Mooney-Rivlin"
    },
    {
        "pointer": "/materials/*",
        "type": "object",
        "type_name": "UnconstrainedOgden",
        "required": [
            "type",
            "alphas",
            "mus",
            "Ds"
        ],
        "optional": [
            "id",
            "rho"
        ],
        "doc": "Material Parameters including ID, for [Ogden](https://en.wikipedia.org/wiki/Ogden_hyperelastic_model)."
    },
    {
        "pointer": "/materials/*",
        "type": "object",
        "type_name": "IncompressibleOgden",
        "required": [
            "type",
            "c",
            "m",
            "k"
        ],
        "optional": [
            "id",
            "rho"
        ],
        "doc": "Material Parameters including ID, for [Ogden](https://en.wikipedia.org/wiki/Ogden_hyperelastic_model)."
    },
    {
        "pointer": "/materials/*",
        "type": "object",
        "type_name": "LinearElasticity",
        "required": [
            "type",
            "E",
            "nu"
        ],
        "optional": [
            "id",
            "rho",
            "phi",
            "psi"
        ],
        "doc": "Material Parameters including ID, Young's modulus ($E$), Poisson's ratio ($\\nu$), density ($\\rho$)"
    },
    {
        "pointer": "/materials/*",
        "type": "object",
        "type_name": "LinearElasticity",
        "required": [
            "type",
            "lambda",
            "mu"
        ],
        "optional": [
            "id",
            "rho"
        ],
        "doc": "Material Parameters including ID, Lamé first ($\\lambda$), Lamé second ($\\mu$), density ($\\rho$)"
    },
    {
        "pointer": "/materials/*",
        "type": "object",
        "type_name": "HookeLinearElasticity",
        "required": [
            "type",
            "E",
            "nu"
        ],
        "optional": [
            "id",
            "rho"
        ],
        "doc": "Material Parameters including ID, E, nu, density ($\\rho$)"
    },
    {
        "pointer": "/materials/*",
        "type": "object",
        "type_name": "HookeLinearElasticity",
        "required": [
            "type",
            "elasticity_tensor"
        ],
        "optional": [
            "id",
            "rho"
        ],
        "doc": "Material Parameters including ID, E, nu, density ($\\rho$)"
    },
    {
        "pointer": "/materials/*",
        "type": "object",
        "type_name": "SaintVenant",
        "required": [
            "type",
            "E",
            "nu"
        ],
        "optional": [
            "id",
            "rho",
            "phi",
            "psi"
        ],
        "doc": "Material Parameters including ID, E, nu, density ($\\rho$)"
    },
    {
        "pointer": "/materials/*",
        "type": "object",
        "type_name": "SaintVenant",
        "required": [
            "type",
            "elasticity_tensor"
        ],
        "optional": [
            "id",
            "rho",
            "phi",
            "psi"
        ],
        "doc": "Material Parameters including ID, E, nu, density ($\\rho$)"
    },
    {
        "pointer": "/materials/*",
        "type": "object",
        "type_name": "Stokes",
        "required": [
            "type",
            "viscosity"
        ],
        "optional": [
            "id",
            "rho"
        ],
        "doc": "Material Parameters including ID, viscosity, density ($\\rho$)"
    },
    {
        "pointer": "/materials/*",
        "type": "object",
        "type_name": "NavierStokes",
        "required": [
            "type",
            "viscosity"
        ],
        "optional": [
            "id",
            "rho"
        ],
        "doc": "Material Parameters including ID, viscosity, density ($\\rho$)"
    },
    {
        "pointer": "/materials/*",
        "type": "object",
        "type_name": "OperatorSplitting",
        "required": [
            "type",
            "viscosity"
        ],
        "optional": [
            "id",
            "rho"
        ],
        "doc": "Material Parameters including ID, viscosity, density ($\\rho$)"
    },
    {
        "pointer": "/materials/*",
        "type": "object",
        "type_name": "IncompressibleLinearElasticity",
        "required": [
            "type",
            "E",
            "nu"
        ],
        "optional": [
            "id",
            "rho"
        ],
        "doc": "Material Parameters including ID, Young's modulus ($E$), Poisson's ratio ($\\nu$), density ($\\rho$)"
    },
    {
        "pointer": "/materials/*",
        "type": "object",
        "type_name": "IncompressibleLinearElasticity",
        "required": [
            "type",
            "lambda",
            "mu"
        ],
        "optional": [
            "id",
            "rho"
        ],
        "doc": "Material Parameters including ID, Lamé first ($\\lambda$), Lamé second ($\\mu$), density ($\\rho$)"
    },
    {
        "pointer": "/materials/*",
        "type": "object",
        "type_name": "Laplacian",
        "required": [
            "type"
        ],
        "optional": [
            "id",
            "rho"
        ],
        "doc": "Material Parameters including ID, density ($\\rho$)"
    },
    {
        "pointer": "/materials/*",
        "type": "object",
        "type_name": "Helmholtz",
        "required": [
            "type",
            "k"
        ],
        "optional": [
            "id",
            "rho"
        ],
        "doc": "Material Parameters including ID, k, density ($\\rho$)"
    },
    {
        "pointer": "/materials/*",
        "type": "object",
        "type_name": "Bilaplacian",
        "required": [
            "type"
        ],
        "optional": [
            "id",
            "rho"
        ],
        "doc": "Material Parameters including ID, density ($\\rho$)"
    },
    {
        "pointer": "/materials/*",
        "type": "object",
        "type_name": "AMIPS",
        "required": [
            "type"
        ],
        "optional": [
            "id"
        ],
        "doc": "Material Parameters including ID"
    },
    {
        "pointer": "/materials/*/type",
        "type": "string",
        "options": [
            "LinearElasticity",
            "HookeLinearElasticity",
            "SaintVenant",
            "NeoHookean",
            "MooneyRivlin",
            "MooneyRivlin3Param",
            "MooneyRivlin3ParamSymbolic",
            "UnconstrainedOgden",
            "IncompressibleOgden",
            "Stokes",
            "NavierStokes",
            "OperatorSplitting",
            "IncompressibleLinearElasticity",
            "Laplacian",
            "Helmholtz",
            "Bilaplacian",
            "AMIPS"
        ],
        "doc": "Type of material"
    },
    {
        "pointer": "/materials/*/id",
        "type": "int",
        "default": 0,
        "doc": "Volume selection ID"
    },
    {
        "pointer": "/materials/*/id",
        "type": "list",
        "doc": "Volume selection IDs"
    },
    {
        "pointer": "/materials/*/id/*",
        "type": "int",
        "doc": "Volume selection ID"
    },
    {
        "pointer": "/materials/*/E",
        "type": "include",
        "spec_file": "value-no.json",
        "doc": "Young's modulus"
    },
    {
        "pointer": "/materials/*/nu",
        "type": "include",
        "spec_file": "value-no.json",
        "doc": "Poisson's ratio"
    },
    {
        "pointer": "/materials/*/viscosity",
        "type": "include",
        "spec_file": "value-no.json",
        "doc": "Fuild's viscosity"
    },
    {
        "pointer": "/materials/*/elasticity_tensor",
        "type": "list",
        "doc": "Symmetric elasticity tensor"
    },
    {
        "pointer": "/materials/*/elasticity_tensor/*",
        "default": 0,
        "type": "include",
        "spec_file": "value0.json",
        "doc": "Entries of elasticity tensor"
    },
    {
        "pointer": "/materials/*/rho",
        "type": "include",
        "spec_file": "value1.json",
        "doc": "Density",
        "default": 1
    },
    {
        "pointer": "/materials/*/phi",
        "type": "include",
        "spec_file": "value0.json",
        "doc": "Damping parameter 1",
        "default": 0
    },
    {
        "pointer": "/materials/*/psi",
        "type": "include",
        "spec_file": "value0.json",
        "doc": "Damping parameter 2",
        "default": 0
    },
    {
        "pointer": "/materials/*/k",
        "type": "include",
        "spec_file": "value-no.json",
        "doc": "Scaling for Helmholtz/Bulk modulus for Ogden"
    },
    {
        "pointer": "/materials/*/mu",
        "type": "include",
        "spec_file": "value-no.json",
        "doc": "First Lamé parameters"
    },
    {
        "pointer": "/materials/*/lambda",
        "type": "include",
        "spec_file": "value-no.json",
        "doc": "Second Lamé parameter"
    },
    {
        "pointer": "/materials/*/c1",
        "type": "include",
        "spec_file": "value-no.json",
        "doc": "First Parameter for Mooney-Rivlin"
    },
    {
        "pointer": "/materials/*/c2",
        "type": "include",
        "spec_file": "value-no.json",
        "doc": "Second Parameter for Mooney-Rivlin"
    },
    {
        "pointer": "/materials/*/c3",
        "type": "include",
        "spec_file": "value-no.json",
        "doc": "Third Parameter for 3 parameter Mooney-Rivlin"
    },
    {
        "pointer": "/materials/*/d1",
        "type": "include",
        "spec_file": "value-no.json",
        "doc": "MooneyRivlin third parameterFourth Parameter for 3 parameter Mooney-Rivlin"
    },
    {
        "pointer": "/materials/*/alphas",
        "type": "include",
        "spec_file": "value-no.json",
        "doc": "Ogden alpha"
    },
    {
        "pointer": "/materials/*/mus",
        "type": "list",
        "doc": "Ogden mu"
    },
    {
        "pointer": "/materials/*/Ds",
        "type": "list",
        "doc": "Ogden D"
    },
    {
        "pointer": "/materials/*/alphas/*",
        "type": "include",
        "spec_file": "value-no.json"
    },
    {
        "pointer": "/materials/*/mus/*",
        "type": "include",
        "spec_file": "value-no.json"
    },
    {
        "pointer": "/materials/*/Ds/*",
        "type": "include",
        "spec_file": "value-no.json"
    },
    {
        "pointer": "/materials/*/c",
        "type": "include",
        "spec_file": "value-no.json",
        "doc": "Coefficient(s) of Incompressible Ogden"
    },
    {
        "pointer": "/materials/*/m",
        "type": "include",
        "spec_file": "value-no.json",
        "doc": "Exponent(s) of Incompressible Ogden"
    },
    {
        "pointer": "/materials/*/c",
        "type": "list",
        "doc": "Coefficient(s) of Incompressible Ogden"
    },
    {
        "pointer": "/materials/*/m",
        "type": "list",
        "doc": "Exponent(s) of Incompressible Ogden"
    },
    {
        "pointer": "/materials/*/c/*",
        "type": "include",
        "spec_file": "value-no.json",
        "doc": "Coefficient of Incompressible Ogden"
    },
    {
        "pointer": "/materials/*/m/*",
        "type": "include",
        "spec_file": "value-no.json",
        "doc": "Exponent(s) of Incompressible Ogden"
    },
    {
        "pointer": "/boundary_conditions",
        "default": null,
        "type": "object",
        "optional": [
            "rhs",
            "dirichlet_boundary",
            "neumann_boundary",
            "normal_aligned_neumann_boundary",
            "pressure_boundary",
<<<<<<< HEAD
            "pressure_cavity",
            "obstacle_displacements"
=======
            "obstacle_displacements",
            "periodic_boundary"
>>>>>>> 83808580
        ],
        "doc": "The settings for boundary conditions."
    },
    {
        "pointer": "/boundary_conditions/periodic_boundary",
        "type": "object",
        "default": null,
        "optional": [
            "enabled",
            "tolerance",
            "correspondence",
            "linear_displacement_offset",
            "fixed_macro_strain",
            "force_zero_mean"
        ],
        "doc": "Options for periodic boundary conditions."
    },
    {
        "pointer": "/boundary_conditions/periodic_boundary/force_zero_mean",
        "type": "bool",
        "default": false,
        "doc": "The periodic solution is not unique, set to true to find the solution with zero mean."
    },
    {
        "pointer": "/boundary_conditions/periodic_boundary/enabled",
        "type": "bool",
        "default": false,
        "doc": ""
    },
    {
        "pointer": "/boundary_conditions/periodic_boundary/tolerance",
        "type": "float",
        "default": 1e-5,
        "doc": "Relative tolerance of deciding periodic correspondence"
    },
    {
        "pointer": "/boundary_conditions/periodic_boundary/correspondence",
        "type": "list",
        "default": [],
        "doc": "Periodic directions for periodic boundary conditions. If not specified, default to axis-aligned directions."
    },
    {
        "pointer": "/boundary_conditions/periodic_boundary/correspondence/*",
        "type": "list",
        "default": [],
        "doc": "One periodic direction."
    },
    {
        "pointer": "/boundary_conditions/periodic_boundary/correspondence/*/*",
        "type": "float",
        "doc": "One entry of a periodic direction."
    },
    {
        "pointer": "/boundary_conditions/periodic_boundary/fixed_macro_strain",
        "type": "list",
        "default": [],
        "doc": ""
    },
    {
        "pointer": "/boundary_conditions/periodic_boundary/fixed_macro_strain/*",
        "type": "int",
        "doc": ""
    },
    {
        "pointer": "/boundary_conditions/periodic_boundary/linear_displacement_offset",
        "type": "list",
        "default": [],
        "doc": ""
    },
    {
        "pointer": "/boundary_conditions/periodic_boundary/linear_displacement_offset/*",
        "type": "list",
        "doc": ""
    },
    {
        "pointer": "/boundary_conditions/periodic_boundary/linear_displacement_offset/*/*",
        "type": "float",
        "doc": ""
    },
    {
        "pointer": "/boundary_conditions/periodic_boundary/linear_displacement_offset/*/*",
        "type": "string",
        "doc": ""
    },
    {
        "pointer": "/boundary_conditions/rhs",
        "type": "include",
        "spec_file": "value-no.json",
        "doc": "Right-hand side of the system being solved, value."
    },
    {
        "pointer": "/boundary_conditions/rhs",
        "default": [],
        "type": "list",
        "doc": "Right-hand side of the system being solved for vector-valued PDEs."
    },
    {
        "pointer": "/boundary_conditions/rhs/*",
        "type": "include",
        "spec_file": "value0.json",
        "default": 0,
        "doc": "Right-hand side of the system being solved, value."
    },
    {
        "pointer": "/boundary_conditions/dirichlet_boundary",
        "type": "include",
        "spec_file": "boundary-condition.json",
        "doc": "Dirichlet boundary conditions."
    },
    {
        "pointer": "/boundary_conditions/dirichlet_boundary/*",
        "type": "object",
        "default": null,
        "required": [
            "id",
            "value"
        ],
        "optional": [
            "time_reference",
            "interpolation",
            "dimension"
        ],
        "doc": "Dirichlet boundary condition."
    },
    {
        "pointer": "/boundary_conditions/dirichlet_boundary/*",
        "type": "string",
        "doc": "Dirichlet boundary condition loaded from a file, <node_id> <bc values>, 1 for scalar, 2/3 for tensor depending on dimension."
    },
    {
        "pointer": "/boundary_conditions/dirichlet_boundary/*/dimension",
        "type": "list",
        "default": [
            true,
            true,
            true
        ],
        "doc": "List of 2 (2D) or 3 (3D) boolean values indicating if the Dirichlet boundary condition  is applied for a particular dimension."
    },
    {
        "pointer": "/boundary_conditions/dirichlet_boundary/*/dimension/*",
        "type": "bool",
        "default": true,
        "doc": "value"
    },
    {
        "pointer": "/boundary_conditions/dirichlet_boundary/*/time_reference",
        "default": [],
        "type": "list",
        "doc": "List of times when the Dirichlet boundary condition is specified"
    },
    {
        "pointer": "/boundary_conditions/dirichlet_boundary/*/time_reference/*",
        "type": "float",
        "doc": "Values of Dirichlet boundary condition for timestep"
    },
    {
        "pointer": "/boundary_conditions/neumann_boundary",
        "type": "include",
        "spec_file": "boundary-condition.json",
        "doc": "Neumann boundary conditions."
    },
    {
        "pointer": "/boundary_conditions/neumann_boundary/*",
        "type": "object",
        "default": null,
        "required": [
            "id",
            "value"
        ],
        "optional": [
            "interpolation"
        ],
        "doc": "Neumann boundary condition"
    },
    {
        "pointer": "/boundary_conditions/normal_aligned_neumann_boundary",
        "default": [],
        "type": "list",
        "doc": "Neumann boundary condition for normal times value for vector-valued PDEs."
    },
    {
        "pointer": "/boundary_conditions/normal_aligned_neumann_boundary/*",
        "type": "object",
        "default": null,
        "required": [
            "id",
            "value"
        ],
        "optional": [
            "interpolation"
        ],
        "doc": "pressure BC entry"
    },
    {
        "pointer": "/boundary_conditions/normal_aligned_neumann_boundary/*/id",
        "type": "int",
        "min": 0,
        "max": 2147483646,
        "doc": "ID for the pressure Neumann boundary condition"
    },
    {
        "pointer": "/boundary_conditions/normal_aligned_neumann_boundary/*/value",
        "type": "include",
        "spec_file": "value-no.json",
        "doc": "Values of pressure boundary condition as a function of $x,y,z,t$"
    },
    {
        "pointer": "/boundary_conditions/normal_aligned_neumann_boundary/*/interpolation",
        "type": "include",
        "spec_file": "interpolation.json",
        "doc": "interpolation of boundary condition"
    },
    {
        "pointer": "/boundary_conditions/pressure_boundary",
        "default": [],
        "type": "list",
        "doc": "Neumann boundary condition for normal times value for vector-valued PDEs."
    },
    {
        "pointer": "/boundary_conditions/pressure_boundary/*",
        "type": "object",
        "default": null,
        "required": [
            "id",
            "value"
        ],
        "optional": [
            "interpolation"
        ],
        "doc": "pressure BC entry"
    },
    {
        "pointer": "/boundary_conditions/pressure_boundary/*/id",
        "type": "int",
        "min": 0,
        "max": 2147483646,
        "doc": "ID for the pressure Neumann boundary condition"
    },
    {
        "pointer": "/boundary_conditions/pressure_boundary/*/value",
        "type": "include",
        "spec_file": "value-no.json",
        "doc": "Values of pressure boundary condition as a function of $x,y,z,t$"
    },
    {
        "pointer": "/boundary_conditions/pressure_boundary/*/interpolation",
        "type": "include",
        "spec_file": "interpolation.json",
        "doc": "interpolation of boundary condition"
    },
    {
        "pointer": "/boundary_conditions/pressure_cavity",
        "default": [],
        "type": "list",
        "doc": "Neumann boundary condition for normal times value for vector-valued PDEs."
    },
    {
        "pointer": "/boundary_conditions/pressure_cavity/*",
        "type": "object",
        "default": null,
        "required": [
            "id",
            "value"
        ],
        "doc": "pressure BC entry"
    },
    {
        "pointer": "/boundary_conditions/pressure_cavity/*/id",
        "type": "int",
        "min": 0,
        "max": 2147483646,
        "doc": "ID for the pressure Neumann boundary condition"
    },
    {
        "pointer": "/boundary_conditions/pressure_cavity/*/value",
        "type": "include",
        "spec_file": "value-no.json",
        "doc": "Values of pressure boundary condition as a function of $x,y,z,t$"
    },
    {
        "pointer": "/boundary_conditions/obstacle_displacements",
        "type": "include",
        "spec_file": "boundary-condition.json",
        "doc": "Obstacle displacements"
    },
    {
        "pointer": "/boundary_conditions/obstacle_displacements/*",
        "type": "object",
        "default": null,
        "required": [
            "id",
            "value"
        ],
        "optional": [
            "interpolation"
        ],
        "doc": "Obstacle displacements"
    },
    {
        "pointer": "/initial_conditions",
        "default": null,
        "type": "object",
        "optional": [
            "solution",
            "velocity",
            "acceleration"
        ],
        "doc": "Initial conditions for the time-dependent problem, imposed on the main variable, its derivative or second derivative"
    },
    {
        "pointer": "/initial_conditions/solution",
        "default": [],
        "type": "list",
        "doc": "initial solution"
    },
    {
        "pointer": "/initial_conditions/solution/*",
        "default": null,
        "type": "object",
        "required": [
            "id",
            "value"
        ],
        "doc": "A list of (ID, value) pairs defining the initial conditions for the main variable values. Ids are set by selection, and values can be floats or formulas."
    },
    {
        "pointer": "/initial_conditions/solution/*/id",
        "type": "int",
        "doc": "ID from volume selections"
    },
    {
        "pointer": "/initial_conditions/solution/*/value",
        "type": "list",
        "doc": "value of the solution"
    },
    {
        "pointer": "/initial_conditions/solution/*/value/*",
        "type": "include",
        "spec_file": "value-no.json",
        "doc": "value"
    },
    {
        "pointer": "/initial_conditions/velocity",
        "default": [],
        "type": "list",
        "doc": "initial velocity"
    },
    {
        "pointer": "/initial_conditions/velocity/*",
        "default": null,
        "type": "object",
        "required": [
            "id",
            "value"
        ],
        "doc": "A list of (ID, value) pairs defining the initial conditions for the first derivative of the main variable values. Ids are set by selection, and values can be floats or formulas."
    },
    {
        "pointer": "/initial_conditions/velocity/*/id",
        "type": "int",
        "doc": "ID from volume selections"
    },
    {
        "pointer": "/initial_conditions/velocity/*/value",
        "type": "list",
        "min": 2,
        "max": 3,
        "doc": "value od the initial velocity"
    },
    {
        "pointer": "/initial_conditions/velocity/*/value/*",
        "type": "include",
        "spec_file": "value-no.json",
        "doc": "value"
    },
    {
        "pointer": "/initial_conditions/acceleration",
        "default": [],
        "type": "list",
        "doc": "initial acceleration"
    },
    {
        "pointer": "/initial_conditions/acceleration/*",
        "default": null,
        "type": "object",
        "required": [
            "id",
            "value"
        ],
        "doc": "entries"
    },
    {
        "pointer": "/initial_conditions/acceleration/*/id",
        "type": "int",
        "doc": "ID from volume selections"
    },
    {
        "pointer": "/initial_conditions/acceleration/*/value",
        "type": "list",
        "min": 2,
        "max": 3,
        "doc": "value"
    },
    {
        "pointer": "/initial_conditions/acceleration/*/value/*",
        "type": "include",
        "spec_file": "value-no.json",
        "doc": "value"
    },
    {
        "pointer": "/output",
        "default": null,
        "type": "object",
        "optional": [
            "directory",
            "log",
            "json",
            "restart_json",
            "paraview",
            "data",
            "advanced",
            "reference"
        ],
        "doc": "output settings"
    },
    {
        "pointer": "/output/directory",
        "default": "",
        "type": "string",
        "doc": "Directory for output files."
    },
    {
        "pointer": "/output/log",
        "spec_file": "log.json",
        "type": "include",
        "doc": "Setting for the output log."
    },
    {
        "pointer": "/output/json",
        "default": "",
        "type": "string",
        "doc": "File name for JSON output statistics on time/error/etc."
    },
    {
        "pointer": "/output/restart_json",
        "default": "",
        "type": "string",
        "doc": "File name for JSON output to restart the simulation."
    },
    {
        "pointer": "/output/paraview",
        "default": null,
        "type": "object",
        "optional": [
            "file_name",
            "vismesh_rel_area",
            "skip_frame",
            "high_order_mesh",
            "volume",
            "surface",
            "wireframe",
            "points",
            "options"
        ],
        "doc": "Output in paraview format"
    },
    {
        "pointer": "/output/paraview/file_name",
        "default": "",
        "type": "string",
        "doc": "Paraview output file name"
    },
    {
        "pointer": "/output/paraview/vismesh_rel_area",
        "default": 1e-05,
        "type": "float",
        "doc": "relative area for the upsampled visualisation mesh"
    },
    {
        "pointer": "/output/paraview/skip_frame",
        "default": 1,
        "type": "int",
        "doc": "export every skip_frame-th frames for time dependent simulations"
    },
    {
        "pointer": "/output/paraview/high_order_mesh",
        "default": true,
        "type": "bool",
        "doc": "Enables/disables high-order output for paraview. Supported only for isoparametric or linear meshes with high-order solutions."
    },
    {
        "pointer": "/output/paraview/volume",
        "default": true,
        "type": "bool",
        "doc": "Export volumetric mesh"
    },
    {
        "pointer": "/output/paraview/surface",
        "default": false,
        "type": "bool",
        "doc": "Export surface mesh (in 2d polygon)"
    },
    {
        "pointer": "/output/paraview/wireframe",
        "default": false,
        "type": "bool",
        "doc": "Export the wireframe of the mesh"
    },
    {
        "pointer": "/output/paraview/points",
        "default": false,
        "type": "bool",
        "doc": "Export the Dirichlet points"
    },
    {
        "pointer": "/output/paraview/options",
        "default": null,
        "type": "object",
        "optional": [
            "use_hdf5",
            "material",
            "body_ids",
            "contact_forces",
            "friction_forces",
            "velocity",
            "acceleration",
            "scalar_values",
            "tensor_values",
            "discretization_order",
            "nodes",
            "forces"
        ],
        "doc": "Optional fields in the output"
    },
    {
        "pointer": "/output/paraview/options/use_hdf5",
        "default": false,
        "type": "bool",
        "doc": "If true, export the data as hdf5, compatible with paraview >5.11"
    },
    {
        "pointer": "/output/paraview/options/material",
        "default": false,
        "type": "bool",
        "doc": "If true, write out material values sampled on the vertices of the mesh"
    },
    {
        "pointer": "/output/paraview/options/body_ids",
        "default": false,
        "type": "bool",
        "doc": "Export volumes ids"
    },
    {
        "pointer": "/output/paraview/options/contact_forces",
        "default": false,
        "type": "bool",
        "doc": "If true, write out contact forces for surface"
    },
    {
        "pointer": "/output/paraview/options/friction_forces",
        "default": false,
        "type": "bool",
        "doc": "If true, write out friction forces for surface"
    },
    {
        "pointer": "/output/paraview/options/velocity",
        "default": false,
        "type": "bool",
        "doc": "If true, write out velocities"
    },
    {
        "pointer": "/output/paraview/options/acceleration",
        "default": false,
        "type": "bool",
        "doc": "If true, write out accelerations"
    },
    {
        "pointer": "/output/paraview/options/scalar_values",
        "default": true,
        "type": "bool",
        "doc": "If true, write out scalar values"
    },
    {
        "pointer": "/output/paraview/options/tensor_values",
        "default": true,
        "type": "bool",
        "doc": "If true, write out tensor values"
    },
    {
        "pointer": "/output/paraview/options/discretization_order",
        "default": true,
        "type": "bool",
        "doc": "If true, write out discretization order"
    },
    {
        "pointer": "/output/paraview/options/nodes",
        "default": true,
        "type": "bool",
        "doc": "If true, write out node order"
    },
    {
        "pointer": "/output/paraview/options/forces",
        "default": false,
        "type": "bool",
        "doc": "If true, write out all variational forces on the FE mesh "
    },
    {
        "pointer": "/output/data",
        "default": null,
        "type": "object",
        "optional": [
            "solution",
            "full_mat",
            "stiffness_mat",
            "stress_mat",
            "state",
            "rest_mesh",
            "mises",
            "nodes",
            "advanced"
        ],
        "doc": "File names to write output data to."
    },
    {
        "pointer": "/output/data/solution",
        "default": "",
        "type": "string",
        "doc": "Main variable solution. Unrolled [xyz, xyz, ...] using PolyFEM ordering. If reorder_nodes exports the solution with the same order the vertices of the input mesh as a #n x d file"
    },
    {
        "pointer": "/output/data/full_mat",
        "default": "",
        "type": "string",
        "doc": "System matrix without boundary conditions. Doesn't work for nonlinear problems"
    },
    {
        "pointer": "/output/data/stiffness_mat",
        "default": "",
        "type": "string",
        "doc": "System matrix with boundary conditions. Doesn't work for nonlinear problems"
    },
    {
        "pointer": "/output/data/stress_mat",
        "default": "",
        "type": "string",
        "doc": "Exports stress"
    },
    {
        "pointer": "/output/data/state",
        "default": "",
        "type": "string",
        "doc": "Writes the complete state in PolyFEM hdf5 format, used to restart the sim"
    },
    {
        "pointer": "/output/data/rest_mesh",
        "default": "",
        "type": "string",
        "doc": "Writes the rest mesh in MSH format, used to restart the sim"
    },
    {
        "pointer": "/output/data/mises",
        "default": "",
        "type": "string",
        "doc": "File name to write per-node Von Mises stress values to."
    },
    {
        "pointer": "/output/data/nodes",
        "default": "",
        "type": "string",
        "doc": "Writes the FEM nodes"
    },
    {
        "pointer": "/output/data/advanced",
        "default": null,
        "type": "object",
        "optional": [
            "reorder_nodes"
        ],
        "doc": "advanced options"
    },
    {
        "pointer": "/output/data/advanced/reorder_nodes",
        "default": false,
        "type": "bool",
        "doc": "Reorder nodes accodring to input"
    },
    {
        "pointer": "/output/reference",
        "default": null,
        "optional": [
            "solution",
            "gradient"
        ],
        "type": "object",
        "doc": "Write out the analytic/numerical ground-truth solution and or its gradient"
    },
    {
        "pointer": "/output/reference/solution",
        "default": [],
        "type": "list",
        "doc": "reference solution used to compute errors"
    },
    {
        "pointer": "/output/reference/solution/*",
        "default": "",
        "type": "string",
        "doc": "value as a function of $x,y,z,t$"
    },
    {
        "pointer": "/output/reference/gradient",
        "default": [],
        "type": "list",
        "doc": "gradient of the reference solution to compute errors"
    },
    {
        "pointer": "/output/reference/gradient/*",
        "default": "",
        "type": "string",
        "doc": "value as a function of $x,y,z,t$"
    },
    {
        "pointer": "/output/advanced",
        "default": null,
        "type": "object",
        "optional": [
            "timestep_prefix",
            "sol_on_grid",
            "compute_error",
            "sol_at_node",
            "vis_boundary_only",
            "curved_mesh_size",
            "save_solve_sequence_debug",
            "save_ccd_debug_meshes",
            "save_time_sequence",
            "save_nl_solve_sequence",
            "spectrum"
        ],
        "doc": "Additional output options"
    },
    {
        "pointer": "/output/advanced/timestep_prefix",
        "default": "step_",
        "type": "string",
        "doc": "Prefix for output file names for each time step, the final file is step_i.[vtu|vtm] where i is the time index."
    },
    {
        "pointer": "/output/advanced/sol_on_grid",
        "default": -1,
        "type": "float",
        "doc": "exports the solution sampled on a grid, specify the grid spacing"
    },
    {
        "pointer": "/output/advanced/compute_error",
        "default": true,
        "type": "bool",
        "doc": "Enables the computation of the error. If no reference solution is provided, return the norms of the solution"
    },
    {
        "pointer": "/output/advanced/sol_at_node",
        "default": -1,
        "type": "int",
        "doc": "Write out solution values at a specific node. the values will be written in the output JSON file"
    },
    {
        "pointer": "/output/advanced/vis_boundary_only",
        "default": false,
        "type": "bool",
        "doc": "saves only elements touching the boundaries"
    },
    {
        "pointer": "/output/advanced/curved_mesh_size",
        "default": false,
        "type": "bool",
        "doc": "upsample curved edges to compute mesh size"
    },
    {
        "pointer": "/output/advanced/save_solve_sequence_debug",
        "default": false,
        "type": "bool",
        "doc": "saves AL internal steps, for debugging"
    },
    {
        "pointer": "/output/advanced/save_ccd_debug_meshes",
        "default": false,
        "type": "bool",
        "doc": "saves AL internal steps, for debugging"
    },
    {
        "pointer": "/output/advanced/save_time_sequence",
        "default": true,
        "type": "bool",
        "doc": "saves timesteps"
    },
    {
        "pointer": "/output/advanced/save_nl_solve_sequence",
        "default": false,
        "type": "bool",
        "doc": "saves obj after every nonlinear iteration, for debugging"
    },
    {
        "pointer": "/output/advanced/spectrum",
        "default": false,
        "type": "bool",
        "doc": "exports the spectrum of the matrix in the output JSON. Works only if POLYSOLVE_WITH_SPECTRA is enabled"
    },
    {
        "pointer": "/input",
        "default": null,
        "type": "object",
        "optional": [
            "data"
        ],
        "doc": "input data"
    },
    {
        "pointer": "/input/data",
        "default": null,
        "type": "object",
        "optional": [
            "state",
            "reorder"
        ],
        "doc": "input to restart time dependent sim"
    },
    {
        "pointer": "/input/data/state",
        "default": "",
        "type": "file",
        "doc": "input state as hdf5"
    },
    {
        "pointer": "/input/data/reorder",
        "default": false,
        "type": "bool",
        "doc": "reorder input data"
    },
    {
        "pointer": "/preset_problem",
        "default": "skip",
        "type_name": "Linear",
        "type": "object",
        "required": [
            "type"
        ],
        "doc": "TODO"
    },
    {
        "pointer": "/preset_problem",
        "type_name": "Quadratic",
        "type": "object",
        "required": [
            "type"
        ],
        "doc": "TODO"
    },
    {
        "pointer": "/preset_problem",
        "type_name": "Cubic",
        "type": "object",
        "required": [
            "type"
        ],
        "doc": "TODO"
    },
    {
        "pointer": "/preset_problem",
        "type_name": "Sine",
        "type": "object",
        "required": [
            "type"
        ],
        "doc": "TODO"
    },
    {
        "pointer": "/preset_problem",
        "type_name": "Franke",
        "type": "object",
        "required": [
            "type"
        ],
        "doc": "TODO"
    },
    {
        "pointer": "/preset_problem",
        "type_name": "FrankeOld",
        "type": "object",
        "required": [
            "type"
        ],
        "doc": "TODO"
    },
    {
        "pointer": "/preset_problem",
        "type_name": "GenericScalarExact",
        "type": "object",
        "required": [
            "type"
        ],
        "optional": [
            "func"
        ],
        "doc": "TODO"
    },
    {
        "pointer": "/preset_problem/func",
        "type": "int",
        "default": 0,
        "doc": "TODO"
    },
    {
        "pointer": "/preset_problem",
        "type_name": "Zero_BC",
        "type": "object",
        "required": [
            "type"
        ],
        "doc": "TODO"
    },
    {
        "pointer": "/preset_problem",
        "type_name": "Elastic",
        "type": "object",
        "required": [
            "type"
        ],
        "doc": "TODO"
    },
    {
        "pointer": "/preset_problem",
        "type_name": "Walk",
        "type": "object",
        "required": [
            "type"
        ],
        "doc": "TODO"
    },
    {
        "pointer": "/preset_problem",
        "type_name": "TorsionElastic",
        "type": "object",
        "required": [
            "type"
        ],
        "optional": [
            "axis_coordiante",
            "n_turns",
            "fixed_boundary",
            "turning_boundary",
            "bbox_center"
        ],
        "doc": "TODO"
    },
    {
        "pointer": "/preset_problem/axis_coordiante",
        "type": "int",
        "default": 2,
        "doc": "TODO"
    },
    {
        "pointer": "/preset_problem/n_turns",
        "type": "float",
        "default": 0.5,
        "doc": "TODO"
    },
    {
        "pointer": "/preset_problem/fixed_boundary",
        "type": "int",
        "default": 5,
        "doc": "TODO"
    },
    {
        "pointer": "/preset_problem/turning_boundary",
        "type": "int",
        "default": 6,
        "doc": "TODO"
    },
    {
        "pointer": "/preset_problem/bbox_center",
        "type": "list",
        "default": [],
        "doc": "TODO"
    },
    {
        "pointer": "/preset_problem/bbox_center/*",
        "type": "float",
        "default": 0,
        "doc": "TODO"
    },
    {
        "pointer": "/preset_problem",
        "type_name": "DoubleTorsionElastic",
        "type": "object",
        "required": [
            "type"
        ],
        "optional": [
            "axis_coordiante0",
            "axis_coordiante1",
            "angular_v0",
            "angular_v1",
            "turning_boundary0",
            "turning_boundary1",
            "bbox_center"
        ],
        "doc": "TODO"
    },
    {
        "pointer": "/preset_problem/axis_coordiante0",
        "type": "int",
        "default": 2,
        "doc": "TODO"
    },
    {
        "pointer": "/preset_problem/axis_coordiante1",
        "type": "int",
        "default": 2,
        "doc": "TODO"
    },
    {
        "pointer": "/preset_problem/angular_v0",
        "type": "float",
        "default": 0.5,
        "doc": "TODO"
    },
    {
        "pointer": "/preset_problem/angular_v1",
        "type": "float",
        "default": -0.5,
        "doc": "TODO"
    },
    {
        "pointer": "/preset_problem/turning_boundary0",
        "type": "int",
        "default": 5,
        "doc": "TODO"
    },
    {
        "pointer": "/preset_problem/turning_boundary1",
        "type": "int",
        "default": 6,
        "doc": "TODO"
    },
    {
        "pointer": "/preset_problem",
        "type_name": "ElasticZeroBC",
        "type": "object",
        "required": [
            "type"
        ],
        "doc": "TODO"
    },
    {
        "pointer": "/preset_problem",
        "type_name": "ElasticExact",
        "type": "object",
        "required": [
            "type"
        ],
        "doc": "TODO"
    },
    {
        "pointer": "/preset_problem",
        "type_name": "ElasticCantileverExact",
        "type": "object",
        "required": [
            "type"
        ],
        "doc": "TODO, add displacement, E, nu, formulation, mesh_size"
    },
    {
        "pointer": "/preset_problem",
        "type_name": "CompressionElasticExact",
        "type": "object",
        "required": [
            "type"
        ],
        "doc": "TODO"
    },
    {
        "pointer": "/preset_problem",
        "type_name": "QuadraticElasticExact",
        "type": "object",
        "required": [
            "type"
        ],
        "doc": "TODO"
    },
    {
        "pointer": "/preset_problem",
        "type_name": "LinearElasticExact",
        "type": "object",
        "required": [
            "type"
        ],
        "doc": "TODO"
    },
    {
        "pointer": "/preset_problem",
        "type_name": "PointBasedTensor",
        "type": "object",
        "required": [
            "type"
        ],
        "doc": "TODO, add optionals"
    },
    {
        "pointer": "/preset_problem",
        "type_name": "Kernel",
        "type": "object",
        "required": [
            "type"
        ],
        "optional": [
            "formulation",
            "n_kernels",
            "kernel_distance",
            "kernel_weights"
        ],
        "doc": "TODO, add optionals"
    },
    {
        "pointer": "/preset_problem/formulation",
        "type": "string",
        "default": "",
        "doc": "TODO"
    },
    {
        "pointer": "/preset_problem/n_kernels",
        "type": "int",
        "default": 0,
        "doc": "TODO"
    },
    {
        "pointer": "/preset_problem/kernel_distance",
        "type": "float",
        "default": 0,
        "doc": "TODO"
    },
    {
        "pointer": "/preset_problem/kernel_weights",
        "type": "string",
        "default": "",
        "doc": "TODO"
    },
    {
        "pointer": "/preset_problem",
        "type_name": "Node",
        "type": "object",
        "required": [
            "type"
        ],
        "doc": "TODO, add optionals"
    },
    {
        "pointer": "/preset_problem",
        "type_name": "TimeDependentScalar",
        "type": "object",
        "required": [
            "type"
        ],
        "doc": "TODO"
    },
    {
        "pointer": "/preset_problem",
        "type_name": "MinSurf",
        "type": "object",
        "required": [
            "type"
        ],
        "doc": "TODO"
    },
    {
        "pointer": "/preset_problem",
        "type_name": "Gravity",
        "type": "object",
        "required": [
            "type"
        ],
        "optional": [
            "force"
        ],
        "doc": "TODO"
    },
    {
        "pointer": "/preset_problem/n_kernels/force",
        "type": "list",
        "default": [],
        "doc": "TODO"
    },
    {
        "pointer": "/preset_problem/n_kernels/force/*",
        "type": "float",
        "default": 0,
        "doc": "TODO"
    },
    {
        "pointer": "/preset_problem",
        "type_name": "ConstantVelocity",
        "type": "object",
        "required": [
            "type"
        ],
        "doc": "TODO"
    },
    {
        "pointer": "/preset_problem",
        "type_name": "TwoSpheres",
        "type": "object",
        "required": [
            "type"
        ],
        "doc": "TODO"
    },
    {
        "pointer": "/preset_problem",
        "type_name": "DrivenCavity",
        "type": "object",
        "required": [
            "type"
        ],
        "doc": "TODO"
    },
    {
        "pointer": "/preset_problem",
        "type_name": "DrivenCavityC0",
        "type": "object",
        "required": [
            "type"
        ],
        "doc": "TODO"
    },
    {
        "pointer": "/preset_problem",
        "type_name": "DrivenCavitySmooth",
        "type": "object",
        "required": [
            "type"
        ],
        "doc": "TODO"
    },
    {
        "pointer": "/preset_problem",
        "type_name": "Flow",
        "type": "object",
        "required": [
            "type"
        ],
        "doc": "TODO, add inflow, outflow, inflow_amout, outflow_amout, direction, obstacle"
    },
    {
        "pointer": "/preset_problem",
        "type_name": "FlowWithObstacle",
        "type": "object",
        "required": [
            "type"
        ],
        "optional": [
            "U"
        ],
        "doc": "TODO"
    },
    {
        "pointer": "/preset_problem/n_kernels/U",
        "type": "float",
        "default": 0,
        "doc": "TODO"
    },
    {
        "pointer": "/preset_problem/n_kernels/time_dependent",
        "type": "bool",
        "default": false,
        "doc": "TODO"
    },
    {
        "pointer": "/preset_problem",
        "type_name": "CornerFlow",
        "type": "object",
        "required": [
            "type"
        ],
        "optional": [
            "U",
            "time_dependent"
        ],
        "doc": "TODO"
    },
    {
        "pointer": "/preset_problem",
        "type_name": "UnitFlowWithObstacle",
        "type": "object",
        "required": [
            "type"
        ],
        "optional": [
            "U"
        ],
        "doc": "TODO, add inflow_id, direction, no_slip"
    },
    {
        "pointer": "/preset_problem",
        "type_name": "StokesLaw",
        "type": "object",
        "required": [
            "type"
        ],
        "optional": [
            "time_dependent",
            "viscosity"
        ],
        "doc": "TODO, add radius"
    },
    {
        "pointer": "/preset_problem/n_kernels/viscosity",
        "type": "float",
        "default": 0,
        "doc": "TODO"
    },
    {
        "pointer": "/preset_problem",
        "type_name": "TaylorGreenVortex",
        "type": "object",
        "required": [
            "type"
        ],
        "optional": [
            "viscosity"
        ],
        "doc": "TODO"
    },
    {
        "pointer": "/preset_problem/viscosity",
        "type": "float",
        "default": 1,
        "doc": "TODO"
    },
    {
        "pointer": "/preset_problem",
        "type_name": "SimpleStokeProblemExact",
        "type": "object",
        "required": [
            "type"
        ],
        "optional": [
            "func"
        ],
        "doc": "TODO"
    },
    {
        "pointer": "/preset_problem",
        "type_name": "SineStokeProblemExact",
        "type": "object",
        "required": [
            "type"
        ],
        "doc": "TODO"
    },
    {
        "pointer": "/preset_problem",
        "type_name": "TransientStokeProblemExact",
        "type": "object",
        "required": [
            "type"
        ],
        "optional": [
            "func",
            "viscosity"
        ],
        "doc": "TODO"
    },
    {
        "pointer": "/preset_problem",
        "type_name": "Kovnaszy",
        "type": "object",
        "required": [
            "type"
        ],
        "optional": [
            "viscosity"
        ],
        "doc": "TODO"
    },
    {
        "pointer": "/preset_problem",
        "type_name": "Airfoil",
        "type": "object",
        "required": [
            "type"
        ],
        "optional": [
            "time_dependent"
        ],
        "doc": "TODO"
    },
    {
        "pointer": "/preset_problem",
        "type_name": "Lshape",
        "type": "object",
        "required": [
            "type"
        ],
        "optional": [
            "U",
            "time_dependent"
        ],
        "doc": "TODO"
    },
    {
        "pointer": "/preset_problem",
        "type_name": "TestProblem",
        "type": "object",
        "required": [
            "type"
        ],
        "doc": "TODO, type, omega, is_scalar"
    },
    {
        "pointer": "/preset_problem",
        "type_name": "BilaplacianProblemWithSolution",
        "type": "object",
        "required": [
            "type"
        ],
        "doc": "TODO, type, omega, is_scalar"
    },
    {
        "pointer": "/preset_problem/type",
        "type": "string",
        "doc": "Type of preset problem to use.",
        "options": [
            "Linear",
            "Quadratic",
            "Cubic",
            "Sine",
            "Franke",
            "FrankeOld",
            "GenericScalarExact",
            "Zero_BC",
            "Elastic",
            "Walk",
            "TorsionElastic",
            "DoubleTorsionElastic",
            "ElasticZeroBC",
            "ElasticExact",
            "ElasticCantileverExact",
            "CompressionElasticExact",
            "QuadraticElasticExact",
            "LinearElasticExact",
            "PointBasedTensor",
            "Kernel",
            "Node",
            "TimeDependentScalar",
            "MinSurf",
            "Gravity",
            "ConstantVelocity",
            "TwoSpheres",
            "DrivenCavity",
            "DrivenCavityC0",
            "DrivenCavitySmooth",
            "Flow",
            "FlowWithObstacle",
            "CornerFlow",
            "UnitFlowWithObstacle",
            "StokesLaw",
            "TaylorGreenVortex",
            "SimpleStokeProblemExact",
            "SineStokeProblemExact",
            "TransientStokeProblemExact",
            "Kovnaszy",
            "Airfoil",
            "Lshape",
            "TestProblem",
            "BilaplacianProblemWithSolution"
        ]
    }
]<|MERGE_RESOLUTION|>--- conflicted
+++ resolved
@@ -2104,13 +2104,9 @@
             "neumann_boundary",
             "normal_aligned_neumann_boundary",
             "pressure_boundary",
-<<<<<<< HEAD
             "pressure_cavity",
-            "obstacle_displacements"
-=======
             "obstacle_displacements",
             "periodic_boundary"
->>>>>>> 83808580
         ],
         "doc": "The settings for boundary conditions."
     },
