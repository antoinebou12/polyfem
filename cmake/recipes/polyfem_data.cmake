--- conflicted
+++ resolved
@@ -7,11 +7,7 @@
 FetchContent_Declare(
     polyfem_data
     GIT_REPOSITORY https://github.com/polyfem/polyfem-data
-<<<<<<< HEAD
-    GIT_TAG ea2c84a48be171e7483348b697f14547e47d40d5
-=======
     GIT_TAG 858d3b01a973a4fa48600967a915fad1b8e88465
->>>>>>> b2d514e2
     GIT_SHALLOW FALSE
     SOURCE_DIR ${POLYFEM_DATA_ROOT}
 )
