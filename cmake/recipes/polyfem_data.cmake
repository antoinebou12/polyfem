--- conflicted
+++ resolved
@@ -7,11 +7,7 @@
 FetchContent_Declare(
     polyfem_data
     GIT_REPOSITORY https://github.com/polyfem/polyfem-data
-<<<<<<< HEAD
-    GIT_TAG e01a2b33e3c217b27f2cdcaa2245d78a9a010a95
-=======
     GIT_TAG 5cec08d7068bd0f3eb385aba854c1dc92f058938
->>>>>>> db9b471e
     GIT_SHALLOW FALSE
     SOURCE_DIR ${POLYFEM_DATA_ROOT}
 )
