--- conflicted
+++ resolved
@@ -27,11 +27,7 @@
         PREFIX ${FETCHCONTENT_BASE_DIR}/polyfem-test-data
         SOURCE_DIR ${POLYFEM_DATA_DIR}
         GIT_REPOSITORY https://github.com/polyfem/polyfem-data
-<<<<<<< HEAD
-        GIT_TAG c3155750441905b18631dfd811a573e9b379196a
-=======
         GIT_TAG aa9c2f0adf9d4f14d7dd8c508ded3e443da21c55
->>>>>>> e4333bec
         CONFIGURE_COMMAND ""
         BUILD_COMMAND ""
         INSTALL_COMMAND ""
